/**
 * @license
 * Copyright Google Inc. All Rights Reserved.
 *
 * Use of this source code is governed by an MIT-style license that can be
 * found in the LICENSE file at https://angular.io/license
 */

import {Injector, ɵcreateInjector as createInjector, ɵɵdefineInjectable, ɵɵdefineInjector} from '@angular/core';

export class RootService {
<<<<<<< HEAD
  static ngInjectableDef = ɵɵdefineInjectable({
=======
  static ɵprov = ɵɵdefineInjectable({
>>>>>>> ae0253f3
    token: RootService,
    providedIn: 'root',
    factory: () => new RootService(),
  });
}

export class ScopedService {
<<<<<<< HEAD
  static ngInjectableDef = ɵɵdefineInjectable({
=======
  static ɵprov = ɵɵdefineInjectable({
>>>>>>> ae0253f3
    token: ScopedService,
    providedIn: null,
    factory: () => new ScopedService(),
  });

  doSomething(): void {
    // tslint:disable-next-line:no-console
    console.log('Ensure this isn\'t tree-shaken.');
  }
}

export class DefinedInjector {
  static ɵinj = ɵɵdefineInjector({
    factory: () => new DefinedInjector(),
    providers: [ScopedService],
  });
}

export const INJECTOR = createInjector(DefinedInjector);<|MERGE_RESOLUTION|>--- conflicted
+++ resolved
@@ -9,11 +9,7 @@
 import {Injector, ɵcreateInjector as createInjector, ɵɵdefineInjectable, ɵɵdefineInjector} from '@angular/core';
 
 export class RootService {
-<<<<<<< HEAD
-  static ngInjectableDef = ɵɵdefineInjectable({
-=======
   static ɵprov = ɵɵdefineInjectable({
->>>>>>> ae0253f3
     token: RootService,
     providedIn: 'root',
     factory: () => new RootService(),
@@ -21,11 +17,7 @@
 }
 
 export class ScopedService {
-<<<<<<< HEAD
-  static ngInjectableDef = ɵɵdefineInjectable({
-=======
   static ɵprov = ɵɵdefineInjectable({
->>>>>>> ae0253f3
     token: ScopedService,
     providedIn: null,
     factory: () => new ScopedService(),
