--- conflicted
+++ resolved
@@ -1,13 +1,8 @@
 import { ApplicationRef, Injectable, OnDestroy } from '@angular/core';
 import { NgServiceWorker } from '@angular/service-worker';
-<<<<<<< HEAD
-import { concat, of, Subject } from 'rxjs';
-import { debounceTime, filter, map, startWith, take, takeUntil, tap } from 'rxjs/operators';
-=======
 import { concat, Subject } from 'rxjs';
 import { debounceTime, defaultIfEmpty, filter, first, map, startWith, takeUntil, tap } from 'rxjs/operators';
 
->>>>>>> 77ff72f9
 import { Logger } from 'app/shared/logger.service';
 
 
@@ -35,22 +30,12 @@
       map(({version}) => version),
   );
 
-<<<<<<< HEAD
-  constructor(private logger: Logger, private sw: NgServiceWorker) {
-    this.checkForUpdateSubj
-        .pipe(
-            debounceTime(this.checkInterval),
-            startWith<void>(undefined),
-            takeUntil(this.onDestroy),
-        )
-=======
   constructor(appRef: ApplicationRef, private logger: Logger, private sw: NgServiceWorker) {
     const appIsStable$ = appRef.isStable.pipe(first(v => v));
     const checkForUpdates$ = this.checkForUpdateSubj.pipe(debounceTime(this.checkInterval), startWith<void>(undefined));
 
     concat(appIsStable$, checkForUpdates$)
         .pipe(takeUntil(this.onDestroy))
->>>>>>> 77ff72f9
         .subscribe(() => this.checkForUpdate());
   }
 
@@ -66,20 +51,12 @@
 
   private checkForUpdate() {
     this.log('Checking for update...');
-<<<<<<< HEAD
-    // Temp workaround for https://github.com/angular/mobile-toolkit/pull/137.
-    // TODO (gkalpak): Remove once #137 is fixed.
-    concat(this.sw.checkForUpdate(), of(false))
-        .pipe(
-            take(1),
-=======
     this.sw.checkForUpdate()
         .pipe(
             // Temp workaround for https://github.com/angular/mobile-toolkit/pull/137.
             // TODO (gkalpak): Remove once #137 is fixed.
             defaultIfEmpty(false),
             first(),
->>>>>>> 77ff72f9
             tap(v => this.log(`Update available: ${v}`)),
         )
         .subscribe(v => v ? this.activateUpdate() : this.scheduleCheckForUpdate());
