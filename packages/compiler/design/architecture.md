# DESIGN DOC(Ivy): Compiler Architecture

AUTHOR: arick@, chuckj@
Status: Draft

## Overview

This document details the new architecture of the Angular compiler in a post-Ivy world, as well as the compatibility functionality needed for the ecosystem to gradually migrate to Ivy without breaking changes. This compatibility ensures Ivy and non-Ivy libraries can coexist during the migration period.

### The Ivy Compilation Model

Broadly speaking, The Ivy model is that Angular decorators (`@Injectable`, etc) are compiled to static properties on the classes (`ɵprov`). This operation must take place without global program knowledge, and in most cases only with knowledge of that single decorator.

The one exception is `@Component`, which requires knowledge of the metadata from the `@NgModule` which declares the component in order to properly generate the component def (`ɵcmp`). In particular, the selectors which are applicable during compilation of a component template are determined by the module that declares that component, and the transitive closure of the exports of that module's imports.

Going forward, this will be the model by which Angular code will be compiled, shipped to NPM, and eventually bundled into applications.

### Existing code on NPM

Existing Angular libraries exist on NPM today and are distributed in the Angular Package Format, which details the artifacts shipped. Today this includes compiled `.js` files in both ES2015 and ESM (ES5 + ES2015 modules) flavors, `.d.ts` files, and `.metadata.json` files. The `.js` files have the Angular decorator information removed, and the `.metadata.json` files preserve the decorator metadata in an alternate format.

### High Level Proposal

We will produce two compiler entry-points, `ngtsc` and `ngcc`.

`ngtsc` will be an Typescript-to-Javascript transpiler that reifies Angular decorators into static properties. It is a minimal wrapper around `tsc` which includes a set of Angular transforms. While Ivy is experimental, `ngc` operates as `ngtsc` when the `angularCompilerOption` `enableIvy` flag is set to `true` in the `tsconfig.json` file for the project.

`ngcc` (which stands for Angular compatibility compiler) is designed to process code coming from NPM and produce the equivalent Ivy version, as if the code was compiled with `ngtsc`. It will operate given a `node_modules` directory and a set of packages to compile, and will produce an equivalent directory from which the Ivy equivalents of those modules can be read. `ngcc` is a separate script entry point to `@angular/compiler-cli`.

`ngcc` can also be run as part of a code loader (e.g. for Webpack) to transpile packages being read from `node_modules` on-demand.

## Detailed Design

### Ivy Compilation Model

The overall architecture of `ngtsc` it is a set of transformers that adjust what is emitted by TypeScript for a TypeScript program. Angular transforms both the `.js` files and the `.d.ts` files to reflect the content of Angular decorators that are then erased. This transformation is done file by file with no global knowledge except during the type-checking and for reference inversion discussed below.

For example, the following class declaration:

```ts
import {Component, Input} from '@angular/core';

@Component({
  selector: 'greet',
  template: '<div> Hello, {{name}}! </div>'
})
export class GreetComponent {
  @Input() name: string;
}
```

will normally be translated this into something like,

```js
const tslib_1 = require("tslib");
const core_1 = require("@angular/core");
let GreetComponent = class GreetComponent {
};
tslib_1.__decorate([
    core_1.Input(),
    tslib_1.__metadata("design:type", String)
], GreetComponent.prototype, "name", void 0);
GreetComponent = tslib_1.__decorate([
    core_1.Component({
        selector: 'greet',
        template: '<div> Hello, {{name}}! </div>'
    })
], GreetComponent);
```

which translates the decorator into a form that is executed at runtime. A `.d.ts` file is also emitted that might look something like

```ts
export class GreetComponent {
  name: string;
}
```

In `ngtsc` this is instead emitted as,

```js
const i0 = require("@angular/core");
class GreetComponent {}
GreetComponent.ɵcmp = i0.ɵɵdefineComponent({
    type: GreetComponent,
    tag: 'greet',
    factory: () => new GreetComponent(),
    template: function (rf, ctx) {
        if (rf & RenderFlags.Create) {
            i0.ɵɵelementStart(0, 'div');
            i0.ɵɵtext(1);
            i0.ɵɵelementEnd();
        }
        if (rf & RenderFlags.Update) {
<<<<<<< HEAD
            i0.ɵɵselect(1);
=======
            i0.ɵɵadvance(1);
>>>>>>> ae0253f3
            i0.ɵɵtextInterpolate1('Hello ', ctx.name, '!');
        }
    }
});
```

and the `.d.ts` contains:

```ts
import * as i0 from '@angular/core';
export class GreetComponent {
  static ɵcmp: i0.NgComponentDef<
    GreetComponent,
    'greet',
    {input: 'input'}
  >;
}
```

The information needed by reference inversion and type-checking is included in
the type declaration of the `ɵcmp` in the `.d.ts`.

#### TypeScript architecture

The overall architecure of TypeScript is:

                                                                    |------------|
                               |----------------------------------> | TypeScript |
                               |                                    |   .d.ts    |
                               |                                    |------------|
                               |
    |------------|          |-----|               |-----|           |------------|
    | TypeScript | -parse-> | AST | ->transform-> | AST | ->print-> | JavaScript |
    |   source   |    |     |-----|       |       |-----|           |   source   |
    |------------|    |        |          |                         |------------|
                      |    type-check     |
                      |        |          |
                      |        v          |
                      |    |--------|     |
                      |--> | errors | <---|
                           |--------|

The parse step is a traditional recursive descent parser, augmented to support incremental parsing, that emits an abstract syntax tree (AST).

The type-checker construct a symbol table and then performs type analysis of every expression in the file, reporting errors it finds. This process not extended or modified by `ngtsc`.

The transform step is a set of AST to AST transformations that perform various tasks such as, removing type declarations, lowering module and class declarations to ES5, converting `async` methods to state-machines, etc.

#### Extension points

TypeScript supports the following extension points to alter its output. You can,

1. Modify the TypeScript source it sees (`CompilerHost.getSourceFile`)
2. Alter the list of transforms (`CustomTransformers`)
3. Intercept the output before it is written (`WriteFileCallback`)

It is not recommended to alter the source code as this complicates the managing of source maps, makes it difficult to support incremental parsing, and is not supported by TypeScript's language service plug-in model.

#### Angular Extensions

Angular transforms the `.js` output by adding Angular specific transforms to the list of transforms executed by TypeScript.

As of TypeScript 2.7, there is no similar transformer pipe-line for `.d.ts` files so the .d.ts files will be altered during the `WriteFileCallback`.

#### Decorator Reification

Angular supports the following class decorators:

- `@Component`
- `@Directive`
- `@Injectable`
- `@NgModule`
- `@Pipe`

There are also a list of helper decorators that make the `@Component` and `@Directive` easier to use such as `@Input`, `@Output`, etc.; as well as a set of decorators that help `@Injectable` classes customize the injector such as `@Inject` and `@SkipSelf`.

Each of the class decorators can be thought of as class transformers that take the declared class and transform it, possibly using information from the helper decorators, to produce an Angular class. The JIT compiler performs this transformation at runtime. The AOT compiler performs this transformation at compile time.

Each of the class decorators' class transformer creates a corresponding static member on the class that describes to the runtime how to use the class. For example, the `@Component` decorator creates a `ɵcmp` static member, `@Directive` create a `ɵdir`, etc. Internally, these class transformers are called a "Compiler". Most of the compilers are straight forward translations of the metadata specified in the decorator to the information provided in the corresponding definition and, therefore, do not require anything outside the source file to perform the conversion. However, the component, during production builds and for type checking a template require the module scope of the component which requires information from other files in the program.

#### Compiler design

Each "Compiler" which transforms a single decorator into a static field will operate as a "pure function". Given input metadata about a particular type and decorator, it will produce an object describing the field to be added to the type, as well as the initializer value for that field (in Output AST format).

A Compiler must not depend on any inputs not directly passed to it (for example, it must not scan sources or metadata for other symbols). This restriction is important for two reasons:

1. It helps to enforce the Ivy locality principle, since all inputs to the Compiler will be visible.
2. It protects against incorrect builds during `--watch` mode, since the dependencies between files will be easily traceable.

Compilers will also not take Typescript nodes directly as input, but will operate against information extracted from TS sources by the transformer. In addition to helping enforce the rules above, this restriction also enables Compilers to run at runtime during JIT mode.

For example, the input to the `@Component` compiler will be:

* A reference to the class of the component.
* The template and style resources of the component.
* The selector of the component.
* A selector map for the module to which the component belongs.

#### Need for static value resolution

During some parts of compilation, the compiler will need to statically interpret particular values in the AST, especially values from the decorator metadata. This is a complex problem. For example, while this form of a component is common:

```javascript
@Component({
  selector: 'foo-cmp',
  templateUrl: 'templates/foo.html',
})
export class Foo {}
```

The following is also permitted:

```javascript
export const TEMPLATE_BASE = 'templates/';

export function getTemplateUrl(cmp: string): string {
  return TEMPLATE_BASE + cmp + '.html';
}

export const FOO_SELECTOR = 'foo-cmp';
export const FOO_TEMPLATE_URL = getTemplateUrl('foo');

@Component({
  selector: FOO_SELECTOR,
  templateUrl: FOO_TEMPLATE_URL,
})
export class Foo {}
```

`ngc` has a metadata system which attempts to statically understand the "value side" of a program. This allowed it to follow the references and evaluate the expressions required to understand that `FOO_TEMPLATE_URL` evaluates statically to `templates/foo.html`. `ngtsc` will need a similar capability, though the design will be different.

The `ngtsc` metadata evaluator will be built as a partial Typescript interpreter, which visits Typescript nodes and evaluates expressions statically. This allows metadata evaluation to happen on demand. It will have some restrictions that aren't present in the `ngc` model - in particular, evaluation will not cross `node_module` boundaries.

#### Compiling a template

A template is compiled in `TemplateCompiler` by performing the following:

1. Tokenizes the template
2. Parses the tokens into an HTML AST
3. Converts the HTML AST into an Angular Template AST.
4. Translates the Angular Template AST to a template function

The Angular Template AST transformed and annotated version of the HTML AST that does the following:

1. Converts Angular template syntax short-cuts such as `*ngFor` and `[name]` into the their canonical versions, (<ng-template> and `bind-name`).
2. Collects references (`#` attribute) and variables (`let-` attributes).
3. Parses and converts binding expressions in the binding expression AST using the variables and references collected

As part of this conversion an exhaustive list of selector targets is also produced that describes the potential targets of the selectors of any component, directive or pipe. For the purpose of this document, the name of the pipe is treated as a pipe selector and the expression reference in a binding expression is a potential target of that selector. This list is used in reference inversion discussed below.

The `TemplateCompiler` can produce a template function from a string without additional information. However, correct interpretation of that string requires a selector scope discussed below. The selector scope is built at runtime allowing the runtime to use a function built from just a string as long as it is given a selector scope (e.g. an NgModule) to use during instantiation.

#### The selector problem

To interpret the content of a template, the runtime needs to know what component and directives to apply to the element and what pipes are referenced by binding expressions. The list of candidate components, directives and pipes are determined by the `NgModule` in which the component is declared. Since the module and component are in separate source files, mapping which components, directives and pipes referenced is left to the runtime. Unfortunately, this leads to a tree-shaking problem. Since there no direct link between the component and types the component references then all components, directives and pipes declared in the module, and any module imported from the module, must be available at runtime or risk the template failing to be interpreted correctly. Including everything can lead to a very large program which contains many components the application doesn't actually use.

The process of removing unused code is traditionally referred to as "tree-shaking". To determine what codes is necessary to include, a tree-shakers produces the transitive closure of all the code referenced by the bootstrap function. If the bootstrap code references a module then the tree-shaker will include everything imported or declared into the module.

This problem can be avoided if the component would contain a list of the components, directives, and pipes on which it depends allowing the module to be ignored altogether. The program then need only contain the types the initial component rendered depends on and on any types those dependencies require.

The process of determining this list is called reference inversion because it inverts the link from the module (which hold the dependencies) to component into a link from the component to its dependencies.

##### Reference inversion in practice

The View Compiler will optionally be able to perform the step of "reference inversion". If this option is elected (likely with a command-line option), the View Compiler must receive as input the selector scope for the component, indicating all of the directives and pipes that are in scope for the component. It scans the component's template, and filters the list of all directives and pipes in scope down to those which match elements in the template. This list is then reified into an instruction call which will patch it onto the component's definition.

#### Flowing module & selector metadata via types (reference inversion)

Reference inversion is an optional step of the compiler that can be used during production builds that prepares the Angular classes for tree-shaking.

The process of reference inversion is to turn the list of selector targets produced by the template compiler to the list of types on which it depends. This mapping requires a selector scope which contains a mapping of CSS selectors declared in components, directives, and pipe names and their corresponding class. To produce this list for a module you do the following,

1. Add all the type declared in the `declarations` field.
2. For each module that is imported.
    - Add the exported components, directives, and pipes
    - Repeat these sub-steps for with each exported module

For each type in the list produced above, parse the selector and convert them all into a selector matcher that, given a target, produces the type that matches the selector. This is referred to as the selector scope.

Given a selector scope, a dependency list is formed by producing the set of types that are matched in selector scope from the selector target list produced by the template compiler.

##### Finding a components module.

A component's module can be found by using the TypeScript language service's `findReferences`. If one of the references is to a class declaration with an `@NgModule` annotation, process the class as described above to produce the selector scope. If the class is the declaration list of the `@NgModule` then use the scope produce for that module.

When processing the `@NgModule` class, the type references can be found using the program's `checker` `getSymbolAtLocation` (potentially calling `getAliasedSymbol` if it is an alias symbol, `SymbolFlags.Alias`) and then using `Symbol`'s `declarations` field to get the list of declarations nodes (there should only be one for a `class`, there can be several for an `interface`).

##### DTS modification

As mentioned, TypeScript has no built in transformation pipeline for .d.ts files. Transformers can process the parsed AST and add/delete/modify nodes, but the type information emitted in the .d.ts files is purely from the initial AST, not the transformed AST. Thus, if the changes made by transformers are to be reflected in the .d.ts output, this must happen via some other mechanism.

This leaves option 3 from above (`WriteFileCallback`) as the only point where .d.ts modification is possible. We will parse the .d.ts file as it's written and use the indices in the AST to coordinate insertion and deletion operations to fix up the generated types.

#### Type checking a template

A model very similar to the Renderer2 style of code generation can be used to generate type-check blocks for every template declared in a module. The module for type-checking can be similar to that used in `type_check_compiler.ts` for the Renderer2 AST. `type_check_compiler.ts` just emits all the binding expressions in a way that can be type-checked, calculating the correct implicit target and guarded by the correct type guards.

Global type information is required for calculating type guards and for determining pipe calls.

Type guards require determining which directives apply to an element to determine if any have a type guard.

Correctly typing an expression that includes a pipe requires determining the result type of the `transform` method of the type.

Additionally, more advanced type-checking as described in [Type Checking Templates](https://goo.gl/Q3tSgP) also requires determining the types of the directives that apply to an element as well as how the attributes map to the properties of the directives.

The types of directives can be found using a selector scope as described for reference inversion. Once a selector scope is produced, the component and directives that apply to an element can be determined from the selector scope. The `.d.ts` changes described above also includes the attribute to property maps. The `TypeGuard`s are recorded as static fields that are included in the `.d.ts` file of the directive.

#### Overall ngtsc architecture

##### Compilation flow

When `ngtsc` starts running, it first parses the `tsconfig.json` file and then creates a `ts.Program`. Several things need to happen before the transforms described above can run:

* Metadata must be collected for input source files which contain decorators.
* Resource files listed in `@Component` decorators must be resolved asynchronously. The CLI, for example, may wish to run Webpack to produce the `.css` input to the `styleUrls` property of an `@Component`.
* Diagnostics must be run, which creates the `TypeChecker` and touches every node in the program (a decently expensive operation).

Because resource loading is asynchronous (and in particular, may actually be concurrent via subprocesses), it's desirable to kick off as much resource loading as possible before doing anything expensive.

Thus, the compiler flow looks like:

1. Create the `ts.Program`
2. Scan source files for top-level declarations which have trivially detectable `@Component` annotations. This avoids creating the `TypeChecker`.
    * For each such declaration that has a `templateUrl` or `styleUrls`, kick off resource loading for that URL and add the `Promise` to a queue.
3. Get diagnostics and report any initial error messages. At this point, the `TypeChecker` is primed.
4. Do a thorough scan for `@Component` annotations, using the `TypeChecker` and the metadata system to resolve any complex expressions.
5. Wait on all resources to be resolved.
6. Calculate the set of transforms which need to be applied.
7. Kick off Tsickle emit, which runs the transforms.
8. During the emit callback for .d.ts files, re-parse the emitted .d.ts and merge in any requested changes from the Angular compiler.

##### Resource loading

Before the transformers can run, `templateUrl` and `styleUrls` need to be asynchronously resolved to their string contents. This resolution will happen via a Host interface which the compiler will expect to be implemented.

```javascript
interface NgtscCompilerHost extends ts.CompilerHost {
  loadResource(path: string): Promise<string>;
}
```

In the `ngtsc` CLI, this interface will be implemented using a plain read from the filesystem. Another consumer of the `ngtsc` API may wish to implement custom resource loading. For example, `@angular/cli` will invoke webpack on the resource paths to produce the result.

##### Tsickle

###### Special design considerations

Currently, the design of Tsickle necessitates special consideration for its integration into `ngtsc`. Tsickle masquerades as a set of transformers, and has a particular API for triggering emit. As a transformer, Tsickle expects to be able to serialize the AST it's given to code strings (that is, it expects to be able to call `.getText()` on any given input node). This restriction means that transformers which run before Tsickle cannot introduce new synthetic nodes in the AST (for example, they cannot create new static properties on classes).

Tsickle also currently converts `ts.Decorator` nodes into static properties on a class, an operation known as decorator down-leveling.

###### Plan for Tsickle

Because of the serialization restriction, Tsickle must run first, before the Angular transformer. However, the Angular transformer will operate against `ts.Decorator` nodes, not Tsickle's downleveled format. The Angular transformer will also remove the decorator nodes during compilation, so there is no need for Tsickle decorator downleveling. Thus, Tsickle's downlevel can be disabled for `ngtsc`.

So the Angular transformer will run after the Tsickle transforms, but before the Typescript transforms.

##### Watch mode

`ngtsc` will support TypeScript's `--watch` mode for incremental compilation. Interally, watch mode is implemented via reuse of a `ts.Program` from the previous compile. When a `ts.Program` is reused, TypeScript determines which source files need to be re-typechecked and re-emitted, and performs those operations.

This mode works for the Angular transformer and most of the decorator compilers, because they operate only using the metadata from one particular file. The exception is the `@Component` decorator, which requires the selector scope for the module in which the component is declared in. Effectively, this means that all components within a selector scope must be recompiled together, as any changes to the component selectors or type names, for example, will invalidate the compilation of all templates of all components in the scope. Since TypeScript will not track these changes, it's the responsibility of `ngtsc` to ensure the re-compilation of the right set of files.

`ngtsc` will do this by tracking the set of source files included in each module scope within its `ts.Program`. When an old `ts.Program` is reused, the previous program's selector scope records can be used to determine whether any of the included files have changed, and thus whether re-compilation of components in the scope is necessary. In the future, this tracking can be improved to reduce the number of false positives by tracking the specific data which would trigger recompiles instead of conservatively triggering on any file modifications.

### The compatibility compiler

#### The compatibility problem

Not all Angular code is compiled at the same time. Applications have dependencies on shared libraries, and those libraries are published on NPM in their compiled form and not as Typescript source code. Even if an application is built using `ngtsc`, its dependencies may not have been.

If a particular library was not compiled with `ngtsc`, it does not have reified decorator properties in its `.js` distribution as described above. Linking it against a dependency that was not compiled in the same way will fail at runtime.

#### Converting pre-Ivy code

Since Ivy code can only be linked against other Ivy code, to build the application all pre-Ivy dependencies from NPM must be converted to Ivy dependencies. This transformation must happen as a precursor to running `ngtsc` on the application, and future compilation and linking operations need to be made against this transformed version of the dependencies.

It is possible to transpile non-Ivy code in the Angular Package Format (v6) into Ivy code, even though the `.js` files no longer contain the decorator information. This works because the Angular Package Format includes `.metadata.json` files for each `.js` file. These metadata files contain information that was present in the Typescript source but was removed during transpilation to Javascript, and this information is sufficient to generate patched `.js` files which add the Ivy static properties to decorated classes.

#### Metadata from APF

The `.metadata.json` files currently being shipped to NPM includes, among other information, the arguments to the Angular decorators which `ngtsc` downlevels to static properties. For example, the `.metadata.json` file for `CommonModule` contains the information for its `NgModule` decorator which was originally present in the Typescript source:

```json
"CommonModule": {
  "__symbolic": "class",
  "decorators": [{
    "__symbolic": "call",
    "expression": {
      "__symbolic": "reference",
      "module": "@angular/core",
      "name": "NgModule",
      "line": 22,
      "character": 1
    },
    "arguments": [{
      "declarations": [...],
      "exports": [...],
      "providers": [...]
    }]
  }]
}
```

#### ngcc operation

`ngcc` will by default scan `node_modules` and produce Ivy-compatible versions of every package it discovers built using Angular Package Format (APF). It detects the APF by looking for the presence of a `.metadata.json` file alongside the package's `module` entrypoint.

Alternatively, `ngcc` can be initiated by passing the name of a single NPM package. It will begin converting that package, and recurse into any dependencies of that package that it discovers which have not yet been converted.

The output of `ngcc` is a directory called `ngcc_node_modules` by default, but can be renamed based on an option. Its structure mirrors that of `node_modules`, and the packages that are converted have the non-transpiled files copied verbatim - `package.json`, etc are all preserved in the output. Only the `.js` and `.d.ts` files are changed, and the `.metadata.json` files are removed.

An example directory layout would be:

```
# input
node_modules/
  ng-dep/
    package.json
    index.js (pre-ivy)
    index.d.ts (pre-ivy)
    index.metadata.json
    other.js

# output
ngcc_node_modules
  ng-dep/
    package.json
    index.js (ivy compatible)
    index.d.ts (ivy-compatible)
    other.js (copied verbatim)
```

#### Operation as a loader

`ngcc` can be called as a standalone entrypoint, but it can also be integrated into the dependency loading operation of a bundler such as Rollup or Webpack. In this mode, the `ngcc` API can be used to read a file originally in `node_modules`. If the file is from a package which has not yet been converted, `ngcc` will convert the package and its dependencies before returning the file's contents.

In this mode, the on-disk `ngcc_node_modules` directory functions as a cache. If the file being requested has previously been converted, its contents will be read from `ngcc_node_modules`.

#### Compilation Model

`ngtsc` operates using a pipeline of different transformations, each one processing a different Angular decorator and converting it into a static property on the type being decorated. `ngcc` is architected to reuse as much of that process as possible.

Compiling a package in `ngcc` involves the following steps:

1. Parse the JS files of the package with the Typescript parser.
2. Invoke the `StaticReflector` system from the legacy `@angular/compiler` to parse the `.metadata.json` files.
3. Run through each Angular decorator in the Ivy system and compile:
    1. Use the JS AST plus the information from the `StaticReflector` to construct the input to the annotation's Compiler.
    2. Run the annotation's Compiler which will produce a partial class and its type declaration.
    3. Extract the static property definition from the partial class.
4. Combine the compiler outputs with the JS AST to produce the resulting `.js` and `.d.ts` files, and write them to disk.
5. Copy over all other files.

#### Merging with JS output

At first glance it is desirable for each Compiler's output to be patched into the AST for the modules being compiled, and then to generate the resulting JS code and sourcemaps using Typescript's emit on the AST. This is undesirable for several reasons:

* The round-trip through the Typescript parser and emitter might subtly change the input JS code - dropping comments, reformatting code, etc. This is not ideal, as users expect the input code to remain as unchanged as possible.
* It isn't possible in Typescript to directly emit without going through any of Typescript's own transformations. This may cause expressions to be reformatted, code to be downleveled, and requires configuration of an output module system into which the code will be transformed.

For these reasons, `ngcc` will not use the TS emitter to produce the final patched `.js` files. Instead, the JS text will be manipulated directly, with the help of the `magic-string` or similar library to ensure the changes are reflected in the output sourcemaps. The AST which is parsed from the JS files contains position information of all the types in the JS source, and this information can be used to determine the correct insertion points for the Ivy static fields.

Similarly, the `.d.ts` files will be parsed by the TS parser, and the information used to determine the insertion points of typing information that needs to be added to individual types (as well as associated imports).

##### Module systems

The Angular Package Format includes more than one copy of a package's code. At minimum, it includes one ESM5 (ES5 code in ES Modules) entrypoint, one ES2015 entrypoint, and one UMD entrypoint. Some libraries _not_ following the package format may still work in the Angular CLI, if they export code that can be loaded by Webpack.

Thus, `ngcc` will have two approaches for dealing with packages on NPM.

1. APF Path: libraries following the Angular package format will have their source code updated to contain Ivy definitions. This ensures tree-shaking will work properly.
2. Compatibility Path: libraries where `ngcc` cannot determine how to safely modify the existing code will have a patching operation applied. This patching operation produces a "wrapper" file for each file containing an Angular entity, which re-exports patched versions of the Angular entities. This is not compatible with tree-shaking, but will work for libraries which `ngcc` cannot otherwise understand. A warning will be printed to notify the user they should update the version of the library if possible.

For example, if a library ships with commonjs-only code or a UMD bundle that `ngcc` isn't able to patch directly, it can generate patching wrappers instead of modifying the input code.

### Language Service

The `@angular/language-service` is mostly out of scope for this document, and will be treated in a separate design document. However, it's worth a consideration here as the architecture of the compiler impacts the language service's design.

A Language Service is an analysis engine that integrates into an IDE such as Visual Studio Code. It processes code and provides static analysis information regarding that code, as well as enables specific IDE operations such as code completion, tracing of references, and refactoring. The `@angular/language-service` is a wrapper around the Typescript language service (much as `ngtsc` wraps `tsc`) and extends the analysis of Typescript with a specific understanding of Angular concepts. In particular, it also understands the Angular Template Syntax and can bridge between the component class in Typescript and expressions in the templates.

To provide code completion and other intelligence around template contents, the Angular Language Service must have a similar understanding of the template contents as the `ngtsc` compiler - it must know the selector map associated with the component, and the metadata of each directive or pipe used in the template. Whether the language service consumes the output of `ngcc` or reuses its metadata transformation logic, the data it needs will be available.<|MERGE_RESOLUTION|>--- conflicted
+++ resolved
@@ -92,11 +92,7 @@
             i0.ɵɵelementEnd();
         }
         if (rf & RenderFlags.Update) {
-<<<<<<< HEAD
-            i0.ɵɵselect(1);
-=======
             i0.ɵɵadvance(1);
->>>>>>> ae0253f3
             i0.ɵɵtextInterpolate1('Hello ', ctx.name, '!');
         }
     }
