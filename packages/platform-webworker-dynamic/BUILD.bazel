package(default_visibility = ["//visibility:public"])

load("//tools:defaults.bzl", "ng_module", "ng_package")

ng_module(
    name = "platform-webworker-dynamic",
    srcs = glob(
        [
            "*.ts",
            "src/**/*.ts",
        ],
    ),
    module_name = "@angular/platform-webworker-dynamic",
    deps = [
        "//packages:types",
        "//packages/common",
        "//packages/compiler",
        "//packages/core",
        "//packages/platform-browser-dynamic",
    ],
)

ng_package(
    name = "npm_package",
    srcs = ["package.json"],
    entry_point = "packages/platform-webworker-dynamic/index.js",
<<<<<<< HEAD
=======
    tags = ["release-with-framework"],
>>>>>>> 77ff72f9
    deps = [":platform-webworker-dynamic"],
)<|MERGE_RESOLUTION|>--- conflicted
+++ resolved
@@ -24,9 +24,6 @@
     name = "npm_package",
     srcs = ["package.json"],
     entry_point = "packages/platform-webworker-dynamic/index.js",
-<<<<<<< HEAD
-=======
     tags = ["release-with-framework"],
->>>>>>> 77ff72f9
     deps = [":platform-webworker-dynamic"],
 )