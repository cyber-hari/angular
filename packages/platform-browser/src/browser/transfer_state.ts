--- conflicted
+++ resolved
@@ -76,16 +76,12 @@
  * boolean, number, string, null and non-class objects will be serialized and deserialzied in a
  * non-lossy manner.
  *
-<<<<<<< HEAD
  * *Note:*
  * *While using `TransferState` on the client, it may be necessary to update the client's*
  * *bootstrap process (generally in `main.ts`) to wait for `DOMContentLoaded`. See angular repo*
  * *issue [#20484](https://github.com/angular/angular/issues/20484) for more info.*
  *
- * @experimental
-=======
  * @publicApi
->>>>>>> 78e3a4c9
  */
 @Injectable()
 export class TransferState {
