--- conflicted
+++ resolved
@@ -1,67 +1,51 @@
-<<<<<<< HEAD
-<!--
-# Getting Started with Angular: Your First App
--->
-# Angular 시작하기: 첫번째 앱 만들기
-=======
 # Part 1: Getting started with a basic Angular app
->>>>>>> 385cadf2
 
 <!--
 Welcome to Angular!
 
 This tutorial introduces you to the essentials of Angular by walking you through a simple e-commerce site with a catalog, shopping cart, and check-out form.
-<<<<<<< HEAD
-To help you get started right away, this guide uses a simple ready-made application that you can examine and play with interactively.
+To help you get started right away, this guide uses a simple ready-made application that you can examine and modify interactively (without having to [set up a local work environment](guide/setup-local "Setup guide")).
+
+<div class="callout is-helpful">
+<header>New to web development?</header>
+
+ There are many resources to complement the Angular docs. Mozilla's MDN docs include both [HTML](https://developer.mozilla.org/en-US/docs/Learn/HTML "Learning HTML: Guides and tutorials") and [JavaScript](https://developer.mozilla.org/en-US/docs/Web/JavaScript "JavaScript") introductions. [TypeScript's docs](https://www.typescriptlang.org/docs/home.html "TypeScript documentation") include a 5-minute tutorial. Various online course platforms, such as [Udemy](http://www.udemy.com "Udemy online courses") and [Codecademy](https://www.codecademy.com/ "Codecademy online courses"), also cover web development basics.
+
+</div>
+
 -->
 Angular의 세계에 오신 것을 환영합니다!
 
 이 가이드 문서는 상품 목록, 쇼핑 카트, 주문 폼을 구성된 온라인 주문 애플리케이션을 Angular로 간단하게 만들어보면서 Angular의 기본 개념에 대해 소개합니다.
 이 애플리케이션이 실제로 어떻게 동작하는지, 미리 만들어 둔 예제 애플리케이션 코드도 함께 확인해 보세요.
-=======
-To help you get started right away, this guide uses a simple ready-made application that you can examine and modify interactively (without having to [set up a local work environment](guide/setup-local "Setup guide")).
->>>>>>> 385cadf2
+이 과정은 [로컬 개발환경 설정](guide/setup-local "Setup guide")이 필요 없습니다.
 
 <div class="callout is-helpful">
-<!--
-<header>New to web development?</header>
--->
 <header>웹 개발이 처음인가요?</header>
 
-<<<<<<< HEAD
-
-<!--
-=======
->>>>>>> 385cadf2
- There are many resources to complement the Angular docs. Mozilla's MDN docs include both [HTML](https://developer.mozilla.org/en-US/docs/Learn/HTML "Learning HTML: Guides and tutorials") and [JavaScript](https://developer.mozilla.org/en-US/docs/Web/JavaScript "JavaScript") introductions. [TypeScript's docs](https://www.typescriptlang.org/docs/home.html "TypeScript documentation") include a 5-minute tutorial. Various online course platforms, such as [Udemy](http://www.udemy.com "Udemy online courses") and [Codecademy](https://www.codecademy.com/ "Codecademy online courses"), also cover web development basics.
--->
- Angular 공식 가이드 문서 외에도 Angular 개발에 도움이 되는 자료는 많습니다. Mozilla MDN에서 [HTML](https://developer.mozilla.org/en-US/docs/Learn/HTML "Learning HTML: Guides and tutorials")과 [JavaScript](https://developer.mozilla.org/en-US/docs/Web/JavaScript "JavaScript")에 대한 자료를 찾아볼 수 있으며, [TypeScript 문서](https://www.typescriptlang.org/docs/home.html "TypeScript documentation")에 있는 5분 튜토리얼도 참고할 만 합니다. [Udemy](http://www.udemy.com "Udemy online courses")나 [Codecademy](https://www.codecademy.com/ "Codecademy online courses")와 같은 온라인 교육 플랫폼에서 웹 개발과 관련된 기본 지식도 활용하면 좋습니다.
+ Angular 공식 가이드 문서 외에도 Angular 개발에 도움이 되는 자료는 많습니다.
+ Mozilla MDN에서 [HTML](https://developer.mozilla.org/en-US/docs/Learn/HTML "Learning HTML: Guides and tutorials")과 [JavaScript](https://developer.mozilla.org/en-US/docs/Web/JavaScript "JavaScript")에 대한 자료를 찾아볼 수 있으며, [TypeScript 문서](https://www.typescriptlang.org/docs/home.html "TypeScript documentation")에 있는 5분 튜토리얼도 참고할 만 합니다.
+ [Udemy](http://www.udemy.com "Udemy online courses")나 [Codecademy](https://www.codecademy.com/ "Codecademy online courses")와 같은 온라인 교육 플랫폼에서 웹 개발과 관련된 기본 지식도 활용하면 좋습니다.
 
 </div>
 
 
 {@a new-project}
-<<<<<<< HEAD
-<!--
-## Create a new project
--->
-## 프로젝트 생성하기
-=======
+
+<!--
 ## Create the sample project
->>>>>>> 385cadf2
-
+-->
+## 샘플 프로젝트 생성하기
+
+<!--
 <h4>
-<!--
 <live-example name="getting-started-v0" noDownload>Click here to create the ready-made sample project in StackBlitz.</live-example>
--->
-<live-example name="getting-started-v0" noDownload>샘플 프로젝트를 생성하려면 StackBlitz 사이트를 활용하세요.</live-example>
 </h4>
 
 <div class="lightbox">
   <img src="generated/images/guide/start/new-app-all.gif" alt="Starter online store app">
 </div>
 
-<!--
 * The preview pane on the right shows the starting state of the sample Angular app.
 It defines a frame with a top bar (containing the store name and checkout icon) and the title for a product list (which will be populated and dynamically updated with data from the application).
 
@@ -69,23 +53,10 @@
 
 Before going into the source structure, the next section shows how to fill out the HTML *template* for the product list, using the provided sample data.
 This should give you an idea how easy it is to modify and update the page dynamically.
--->
-* 오른쪽에 있는 미리보기 탭을 보면 샘플 Angular 앱이 어떻게 동작하는지 확인할 수 있습니다.
-이 앱은 최상단 바에 상점 이름과 주문 아이콘이 있고, 그 아래에는 상품 목록이 표시됩니다. 이 목록은 애플리케이션 로직이 동작하면서 동적으로 표시될 것입니다.
-
-* 왼쪽에 있는 프로젝트 탭에는 애플리케이션을 구성하는 소스 파일들을 확인할 수 있습니다.
-프로젝트 환경을 구성하는 파일과 애플리케이션 코드가 이 영역에 표시되며, 파일을 선택하면 가운데에 있는 에디터 탭에 파일의 내용이 표시됩니다.
-
-소스 파일의 구조를 확인하기 전에, 샘플 데이터를 사용해서 HTML *템플릿*에 상품 목록을 어떻게 표시할 수 있는지 알아봅시다.
-이 과정을 통해 화면을 수정하고 동적으로 갱신하는 것이 얼마나 편한지 느낄 수 있을 것입니다.
 
 <div class="callout is-helpful">
-<!--
 <header>StackBlitz tips</header>
--->
-<header>StackBlitz 팁</header>
-
-<!--
+
 * Log into StackBlitz so you can save and resume your work.
 If you have a GitHub account, you can log into StackBlitz
 with that account. In order to save your progress, first
@@ -105,7 +76,37 @@
 files and mock data for you. The files you'll use throughout
 the tutorials are in the `src` folder of the StackBlitz
 example apps.
--->
+
+</div>
+
+<div class="alert is-important">
+
+If you go directly to the [StackBlitz online development environment](https://stackblitz.com/) and choose to [start a new Angular workspace](https://stackblitz.com/fork/angular), you get a generic stub application, rather than this [illustrative sample](#new-project). Once you have been introduced to the basic concepts here, this can be helpful for working interactively while you are learning Angular.
+
+In actual development you will typically use the [Angular CLI](guide/glossary#command-line-interface-cli "Definition of CLI"), a powerful command-line tool that lets you generate and modify applications. For a full step-by-step guide that shows how to use the CLI to create a new project and all of its parts, see [Tutorial: Tour of Heroes](tutorial).
+
+</div>
+-->
+<h4>
+<live-example name="getting-started-v0" noDownload>샘플 프로젝트를 생성하려면 StackBlitz 사이트를 활용하세요.</live-example>
+</h4>
+
+<div class="lightbox">
+  <img src="generated/images/guide/start/new-app-all.gif" alt="Starter online store app">
+</div>
+
+* 오른쪽에 있는 미리보기 탭을 보면 샘플 Angular 앱이 어떻게 동작하는지 확인할 수 있습니다.
+이 앱은 최상단 바에 상점 이름과 주문 아이콘이 있고, 그 아래에는 상품 목록이 표시됩니다. 이 목록은 애플리케이션 로직이 동작하면서 동적으로 표시될 것입니다.
+
+* 왼쪽에 있는 프로젝트 탭에는 애플리케이션을 구성하는 소스 파일들을 확인할 수 있습니다.
+프로젝트 환경을 구성하는 파일과 애플리케이션 코드가 이 영역에 표시되며, 파일을 선택하면 가운데에 있는 에디터 탭에 파일의 내용이 표시됩니다.
+
+소스 파일의 구조를 확인하기 전에, 샘플 데이터를 사용해서 HTML *템플릿*에 상품 목록을 어떻게 표시할 수 있는지 알아봅시다.
+이 과정을 통해 화면을 수정하고 동적으로 갱신하는 것이 얼마나 편한지 느낄 수 있을 것입니다.
+
+<div class="callout is-helpful">
+<header>StackBlitz 팁</header>
+
 * StackBlitz에 로그인하면 작업한 내용을 저장했다가 다시 불러올 수 있습니다.
 그리고 이 때 GitHub 계정을 사용해서 로그인 할 수도 있습니다.
 최상단 왼쪽의 Fork 버튼을 눌러서 프로젝트를 포크하고 나면, Save 버튼을 눌러서 프로젝트를 저장할 수 있습니다.
@@ -117,20 +118,11 @@
 
 <div class="alert is-important">
 
-<!--
-If you go directly to the [StackBlitz online development environment](https://stackblitz.com/) and choose to [start a new Angular workspace](https://stackblitz.com/fork/angular), you get a generic stub application, rather than this [illustrative sample](#new-project). Once you have been introduced to the basic concepts here, this can be helpful for working interactively while you are learning Angular.
-
-<<<<<<< HEAD
-In actual development you will typically use the [Angular CLI](guide/glossary#command-line-interface-cli), a powerful command-line tool that lets you generate and modify applications. For more information, see the [CLI Overview](cli).
--->
 [StackBlitz 온라인 개발 환경](https://stackblitz.com/)에 직접 들어가서 [start a new Angular workspace](https://stackblitz.com/fork/angular)를 선택하면, 기본 틀이 갖춰진 애플리케이션을 생성할 수 있습니다.
 [프로젝트 생성하기](#new-project)에서 설명한 내용을 다 이해하고 Angular 자체를 테스트 해보려면 이 방식을 활용하는 것이 더 좋습니다.
 
 실제 개발 환경에서는 강력한 커맨드 라인 툴인 [Angular CLI](guide/glossary#command-line-interface-cli)를 사용해서 애플리케이션을 생성하고 변경합니다.
 자세한 내용은 [CLI 개요](cli) 문서를 참고하세요.
-=======
-In actual development you will typically use the [Angular CLI](guide/glossary#command-line-interface-cli "Definition of CLI"), a powerful command-line tool that lets you generate and modify applications. For a full step-by-step guide that shows how to use the CLI to create a new project and all of its parts, see [Tutorial: Tour of Heroes](tutorial).
->>>>>>> 385cadf2
 
 </div>
 
@@ -307,15 +299,10 @@
 
 <div class="alert is-helpful">
 
-<<<<<<< HEAD
-<!--
-For more information about the full capabilities of Angular's
-template syntax, see [Template Syntax](guide/template-syntax "Template Syntax").
--->
-Angular의 템플릿 문법은 정말 다양하게 활용할 수 있습니다. [템플릿 문법](guide/template-syntax "Template Syntax") 문서를 참고하세요.
-=======
+<!--
 For a fuller introduction to Angular's template syntax, see [Introduction to components and templates](guide/architecture-components#template-syntax "Template Syntax").
->>>>>>> 385cadf2
+-->
+Angular의 템플릿 문법은 정말 다양하게 활용할 수 있습니다. [템플릿 문법](guide/architecture-components#template-syntax "Template Syntax") 문서를 참고하세요.
 
 </div>
 
@@ -400,7 +387,7 @@
 
 <div class="alert is-helpful">
 
-컴포넌트에 대한 내용과 컴포넌트끼리 템플릿에서 상호작용하는 방법에 대해 더 알아보려면 [컴포넌트 소개](guide/architecture-components "Architecture > Introduction to Components") 문서를 참고하세요.
+컴포넌트에 대한 내용과 컴포넌트끼리 템플릿에서 상호작용하는 방법에 대해 더 알아보려면 [컴포넌트 소개](guide/architecture-components "Concepts > Introduction to Components") 문서를 참고하세요.
 
 </div>
 
@@ -659,9 +646,8 @@
 You've also learned how the component class and template interact, and how components communicate with each other.
 
 To continue exploring Angular, choose either of the following options:
-<<<<<<< HEAD
-* [Continue to the "Routing" section](start/routing "Getting Started: Routing") to create a product details page that can be accessed by clicking a product name and that has its own URL pattern.
-* [Skip ahead to the "Deployment" section](start/deployment "Getting Started: Deployment") to move to local development, or deploy your app to Firebase or your own server.
+* [Continue to the "In-app navigation" section](start/start-routing "Try it: In-app navigation") to create a product details page that can be accessed by clicking a product name and that has its own URL pattern.
+* [Skip ahead to the "Deployment" section](start/start-deployment "Try it: Deployment") to move to local development, or deploy your app to Firebase or your own server.
 -->
 축하합니다! 첫번째 Angular 앱을 완성했습니다!
 
@@ -671,8 +657,4 @@
 
 이제 Angular에 대해 더 알아보기 위해 다음 코스 중 하나를 선택해 보세요:
 * 제품 목록 화면에서 제품 이름을 클릭했을 때 표시되는 제품 상세정보 화면을 만들려면 ["라우팅"](start/start-routing "시작하기: 라우팅") 문서를 참고하세요.
-* 로컬 개발환경에 대해서 알아보거나 Angular 앱을 Firebase나 리모트 서버에 배포하는 방법에 대해 알아보려면 쭉 건너뛰고 ["배포"](start/start-deployment "시작하기: 배포") 문서를 참고하세요.
-=======
-* [Continue to the "In-app navigation" section](start/start-routing "Try it: In-app navigation") to create a product details page that can be accessed by clicking a product name and that has its own URL pattern.
-* [Skip ahead to the "Deployment" section](start/start-deployment "Try it: Deployment") to move to local development, or deploy your app to Firebase or your own server.
->>>>>>> 385cadf2
+* 로컬 개발환경에 대해서 알아보거나 Angular 앱을 Firebase나 리모트 서버에 배포하는 방법에 대해 알아보려면 쭉 건너뛰고 ["배포"](start/start-deployment "시작하기: 배포") 문서를 참고하세요.