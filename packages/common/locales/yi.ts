--- conflicted
+++ resolved
@@ -9,11 +9,8 @@
 // THIS CODE IS GENERATED - DO NOT MODIFY
 // See angular/tools/gulp-tasks/cldr/extract.js
 
-<<<<<<< HEAD
-=======
 const u = undefined;
 
->>>>>>> 77ff72f9
 function plural(n: number): number {
   let i = Math.floor(Math.abs(n)), v = n.toString().replace(/^[^.]*\.?/, '').length;
   if (i === 1 && v === 0) return 1;
@@ -28,11 +25,7 @@
       'זונטיק', 'מאָנטיק', 'דינסטיק', 'מיטוואך', 'דאנערשטיק',
       'פֿרײַטיק', 'שבת'
     ],
-<<<<<<< HEAD
-    ,
-=======
     u, u
->>>>>>> 77ff72f9
   ],
   u,
   [
@@ -60,11 +53,6 @@
   ['dd/MM/yy', 'dטן MMM y', 'dטן MMMM y', 'EEEE, dטן MMMM y'],
   ['HH:mm', 'HH:mm:ss', 'HH:mm:ss z', 'HH:mm:ss zzzz'], ['{1} {0}', '{1}, {0}', '{1} {0}', u],
   ['.', ',', ';', '%', '+', '-', 'E', '×', '‰', '∞', 'NaN', ':'],
-<<<<<<< HEAD
-  ['#,##0.###', '#,##0%', '¤ #,##0.00', '#E0'], , {'JPY': ['JP¥', '¥'], 'USD': ['US$', '$']},
-  plural
-=======
   ['#,##0.###', '#,##0%', '¤ #,##0.00', '#E0'], u, u,
   {'JPY': ['JP¥', '¥'], 'USD': ['US$', '$']}, plural
->>>>>>> 77ff72f9
 ];