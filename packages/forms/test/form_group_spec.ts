--- conflicted
+++ resolved
@@ -6,11 +6,7 @@
  * found in the LICENSE file at https://angular.io/license
  */
 
-<<<<<<< HEAD
-import {async, fakeAsync, tick} from '@angular/core/testing';
-=======
 import {fakeAsync, tick, waitForAsync} from '@angular/core/testing';
->>>>>>> 445ac15a
 import {AsyncTestCompleter, beforeEach, describe, inject, it} from '@angular/core/testing/src/testing_internal';
 import {AbstractControl, FormArray, FormControl, FormGroup, ValidationErrors, Validators} from '@angular/forms';
 import {of} from 'rxjs';
