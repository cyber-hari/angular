package(default_visibility = ["//visibility:public"])

load("//tools:defaults.bzl", "npm_package")
load("@build_bazel_rules_typescript//:defs.bzl", "ts_library", "ts_config")

ts_config(
    name = "tsconfig",
    src = "tsconfig-build.json",
    deps = ["//packages:tsconfig-build.json"],
)

ts_library(
    name = "compiler-cli",
    srcs = glob(
        [
            "*.ts",
            "src/**/*.ts",
        ],
        exclude = [
            "src/integrationtest/**/*.ts",
        ],
    ),
    module_name = "@angular/compiler-cli",
    node_modules = "@//:node_modules",
    tsconfig = ":tsconfig",
    deps = [
        "//packages/compiler",
        "//packages/compiler-cli/src/ngtsc/transform",
    ],
)

npm_package(
    name = "npm_package",
    srcs = [
        "package.json",
    ],
<<<<<<< HEAD
=======
    tags = ["release-with-framework"],
>>>>>>> 77ff72f9
    deps = [":compiler-cli"],
)<|MERGE_RESOLUTION|>--- conflicted
+++ resolved
@@ -34,9 +34,6 @@
     srcs = [
         "package.json",
     ],
-<<<<<<< HEAD
-=======
     tags = ["release-with-framework"],
->>>>>>> 77ff72f9
     deps = [":compiler-cli"],
 )