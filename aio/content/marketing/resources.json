--- conflicted
+++ resolved
@@ -235,15 +235,6 @@
             "title": "Compodoc",
             "url": "https://github.com/compodoc/compodoc"
           },
-<<<<<<< HEAD
-          "amexiovsc": {
-            "desc": "This extension will help the developers of Visual Studio Code with quick code snippet for the Amexio Angular Extension Markup as well as Amexio TypeScript.",
-            "rev": true,
-            "title": "Amexio Angular Extensions for Visual Studio Code",
-            "url": "https://www.amexio.tech/features",
-            "logo": "https://github.com/meta-magic/Amexio-VSC-Extension/blob/master/images/Amexio-VSC-Icon-3.png"
-          }          
-=======
           "ncg": {
             "desc": "Generate several types of CRUD apps complete with e2e testing using template-sets for Angular, Material Design, Bootstrap, Kendo UI, Ionic, ...",
             "logo": "https://avatars3.githubusercontent.com/u/27976684",
@@ -264,7 +255,6 @@
             "logo": "https://nrwl.io/assets/nx-logo.png",
             "url": "https://nrwl.io/nx"
           }
->>>>>>> 5794506c
         }
       },
       "UI Components": {
