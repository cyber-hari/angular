--- conflicted
+++ resolved
@@ -604,10 +604,7 @@
       // if one exists. Snapshots may be reference counted by the implementation so
       // we want to ensure that if we request a snapshot that we use it.
       snapshot.run(TracingAction.CHANGE_DETECTION, this._tick);
-<<<<<<< HEAD
       snapshot[Symbol.dispose]();
-=======
->>>>>>> 0c009077
       return;
     }
 
