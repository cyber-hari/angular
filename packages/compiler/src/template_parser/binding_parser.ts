/**
 * @license
 * Copyright Google Inc. All Rights Reserved.
 *
 * Use of this source code is governed by an MIT-style license that can be
 * found in the LICENSE file at https://angular.io/license
 */

import {CompileDirectiveSummary, CompilePipeSummary} from '../compile_metadata';
import {SecurityContext} from '../core';
import {ASTWithSource, BindingPipe, BoundElementBindingType, BoundElementProperty, EmptyExpr, ParsedEvent, ParsedEventType, ParsedProperty, ParsedPropertyType, ParsedVariable, ParserError, RecursiveAstVisitor, TemplateBinding} from '../expression_parser/ast';
import {Parser} from '../expression_parser/parser';
import {InterpolationConfig} from '../ml_parser/interpolation_config';
import {mergeNsAndName} from '../ml_parser/tags';
import {ParseError, ParseErrorLevel, ParseSourceSpan} from '../parse_util';
import {ElementSchemaRegistry} from '../schema/element_schema_registry';
import {CssSelector} from '../selector';
import {splitAtColon, splitAtPeriod} from '../util';

import {BoundElementPropertyAst, PropertyBindingType} from './template_ast';

const PROPERTY_PARTS_SEPARATOR = '.';
const ATTRIBUTE_PREFIX = 'attr';
const CLASS_PREFIX = 'class';
const STYLE_PREFIX = 'style';

const ANIMATE_PROP_PREFIX = 'animate-';

/**
 * Parses bindings in templates and in the directive host area.
 */
export class BindingParser {
  pipesByName: Map<string, CompilePipeSummary>|null = null;
  private _usedPipes: Map<string, CompilePipeSummary> = new Map();

  constructor(
      private _exprParser: Parser, private _interpolationConfig: InterpolationConfig,
      private _schemaRegistry: ElementSchemaRegistry, pipes: CompilePipeSummary[]|null,
      private _targetErrors: ParseError[]) {
    // When the `pipes` parameter is `null`, do not check for used pipes
    // This is used in IVY when we might not know the available pipes at compile time
    if (pipes) {
      const pipesByName: Map<string, CompilePipeSummary> = new Map();
      pipes.forEach(pipe => pipesByName.set(pipe.name, pipe));
      this.pipesByName = pipesByName;
    }
  }

  getUsedPipes(): CompilePipeSummary[] { return Array.from(this._usedPipes.values()); }

  createBoundHostProperties(dirMeta: CompileDirectiveSummary, sourceSpan: ParseSourceSpan):
<<<<<<< HEAD
      BoundProperty[]|null {
=======
      ParsedProperty[]|null {
>>>>>>> 77ff72f9
    if (dirMeta.hostProperties) {
      const boundProps: ParsedProperty[] = [];
      Object.keys(dirMeta.hostProperties).forEach(propName => {
        const expression = dirMeta.hostProperties[propName];
        if (typeof expression === 'string') {
          this.parsePropertyBinding(propName, expression, true, sourceSpan, [], boundProps);
        } else {
          this._reportError(
              `Value of the host property binding "${propName}" needs to be a string representing an expression but got "${expression}" (${typeof expression})`,
              sourceSpan);
        }
      });
      return boundProps;
    }
    return null;
  }

  createDirectiveHostPropertyAsts(
      dirMeta: CompileDirectiveSummary, elementSelector: string,
<<<<<<< HEAD
      sourceSpan: ParseSourceSpan): BoundElementPropertyAst[]|null {
    const boundProps = this.createBoundHostProperties(dirMeta, sourceSpan);
    return boundProps &&
        boundProps.map((prop) => this.createElementPropertyAst(elementSelector, prop));
=======
      sourceSpan: ParseSourceSpan): BoundElementProperty[]|null {
    const boundProps = this.createBoundHostProperties(dirMeta, sourceSpan);
    return boundProps &&
        boundProps.map((prop) => this.createBoundElementProperty(elementSelector, prop));
>>>>>>> 77ff72f9
  }

  createDirectiveHostEventAsts(dirMeta: CompileDirectiveSummary, sourceSpan: ParseSourceSpan):
      ParsedEvent[]|null {
    if (dirMeta.hostListeners) {
      const targetEvents: ParsedEvent[] = [];
      Object.keys(dirMeta.hostListeners).forEach(propName => {
        const expression = dirMeta.hostListeners[propName];
        if (typeof expression === 'string') {
          this.parseEvent(propName, expression, sourceSpan, [], targetEvents);
        } else {
          this._reportError(
              `Value of the host listener "${propName}" needs to be a string representing an expression but got "${expression}" (${typeof expression})`,
              sourceSpan);
        }
      });
      return targetEvents;
    }
    return null;
  }

  parseInterpolation(value: string, sourceSpan: ParseSourceSpan): ASTWithSource {
    const sourceInfo = sourceSpan.start.toString();

    try {
      const ast =
          this._exprParser.parseInterpolation(value, sourceInfo, this._interpolationConfig) !;
      if (ast) this._reportExpressionParserErrors(ast.errors, sourceSpan);
      this._checkPipes(ast, sourceSpan);
      return ast;
    } catch (e) {
      this._reportError(`${e}`, sourceSpan);
      return this._exprParser.wrapLiteralPrimitive('ERROR', sourceInfo);
    }
  }

  // Parse an inline template binding. ie `<tag *tplKey="<tplValue>">`
  parseInlineTemplateBinding(
      tplKey: string, tplValue: string, sourceSpan: ParseSourceSpan,
      targetMatchableAttrs: string[][], targetProps: ParsedProperty[],
      targetVars: ParsedVariable[]) {
    const bindings = this._parseTemplateBindings(tplKey, tplValue, sourceSpan);

    for (let i = 0; i < bindings.length; i++) {
      const binding = bindings[i];
      if (binding.keyIsVar) {
        targetVars.push(new ParsedVariable(binding.key, binding.name, sourceSpan));
      } else if (binding.expression) {
        this._parsePropertyAst(
            binding.key, binding.expression, sourceSpan, targetMatchableAttrs, targetProps);
      } else {
        targetMatchableAttrs.push([binding.key, '']);
        this.parseLiteralAttr(binding.key, null, sourceSpan, targetMatchableAttrs, targetProps);
      }
    }
  }

  private _parseTemplateBindings(tplKey: string, tplValue: string, sourceSpan: ParseSourceSpan):
      TemplateBinding[] {
    const sourceInfo = sourceSpan.start.toString();

    try {
      const bindingsResult = this._exprParser.parseTemplateBindings(tplKey, tplValue, sourceInfo);
      this._reportExpressionParserErrors(bindingsResult.errors, sourceSpan);
      bindingsResult.templateBindings.forEach((binding) => {
        if (binding.expression) {
          this._checkPipes(binding.expression, sourceSpan);
        }
      });
      bindingsResult.warnings.forEach(
          (warning) => { this._reportError(warning, sourceSpan, ParseErrorLevel.WARNING); });
      return bindingsResult.templateBindings;
    } catch (e) {
      this._reportError(`${e}`, sourceSpan);
      return [];
    }
  }

  parseLiteralAttr(
      name: string, value: string|null, sourceSpan: ParseSourceSpan,
      targetMatchableAttrs: string[][], targetProps: ParsedProperty[]) {
    if (isAnimationLabel(name)) {
      name = name.substring(1);
      if (value) {
        this._reportError(
            `Assigning animation triggers via @prop="exp" attributes with an expression is invalid.` +
                ` Use property bindings (e.g. [@prop]="exp") or use an attribute without a value (e.g. @prop) instead.`,
            sourceSpan, ParseErrorLevel.ERROR);
      }
      this._parseAnimation(name, value, sourceSpan, targetMatchableAttrs, targetProps);
    } else {
      targetProps.push(new ParsedProperty(
          name, this._exprParser.wrapLiteralPrimitive(value, ''), ParsedPropertyType.LITERAL_ATTR,
          sourceSpan));
    }
  }

  parsePropertyBinding(
      name: string, expression: string, isHost: boolean, sourceSpan: ParseSourceSpan,
      targetMatchableAttrs: string[][], targetProps: ParsedProperty[]) {
    let isAnimationProp = false;
    if (name.startsWith(ANIMATE_PROP_PREFIX)) {
      isAnimationProp = true;
      name = name.substring(ANIMATE_PROP_PREFIX.length);
    } else if (isAnimationLabel(name)) {
      isAnimationProp = true;
      name = name.substring(1);
    }

    if (isAnimationProp) {
      this._parseAnimation(name, expression, sourceSpan, targetMatchableAttrs, targetProps);
    } else {
      this._parsePropertyAst(
          name, this._parseBinding(expression, isHost, sourceSpan), sourceSpan,
          targetMatchableAttrs, targetProps);
    }
  }

  parsePropertyInterpolation(
      name: string, value: string, sourceSpan: ParseSourceSpan, targetMatchableAttrs: string[][],
      targetProps: ParsedProperty[]): boolean {
    const expr = this.parseInterpolation(value, sourceSpan);
    if (expr) {
      this._parsePropertyAst(name, expr, sourceSpan, targetMatchableAttrs, targetProps);
      return true;
    }
    return false;
  }

  private _parsePropertyAst(
      name: string, ast: ASTWithSource, sourceSpan: ParseSourceSpan,
      targetMatchableAttrs: string[][], targetProps: ParsedProperty[]) {
    targetMatchableAttrs.push([name, ast.source !]);
    targetProps.push(new ParsedProperty(name, ast, ParsedPropertyType.DEFAULT, sourceSpan));
  }

  private _parseAnimation(
      name: string, expression: string|null, sourceSpan: ParseSourceSpan,
      targetMatchableAttrs: string[][], targetProps: ParsedProperty[]) {
    // This will occur when a @trigger is not paired with an expression.
    // For animations it is valid to not have an expression since */void
    // states will be applied by angular when the element is attached/detached
    const ast = this._parseBinding(expression || 'undefined', false, sourceSpan);
    targetMatchableAttrs.push([name, ast.source !]);
    targetProps.push(new ParsedProperty(name, ast, ParsedPropertyType.ANIMATION, sourceSpan));
  }

  private _parseBinding(value: string, isHostBinding: boolean, sourceSpan: ParseSourceSpan):
      ASTWithSource {
    const sourceInfo = sourceSpan.start.toString();

    try {
      const ast = isHostBinding ?
          this._exprParser.parseSimpleBinding(value, sourceInfo, this._interpolationConfig) :
          this._exprParser.parseBinding(value, sourceInfo, this._interpolationConfig);
      if (ast) this._reportExpressionParserErrors(ast.errors, sourceSpan);
      this._checkPipes(ast, sourceSpan);
      return ast;
    } catch (e) {
      this._reportError(`${e}`, sourceSpan);
      return this._exprParser.wrapLiteralPrimitive('ERROR', sourceInfo);
    }
  }

  createBoundElementProperty(elementSelector: string, boundProp: ParsedProperty):
      BoundElementProperty {
    if (boundProp.isAnimation) {
      return new BoundElementProperty(
          boundProp.name, BoundElementBindingType.Animation, SecurityContext.NONE,
          boundProp.expression, null, boundProp.sourceSpan);
    }

    let unit: string|null = null;
    let bindingType: BoundElementBindingType = undefined !;
    let boundPropertyName: string|null = null;
    const parts = boundProp.name.split(PROPERTY_PARTS_SEPARATOR);
    let securityContexts: SecurityContext[] = undefined !;

    // Check check for special cases (prefix style, attr, class)
    if (parts.length > 1) {
      if (parts[0] == ATTRIBUTE_PREFIX) {
        boundPropertyName = parts[1];
        this._validatePropertyOrAttributeName(boundPropertyName, boundProp.sourceSpan, true);
        securityContexts = calcPossibleSecurityContexts(
            this._schemaRegistry, elementSelector, boundPropertyName, true);

        const nsSeparatorIdx = boundPropertyName.indexOf(':');
        if (nsSeparatorIdx > -1) {
          const ns = boundPropertyName.substring(0, nsSeparatorIdx);
          const name = boundPropertyName.substring(nsSeparatorIdx + 1);
          boundPropertyName = mergeNsAndName(ns, name);
        }

        bindingType = BoundElementBindingType.Attribute;
      } else if (parts[0] == CLASS_PREFIX) {
        boundPropertyName = parts[1];
        bindingType = BoundElementBindingType.Class;
        securityContexts = [SecurityContext.NONE];
      } else if (parts[0] == STYLE_PREFIX) {
        unit = parts.length > 2 ? parts[2] : null;
        boundPropertyName = parts[1];
        bindingType = BoundElementBindingType.Style;
        securityContexts = [SecurityContext.STYLE];
      }
    }

    // If not a special case, use the full property name
    if (boundPropertyName === null) {
      boundPropertyName = this._schemaRegistry.getMappedPropName(boundProp.name);
      securityContexts = calcPossibleSecurityContexts(
          this._schemaRegistry, elementSelector, boundPropertyName, false);
      bindingType = BoundElementBindingType.Property;
      this._validatePropertyOrAttributeName(boundPropertyName, boundProp.sourceSpan, false);
    }

    return new BoundElementProperty(
        boundPropertyName, bindingType, securityContexts[0], boundProp.expression, unit,
        boundProp.sourceSpan);
  }

  parseEvent(
      name: string, expression: string, sourceSpan: ParseSourceSpan,
      targetMatchableAttrs: string[][], targetEvents: ParsedEvent[]) {
    if (isAnimationLabel(name)) {
      name = name.substr(1);
      this._parseAnimationEvent(name, expression, sourceSpan, targetEvents);
    } else {
      this._parseRegularEvent(name, expression, sourceSpan, targetMatchableAttrs, targetEvents);
    }
  }

  private _parseAnimationEvent(
      name: string, expression: string, sourceSpan: ParseSourceSpan, targetEvents: ParsedEvent[]) {
    const matches = splitAtPeriod(name, [name, '']);
    const eventName = matches[0];
    const phase = matches[1].toLowerCase();
    if (phase) {
      switch (phase) {
        case 'start':
        case 'done':
          const ast = this._parseAction(expression, sourceSpan);
          targetEvents.push(
              new ParsedEvent(eventName, phase, ParsedEventType.Animation, ast, sourceSpan));
          break;

        default:
          this._reportError(
              `The provided animation output phase value "${phase}" for "@${eventName}" is not supported (use start or done)`,
              sourceSpan);
          break;
      }
    } else {
      this._reportError(
          `The animation trigger output event (@${eventName}) is missing its phase value name (start or done are currently supported)`,
          sourceSpan);
    }
  }

  private _parseRegularEvent(
      name: string, expression: string, sourceSpan: ParseSourceSpan,
      targetMatchableAttrs: string[][], targetEvents: ParsedEvent[]) {
    // long format: 'target: eventName'
    const [target, eventName] = splitAtColon(name, [null !, name]);
    const ast = this._parseAction(expression, sourceSpan);
    targetMatchableAttrs.push([name !, ast.source !]);
    targetEvents.push(new ParsedEvent(eventName, target, ParsedEventType.Regular, ast, sourceSpan));
    // Don't detect directives for event names for now,
    // so don't add the event name to the matchableAttrs
  }

  private _parseAction(value: string, sourceSpan: ParseSourceSpan): ASTWithSource {
    const sourceInfo = sourceSpan.start.toString();

    try {
      const ast = this._exprParser.parseAction(value, sourceInfo, this._interpolationConfig);
      if (ast) {
        this._reportExpressionParserErrors(ast.errors, sourceSpan);
      }
      if (!ast || ast.ast instanceof EmptyExpr) {
        this._reportError(`Empty expressions are not allowed`, sourceSpan);
        return this._exprParser.wrapLiteralPrimitive('ERROR', sourceInfo);
      }
      this._checkPipes(ast, sourceSpan);
      return ast;
    } catch (e) {
      this._reportError(`${e}`, sourceSpan);
      return this._exprParser.wrapLiteralPrimitive('ERROR', sourceInfo);
    }
  }

  private _reportError(
      message: string, sourceSpan: ParseSourceSpan,
      level: ParseErrorLevel = ParseErrorLevel.ERROR) {
    this._targetErrors.push(new ParseError(sourceSpan, message, level));
  }

  private _reportExpressionParserErrors(errors: ParserError[], sourceSpan: ParseSourceSpan) {
    for (const error of errors) {
      this._reportError(error.message, sourceSpan);
    }
  }

  // Make sure all the used pipes are known in `this.pipesByName`
  private _checkPipes(ast: ASTWithSource, sourceSpan: ParseSourceSpan): void {
    if (ast && this.pipesByName) {
      const collector = new PipeCollector();
      ast.visit(collector);
      collector.pipes.forEach((ast, pipeName) => {
        const pipeMeta = this.pipesByName !.get(pipeName);
        if (!pipeMeta) {
          this._reportError(
              `The pipe '${pipeName}' could not be found`,
              new ParseSourceSpan(
                  sourceSpan.start.moveBy(ast.span.start), sourceSpan.start.moveBy(ast.span.end)));
        } else {
          this._usedPipes.set(pipeName, pipeMeta);
        }
      });
    }
  }

  /**
   * @param propName the name of the property / attribute
   * @param sourceSpan
   * @param isAttr true when binding to an attribute
   */
  private _validatePropertyOrAttributeName(
      propName: string, sourceSpan: ParseSourceSpan, isAttr: boolean): void {
    const report = isAttr ? this._schemaRegistry.validateAttribute(propName) :
                            this._schemaRegistry.validateProperty(propName);
    if (report.error) {
      this._reportError(report.msg !, sourceSpan, ParseErrorLevel.ERROR);
    }
  }
}

export class PipeCollector extends RecursiveAstVisitor {
  pipes = new Map<string, BindingPipe>();
  visitPipe(ast: BindingPipe, context: any): any {
    this.pipes.set(ast.name, ast);
    ast.exp.visit(this);
    this.visitAll(ast.args, context);
    return null;
  }
}

function isAnimationLabel(name: string): boolean {
  return name[0] == '@';
}

export function calcPossibleSecurityContexts(
    registry: ElementSchemaRegistry, selector: string, propName: string,
    isAttribute: boolean): SecurityContext[] {
  const ctxs: SecurityContext[] = [];
  CssSelector.parse(selector).forEach((selector) => {
    const elementNames = selector.element ? [selector.element] : registry.allKnownElementNames();
    const notElementNames =
        new Set(selector.notSelectors.filter(selector => selector.isElementSelector())
                    .map((selector) => selector.element));
    const possibleElementNames =
        elementNames.filter(elementName => !notElementNames.has(elementName));

    ctxs.push(...possibleElementNames.map(
        elementName => registry.securityContext(elementName, propName, isAttribute)));
  });
  return ctxs.length === 0 ? [SecurityContext.NONE] : Array.from(new Set(ctxs)).sort();
}<|MERGE_RESOLUTION|>--- conflicted
+++ resolved
@@ -49,11 +49,7 @@
   getUsedPipes(): CompilePipeSummary[] { return Array.from(this._usedPipes.values()); }
 
   createBoundHostProperties(dirMeta: CompileDirectiveSummary, sourceSpan: ParseSourceSpan):
-<<<<<<< HEAD
-      BoundProperty[]|null {
-=======
       ParsedProperty[]|null {
->>>>>>> 77ff72f9
     if (dirMeta.hostProperties) {
       const boundProps: ParsedProperty[] = [];
       Object.keys(dirMeta.hostProperties).forEach(propName => {
@@ -73,17 +69,10 @@
 
   createDirectiveHostPropertyAsts(
       dirMeta: CompileDirectiveSummary, elementSelector: string,
-<<<<<<< HEAD
-      sourceSpan: ParseSourceSpan): BoundElementPropertyAst[]|null {
-    const boundProps = this.createBoundHostProperties(dirMeta, sourceSpan);
-    return boundProps &&
-        boundProps.map((prop) => this.createElementPropertyAst(elementSelector, prop));
-=======
       sourceSpan: ParseSourceSpan): BoundElementProperty[]|null {
     const boundProps = this.createBoundHostProperties(dirMeta, sourceSpan);
     return boundProps &&
         boundProps.map((prop) => this.createBoundElementProperty(elementSelector, prop));
->>>>>>> 77ff72f9
   }
 
   createDirectiveHostEventAsts(dirMeta: CompileDirectiveSummary, sourceSpan: ParseSourceSpan):
