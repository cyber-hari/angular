--- conflicted
+++ resolved
@@ -9,11 +9,8 @@
 // THIS CODE IS GENERATED - DO NOT MODIFY
 // See angular/tools/gulp-tasks/cldr/extract.js
 
-<<<<<<< HEAD
-=======
 const u = undefined;
 
->>>>>>> 77ff72f9
 function plural(n: number): number {
   return 5;
 }
