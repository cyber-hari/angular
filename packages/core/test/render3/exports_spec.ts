--- conflicted
+++ resolved
@@ -7,30 +7,14 @@
  */
 
 import {defineComponent, defineDirective} from '../../src/render3/index';
-<<<<<<< HEAD
-import {bind, container, containerRefreshEnd, containerRefreshStart, elementAttribute, elementClassNamed, elementEnd, elementProperty, elementStart, embeddedViewEnd, embeddedViewStart, load, loadDirective, text, textBinding} from '../../src/render3/instructions';
-
-import {renderToHtml} from './render_util';
-=======
 import {bind, container, containerRefreshEnd, containerRefreshStart, elementAttribute, elementClassNamed, elementEnd, elementProperty, elementStart, embeddedViewEnd, embeddedViewStart, load, text, textBinding} from '../../src/render3/instructions';
 import {RenderFlags} from '../../src/render3/interfaces/definition';
 import {ComponentFixture, createComponent, renderToHtml} from './render_util';
->>>>>>> 77ff72f9
 
 describe('exports', () => {
   it('should support export of DOM element', () => {
 
     /** <input value="one" #myInput> {{ myInput.value }} */
-<<<<<<< HEAD
-    function Template(ctx: any, cm: boolean) {
-      if (cm) {
-        elementStart(0, 'input', ['value', 'one'], ['myInput', '']);
-        elementEnd();
-        text(1);
-      }
-      let myInput = elementStart(0);
-      textBinding(1, (myInput as any).value);
-=======
     function Template(rf: RenderFlags, ctx: any) {
       if (rf & RenderFlags.Create) {
         elementStart(0, 'input', ['value', 'one'], ['myInput', '']);
@@ -42,7 +26,6 @@
         tmp = load(1);
         textBinding(2, tmp.value);
       }
->>>>>>> 77ff72f9
     }
 
     expect(renderToHtml(Template, {})).toEqual('<input value="one">one');
@@ -51,16 +34,6 @@
   it('should support basic export of component', () => {
 
     /** <comp #myComp></comp> {{ myComp.name }} */
-<<<<<<< HEAD
-    function Template(ctx: any, cm: boolean) {
-      if (cm) {
-        elementStart(0, 'comp', null, ['myComp', '']);
-        elementEnd();
-        text(1);
-      }
-      // TODO: replace loadDirective when removing directive refs
-      textBinding(1, loadDirective<MyComponent>(0).name);
-=======
     function Template(rf: RenderFlags, ctx: any) {
       if (rf & RenderFlags.Create) {
         elementStart(0, 'comp', null, ['myComp', '']);
@@ -72,7 +45,6 @@
         tmp = load(1);
         textBinding(2, tmp.name);
       }
->>>>>>> 77ff72f9
     }
 
     class MyComponent {
@@ -80,21 +52,13 @@
 
       static ngComponentDef = defineComponent({
         type: MyComponent,
-<<<<<<< HEAD
-        selector: [[['comp'], null]],
-=======
         selectors: [['comp']],
->>>>>>> 77ff72f9
         template: function() {},
         factory: () => new MyComponent
       });
     }
 
-<<<<<<< HEAD
-    expect(renderToHtml(Template, {}, [MyComponent.ngComponentDef])).toEqual('<comp></comp>Nancy');
-=======
     expect(renderToHtml(Template, {}, [MyComponent])).toEqual('<comp></comp>Nancy');
->>>>>>> 77ff72f9
   });
 
   it('should support component instance fed into directive', () => {
@@ -105,11 +69,7 @@
       constructor() { myComponent = this; }
       static ngComponentDef = defineComponent({
         type: MyComponent,
-<<<<<<< HEAD
-        selector: [[['comp'], null]],
-=======
         selectors: [['comp']],
->>>>>>> 77ff72f9
         template: function() {},
         factory: () => new MyComponent
       });
@@ -120,30 +80,12 @@
       constructor() { myDir = this; }
       static ngDirectiveDef = defineDirective({
         type: MyDir,
-<<<<<<< HEAD
-        selector: [[['', 'myDir', ''], null]],
-=======
         selectors: [['', 'myDir', '']],
->>>>>>> 77ff72f9
         factory: () => new MyDir,
         inputs: {myDir: 'myDir'}
       });
     }
 
-<<<<<<< HEAD
-    const defs = [MyComponent.ngComponentDef, MyDir.ngDirectiveDef];
-
-    /** <comp #myComp></comp> <div [myDir]="myComp"></div> */
-    function Template(ctx: any, cm: boolean) {
-      if (cm) {
-        elementStart(0, 'comp', null, ['myComp', '']);
-        elementEnd();
-        elementStart(1, 'div', ['myDir', '']);
-        elementEnd();
-      }
-      // TODO: replace loadDirective when removing directive refs
-      elementProperty(1, 'myDir', bind(loadDirective<MyComponent>(0)));
-=======
     const defs = [MyComponent, MyDir];
 
     /** <comp #myComp></comp> <div [myDir]="myComp"></div> */
@@ -159,7 +101,6 @@
         tmp = load(1);
         elementProperty(2, 'myDir', bind(tmp));
       }
->>>>>>> 77ff72f9
     }
 
     renderToHtml(Template, {}, defs);
@@ -169,16 +110,6 @@
   it('should work with directives with exportAs set', () => {
 
     /** <div someDir #myDir="someDir"></div> {{ myDir.name }} */
-<<<<<<< HEAD
-    function Template(ctx: any, cm: boolean) {
-      if (cm) {
-        elementStart(0, 'div', ['someDir', ''], ['myDir', 'someDir']);
-        elementEnd();
-        text(1);
-      }
-      // TODO: replace loadDirective when removing directive refs
-      textBinding(1, loadDirective<SomeDir>(0).name);
-=======
     function Template(rf: RenderFlags, ctx: any) {
       if (rf & RenderFlags.Create) {
         elementStart(0, 'div', ['someDir', ''], ['myDir', 'someDir']);
@@ -190,27 +121,18 @@
         tmp = load(1);
         textBinding(2, tmp.name);
       }
->>>>>>> 77ff72f9
     }
 
     class SomeDir {
       name = 'Drew';
       static ngDirectiveDef = defineDirective({
         type: SomeDir,
-<<<<<<< HEAD
-        selector: [[['', 'someDir', ''], null]],
-=======
         selectors: [['', 'someDir', '']],
->>>>>>> 77ff72f9
         factory: () => new SomeDir,
         exportAs: 'someDir'
       });
     }
 
-<<<<<<< HEAD
-    expect(renderToHtml(Template, {}, [SomeDir.ngDirectiveDef]))
-        .toEqual('<div somedir=""></div>Drew');
-=======
     expect(renderToHtml(Template, {}, [SomeDir])).toEqual('<div somedir=""></div>Drew');
   });
 
@@ -227,33 +149,21 @@
     expect(() => {
       const fixture = new ComponentFixture(App);
     }).toThrowError(/Export of name 'someDir' not found!/);
->>>>>>> 77ff72f9
   });
 
   describe('forward refs', () => {
     it('should work with basic text bindings', () => {
       /** {{ myInput.value}} <input value="one" #myInput> */
-<<<<<<< HEAD
-      function Template(ctx: any, cm: boolean) {
-        if (cm) {
+      function Template(rf: RenderFlags, ctx: any) {
+        if (rf & RenderFlags.Create) {
           text(0);
           elementStart(1, 'input', ['value', 'one'], ['myInput', '']);
           elementEnd();
         }
-        let myInput = elementStart(1);
-        textBinding(0, bind((myInput as any).value));
-=======
-      function Template(rf: RenderFlags, ctx: any) {
-        if (rf & RenderFlags.Create) {
-          text(0);
-          elementStart(1, 'input', ['value', 'one'], ['myInput', '']);
-          elementEnd();
-        }
         const tmp = load(2) as any;
         if (rf & RenderFlags.Update) {
           textBinding(0, bind(tmp.value));
         }
->>>>>>> 77ff72f9
       }
 
       expect(renderToHtml(Template, {})).toEqual('one<input value="one">');
@@ -262,28 +172,17 @@
 
     it('should work with element properties', () => {
       /** <div [title]="myInput.value"</div> <input value="one" #myInput> */
-<<<<<<< HEAD
-      function Template(ctx: any, cm: boolean) {
-        if (cm) {
-=======
-      function Template(rf: RenderFlags, ctx: any) {
-        if (rf & RenderFlags.Create) {
->>>>>>> 77ff72f9
+      function Template(rf: RenderFlags, ctx: any) {
+        if (rf & RenderFlags.Create) {
           elementStart(0, 'div');
           elementEnd();
           elementStart(1, 'input', ['value', 'one'], ['myInput', '']);
           elementEnd();
-<<<<<<< HEAD
-        }
-        let myInput = elementStart(1);
-        elementProperty(0, 'title', bind(myInput && (myInput as any).value));
-=======
         }
         const tmp = load(2) as any;
         if (rf & RenderFlags.Update) {
           elementProperty(0, 'title', bind(tmp.value));
         }
->>>>>>> 77ff72f9
       }
 
       expect(renderToHtml(Template, {})).toEqual('<div title="one"></div><input value="one">');
@@ -291,28 +190,17 @@
 
     it('should work with element attrs', () => {
       /** <div [attr.aria-label]="myInput.value"</div> <input value="one" #myInput> */
-<<<<<<< HEAD
-      function Template(ctx: any, cm: boolean) {
-        if (cm) {
-=======
-      function Template(rf: RenderFlags, ctx: any) {
-        if (rf & RenderFlags.Create) {
->>>>>>> 77ff72f9
+      function Template(rf: RenderFlags, ctx: any) {
+        if (rf & RenderFlags.Create) {
           elementStart(0, 'div');
           elementEnd();
           elementStart(1, 'input', ['value', 'one'], ['myInput', '']);
           elementEnd();
-<<<<<<< HEAD
-        }
-        let myInput = elementStart(1);
-        elementAttribute(0, 'aria-label', bind(myInput && (myInput as any).value));
-=======
         }
         const tmp = load(2) as any;
         if (rf & RenderFlags.Update) {
           elementAttribute(0, 'aria-label', bind(tmp.value));
         }
->>>>>>> 77ff72f9
       }
 
       expect(renderToHtml(Template, {})).toEqual('<div aria-label="one"></div><input value="one">');
@@ -320,28 +208,17 @@
 
     it('should work with element classes', () => {
       /** <div [class.red]="myInput.checked"</div> <input type="checkbox" checked #myInput> */
-<<<<<<< HEAD
-      function Template(ctx: any, cm: boolean) {
-        if (cm) {
-=======
-      function Template(rf: RenderFlags, ctx: any) {
-        if (rf & RenderFlags.Create) {
->>>>>>> 77ff72f9
+      function Template(rf: RenderFlags, ctx: any) {
+        if (rf & RenderFlags.Create) {
           elementStart(0, 'div');
           elementEnd();
           elementStart(1, 'input', ['type', 'checkbox', 'checked', 'true'], ['myInput', '']);
           elementEnd();
-<<<<<<< HEAD
-        }
-        let myInput = elementStart(1);
-        elementClassNamed(0, 'red', bind(myInput && (myInput as any).checked));
-=======
         }
         const tmp = load(2) as any;
         if (rf & RenderFlags.Update) {
           elementClassNamed(0, 'red', bind(tmp.checked));
         }
->>>>>>> 77ff72f9
       }
 
       expect(renderToHtml(Template, {}))
@@ -358,13 +235,8 @@
 
         static ngComponentDef = defineComponent({
           type: MyComponent,
-<<<<<<< HEAD
-          selector: [[['comp'], null]],
-          template: function(ctx: MyComponent, cm: boolean) {},
-=======
           selectors: [['comp']],
           template: function(rf: RenderFlags, ctx: MyComponent) {},
->>>>>>> 77ff72f9
           factory: () => new MyComponent
         });
       }
@@ -376,36 +248,19 @@
 
         static ngDirectiveDef = defineDirective({
           type: MyDir,
-<<<<<<< HEAD
-          selector: [[['', 'myDir', ''], null]],
-=======
           selectors: [['', 'myDir', '']],
->>>>>>> 77ff72f9
           factory: () => new MyDir,
           inputs: {myDir: 'myDir'}
         });
       }
 
       /** <div [myDir]="myComp"></div><comp #myComp></comp> */
-<<<<<<< HEAD
-      function Template(ctx: any, cm: boolean) {
-        if (cm) {
-=======
-      function Template(rf: RenderFlags, ctx: any) {
-        if (rf & RenderFlags.Create) {
->>>>>>> 77ff72f9
+      function Template(rf: RenderFlags, ctx: any) {
+        if (rf & RenderFlags.Create) {
           elementStart(0, 'div', ['myDir', '']);
           elementEnd();
           elementStart(1, 'comp', null, ['myComp', '']);
           elementEnd();
-<<<<<<< HEAD
-        }
-        // TODO: replace loadDirective when removing directive refs
-        elementProperty(0, 'myDir', bind(loadDirective<MyComponent>(1)));
-      }
-
-      renderToHtml(Template, {}, [MyComponent.ngComponentDef, MyDir.ngDirectiveDef]);
-=======
         }
         let tmp: any;
         if (rf & RenderFlags.Update) {
@@ -415,34 +270,18 @@
       }
 
       renderToHtml(Template, {}, [MyComponent, MyDir]);
->>>>>>> 77ff72f9
       expect(myDir !.myDir).toEqual(myComponent !);
     });
 
     it('should work with multiple forward refs', () => {
       /** {{ myInput.value }} {{ myComp.name }} <comp #myComp></comp> <input value="one" #myInput>
        */
-<<<<<<< HEAD
-      function Template(ctx: any, cm: boolean) {
-        if (cm) {
-=======
-      function Template(rf: RenderFlags, ctx: any) {
-        if (rf & RenderFlags.Create) {
->>>>>>> 77ff72f9
+      function Template(rf: RenderFlags, ctx: any) {
+        if (rf & RenderFlags.Create) {
           text(0);
           text(1);
           elementStart(2, 'comp', null, ['myComp', '']);
           elementEnd();
-<<<<<<< HEAD
-          elementStart(3, 'input', ['value', 'one'], ['myInput', '']);
-          elementEnd();
-        }
-        let myInput = elementStart(3);
-        // TODO: replace loadDirective when removing directive refs
-        let myComp = loadDirective<MyComponent>(0);
-        textBinding(0, bind(myInput && (myInput as any).value));
-        textBinding(1, bind(myComp && myComp.name));
-=======
           elementStart(4, 'input', ['value', 'one'], ['myInput', '']);
           elementEnd();
         }
@@ -454,7 +293,6 @@
           textBinding(0, bind(tmp2.value));
           textBinding(1, bind(tmp1.name));
         }
->>>>>>> 77ff72f9
       }
 
       let myComponent: MyComponent;
@@ -466,51 +304,22 @@
 
         static ngComponentDef = defineComponent({
           type: MyComponent,
-<<<<<<< HEAD
-          selector: [[['comp'], null]],
-=======
           selectors: [['comp']],
->>>>>>> 77ff72f9
           template: function() {},
           factory: () => new MyComponent
         });
       }
-<<<<<<< HEAD
-      expect(renderToHtml(Template, {}, [MyComponent.ngComponentDef]))
-=======
       expect(renderToHtml(Template, {}, [MyComponent]))
->>>>>>> 77ff72f9
           .toEqual('oneNancy<comp></comp><input value="one">');
     });
 
     it('should work inside a view container', () => {
-<<<<<<< HEAD
-      function Template(ctx: any, cm: boolean) {
-        if (cm) {
-=======
-      function Template(rf: RenderFlags, ctx: any) {
-        if (rf & RenderFlags.Create) {
->>>>>>> 77ff72f9
+      function Template(rf: RenderFlags, ctx: any) {
+        if (rf & RenderFlags.Create) {
           elementStart(0, 'div');
           { container(1); }
           elementEnd();
         }
-<<<<<<< HEAD
-        containerRefreshStart(1);
-        {
-          if (ctx.condition) {
-            let cm1 = embeddedViewStart(1);
-            {
-              if (cm1) {
-                text(0);
-                elementStart(1, 'input', ['value', 'one'], ['myInput', '']);
-                elementEnd();
-              }
-              let myInput = elementStart(1);
-              textBinding(0, bind(myInput && (myInput as any).value));
-            }
-            embeddedViewEnd();
-=======
         if (rf & RenderFlags.Update) {
           containerRefreshStart(1);
           {
@@ -530,14 +339,9 @@
               }
               embeddedViewEnd();
             }
->>>>>>> 77ff72f9
           }
           containerRefreshEnd();
         }
-<<<<<<< HEAD
-        containerRefreshEnd();
-=======
->>>>>>> 77ff72f9
       }
 
       expect(renderToHtml(Template, {
