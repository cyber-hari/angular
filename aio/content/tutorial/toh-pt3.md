--- conflicted
+++ resolved
@@ -98,11 +98,7 @@
 `[hero]="selectedHero"` is an Angular [property binding](guide/template-syntax#property-binding).
 
 It's a _one way_ data binding from
-<<<<<<< HEAD
-the `selectedHero` property of the `HeroComponent` to the `hero` property of the `HeroDetailComponent`.
-=======
 the `selectedHero` property of the `HeroesComponent` to the `hero` property of the target element, which maps to the `hero` property of the `HeroDetailComponent`.
->>>>>>> 1c1cbba0
 
 Now when the user clicks a hero in the list, the `selectedHero` changes.
 When the `selectedHero` changes, the _property binding_ updates `hero`
