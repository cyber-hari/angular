--- conflicted
+++ resolved
@@ -75,22 +75,13 @@
       // 클라이언트나 네트워크 문제로 발생한 에러.
       console.error('An error occurred:', error.error.message);
     } else {
-<<<<<<< HEAD
       // 백엔드에서 실패한 것으로 보낸 에러.
       // 요청으로 받은 에러 객체를 확인하면 원인을 확인할 수 있습니다.
-=======
-      // The backend returned an unsuccessful response code.
-      // The response body may contain clues as to what went wrong.
->>>>>>> 67e3ecc7
       console.error(
         `Backend returned code ${error.status}, ` +
         `body was: ${error.error}`);
     }
-<<<<<<< HEAD
     // 사용자가 이해할 수 있는 에러 메시지를 반환합니다.
-=======
-    // Return an observable with a user-facing error message.
->>>>>>> 67e3ecc7
     return throwError(
       'Something bad happened; please try again later.');
   }
