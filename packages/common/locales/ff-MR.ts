--- conflicted
+++ resolved
@@ -9,11 +9,8 @@
 // THIS CODE IS GENERATED - DO NOT MODIFY
 // See angular/tools/gulp-tasks/cldr/extract.js
 
-<<<<<<< HEAD
-=======
 const u = undefined;
 
->>>>>>> 77ff72f9
 function plural(n: number): number {
   let i = Math.floor(Math.abs(n));
   if (i === 0 || i === 1) return 1;
@@ -41,9 +38,5 @@
   ['h:mm a', 'h:mm:ss a', 'h:mm:ss a z', 'h:mm:ss a zzzz'], ['{1} {0}', u, u, u],
   [',', ' ', ';', '%', '+', '-', 'E', '×', '‰', '∞', 'NaN', ':'],
   ['#,##0.###', '#,##0%', '#,##0.00 ¤', '#E0'], 'UM', 'Ugiyya Muritani',
-<<<<<<< HEAD
-  {'JPY': ['JP¥', '¥'], 'MRO': ['UM'], 'USD': ['US$', '$']}, plural
-=======
   {'JPY': ['JP¥', '¥'], 'MRU': ['UM'], 'USD': ['US$', '$']}, plural
->>>>>>> 77ff72f9
 ];