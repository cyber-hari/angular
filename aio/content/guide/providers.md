<<<<<<< HEAD
<!--
# Providers
-->
# 프로바이더 (Providers)
=======
# Providing dependencies in modules
>>>>>>> 385cadf2

<!--
A provider is an instruction to the [Dependency Injection](/guide/dependency-injection) system on how to obtain a value for a dependency. Most of the time, these dependencies are services that you create and provide.
-->
프로바이더는 [의존성 주입](/guide/dependency-injection)에 사용되는 객체를 가져오는 방법을 지정한 것입니다. 이 때 의존성으로 주입되는 객체는 일반적으로 서비스입니다.

<!--
For the final sample app using the provider that this page describes,
see the <live-example></live-example>.
-->
이 가이드에서 다루는 예제의 최종 코드는 <live-example></live-example>에서 직접 확인하거나 다운받아 확인할 수 있습니다.

<!--
## Providing a service
-->
## 서비스 생성하기

<!--
If you already have an app that was created with the [Angular CLI](cli), you can create a service using the [`ng generate`](cli/generate) CLI command in the root project directory. Replace _User_ with the name of your service.
-->
[Angular CLI](cli)로 프로젝트를 생성했다면, 서비스를 만드는 것도 간단합니다. 프로젝트 최상위 폴더에서 [`ng generate`](cli/generate) 명령을 싱행하는데, 이 때 `Service` 접미사 없이 _User_ 라고 지정합니다.

```sh
ng generate service User
```

<!--
This command creates the following `UserService` skeleton:
-->
그러면 `UserService`가 다음과 같이 생성됩니다:

<code-example path="providers/src/app/user.service.0.ts"  header="src/app/user.service.ts"></code-example>

<!--
You can now inject `UserService` anywhere in your application.

The service itself is a class that the CLI generated and that's decorated with `@Injectable()`. By default, this decorator has a `providedIn` property, which creates a provider for the service. In this case, `providedIn: 'root'` specifies that Angular should provide the service in the root injector.
-->
이제 이 `UserService`는 애플리케이션 어디에라도 의존성으로 자유롭게 주입할 수 있습니다.

서비스는 단순하게 JavaScript 클래스일 뿐이며, Angular CLI로 서비스를 생성하면 CLI가 `@Injectable` 데코레이터를 자동으로 붙여서 Angular 서비스로 지정합니다. `@Injectable` 데코레이터 안에는 `providedIn` 프로퍼티가 있는데, 이 프로퍼티를 지정하면 서비스 프로바이더의 범위를 지정할 수 있습니다. 이 예제 코드에서 지정된 `providedIn: 'root'`는 이 서비스가 최상위 인젝터에 위치하도록 지정하는 코드입니다.


<!--
## Provider scope
-->
## 프로바이더의 범위

<!--
When you add a service provider to the root application injector, it’s available throughout the app. Additionally, these providers are also available to all the classes in the app as long they have the lookup token.

You should always provide your service in the root injector unless there is a case where you want the service to be available only if the consumer imports a particular `@NgModule`.
-->
애플리케이션의 최상위 인젝터에 서비스 프로바이더를 등록하면, 이 서비스는 앱 전역에서 자유롭게 사용할 수 있습니다.

서비스 프로바이더는 특정 `@NgModule`에 포함되지 않는 이상, 최상위 인젝터에 등록하는 것이 좋습니다.

<!--
## `providedIn` and NgModules
-->
## `providedIn`과 NgModule

<!--
It's also possible to specify that a service should be provided in a particular `@NgModule`. For example, if you don't want `UserService` to be available to applications unless they import a `UserModule` you've created, you can specify that the service should be provided in the module:
-->
특정 `@NgModule`에 포함되도록 서비스를 등록할 수도 있습니다. 예를 들어 `UserModule`을 로드하지 않은 상태에서는 `UserService`를 사용할 수 없도록 하려면, 코드를 다음과 같이 작성하면 됩니다:

<code-example path="providers/src/app/user.service.1.ts"  header="src/app/user.service.ts"></code-example>

<!--
The example above shows the preferred way to provide a service in a module. This method is preferred because it enables tree-shaking of the service if nothing injects it. If it's not possible to specify in the service which module should provide it, you can also declare a provider for the service within the module:
-->
이 방법을 사용하면 실제로 사용되지 않는 서비스는 트리 셰이킹으로 제거되기 때문에 애플리케이션을 배포할 때도 좋습니다. 서비스가 포함될 모듈을 지정하는 방법을 사용할 수 없다면, 반대로 모듈 안에 서비스 프로바이더를 등록하는 방법도 있습니다:

<code-example path="providers/src/app/user.module.ts"  header="src/app/user.module.ts"></code-example>

<!--
## Limiting provider scope by lazy loading modules
-->
## 프로바이더 범위 제한하기 : 지연 로딩되는 모듈

<!--
In the basic CLI-generated app, modules are eagerly loaded which means that they are all loaded when the app launches. Angular uses an injector system to make things available between modules. In an eagerly loaded app, the root application injector makes all of the providers in all of the modules available throughout the app.
-->
Angular CLI를 사용해서 생성한 앱은 애플리케이션이 실행되면서 모든 모듈이 즉시 로드됩니다. 애플리케이션의 최상위 인젝터는 애플리케이션이 실행된 직후에 모듈 안에 등로된 프로바이더에 접근해서 의존성 객체를 생성할 준비를 합니다.

<!--
This behavior necessarily changes when you use lazy loading. Lazy loading is when you load modules only when you need them; for example, when routing. They aren’t loaded right away like with eagerly loaded modules. This means that any services listed in their provider arrays aren’t available because the root injector doesn’t know about these modules.
-->
하지만 지연 로딩 되는 모듈에서는 좀 다릅니다. 지연 로딩 되도록 설정된 모듈은 애플리케이션이 실행된 직후에 바로 로드되지 않고, 라우팅 이동 등 해당 모듈을 사용하는 시점에 로드됩니다. 따라서 지연 로딩되는 모듈에 지정된 서비스 프로바이더는 최상위 인젝터에서 인식할 수 없기 때문에 이 모듈 밖에서는 사용할 수도 없습니다.

<!-- KW--Make diagram here -->
<!-- KW--per Misko: not clear if the lazy modules are siblings or grand-children. They are both depending on router structure. -->
<!--
When the Angular router lazy-loads a module, it creates a new injector. This injector is a child of the root application injector. Imagine a tree of injectors; there is a single root injector and then a child injector for each lazy loaded module. The router adds all of the providers from the root injector to the child injector. When the router creates a component within the lazy-loaded context, Angular prefers service instances created from these providers to the service instances of the application root injector.
-->
Angular 라우터가 모듈을 지연 로딩하면, 이 때 새로운 인젝터를 생성합니다. 이 인젝터는 애플리케이션의 최상위 인젝터의 자식 인젝터인데, 인젝트도 모듈 트리와 비슷하게 트리 구조로 구성됩니다. 지연 로딩되는 모듈에 생성된 인젝터가 등록하는 모든 프로바이더는 최상위 인젝터에도 등록되며, 지연 로딩되는 모듈에 있는 컴포넌트가 사용될 때는 애플리케이션의 최상위 인젝터 대신 이 모듈의 인젝터가 서비스 인스턴스를 생성합니다.

<!--
Any component created within a lazy loaded module’s context, such as by router navigation, gets the local instance of the service, not the instance in the root application injector. Components in external modules continue to receive the instance created for the application root.
-->
지연 로딩되는 모듈이 로딩되고 나면, 지연 로딩되는 모듈이 아니라면 애플리케이션의 최상위 인젝터를 계속 사용하지만 지연 로딩되는 모듈 안에서는 최상위 인젝터 대신 모듈의 인젝터를 사용합니다.

<!--
Though you can provide services by lazy loading modules, not all services can be lazy loaded. For instance, some modules only work in the root module, such as the Router. The Router works with the global location object in the browser.
-->
하지만 모듈이 지연 로딩된다고 해서 모든 서비스가 지연로딩 되는 것은 아닙니다. 예를 들면, Router와 같은 모듈은 앱 모듈에만 등록되었지만 이 모듈은 브라우저 전체를 대상으로 동작합니다.

<!--
## Limiting provider scope with components
-->
## 프로바이더 범위 제한하기 : 컴포넌트

<!--
Another way to limit provider scope is by adding the service you want to limit to the component’s
`providers` array. Component providers and NgModule providers are independent of each other. This
method is helpful when you want to eagerly load a module that needs a service all to itself.
<<<<<<< HEAD
Providing a service in the component limits the service only to that component (other components in
the same module can’t access it).
-->
프로바이더의 범위는 컴포넌트 안으로 제한할 수도 있는데, 이 때 컴포넌트 메타데이터의 `providers` 배열을 사용합니다. 그러면 NgModule의 프로바이더와는 별개로 컴포넌트 프로바이더가 의존성 객체를 생성합니다. 이 방법은 컴포넌트마다 서비스 인스턴스를 별개로 사용하는 경우에 활용하면 좋습니다. 서비스의 인스턴스가 각각 생성되면 컴포넌트에서 이 서비스를 사용해 어떤 동작을 하더라도 다른 컴포넌트는 영향을 받지 않습니다.
=======
Providing a service in the component limits the service only to that component and its descendants.
Other components in the same module can’t access it.
>>>>>>> 385cadf2

<code-example path="providers/src/app/app.component.ts" region="component-providers" header="src/app/app.component.ts"></code-example>

<!--
## Providing services in modules vs. components
-->
## 프로바이더의 범위 : 모듈 vs. 컴포넌트

<!--
Generally, provide services the whole app needs in the root module and scope services by providing them in lazy loaded modules.
-->
일반적으로 서비스는 최상위 모듈 전역을 대상으로 제공되며 지연 로딩되는 모듈의 서비스는 그 모듈의 범위로 제한됩니다.

<!--
The router works at the root level so if you put providers in a component, even `AppComponent`, lazy loaded modules, which rely on the router, can’t see them.
-->
그리고 라우터는 최상위 계층에서 동작하기 때문에 `AppComponent`를 포함한 모든 컴포넌트에서 서비스를 자유롭게 주입받을 수 있지만, 지연 로딩 모듈은 모듈이 로딩되기 전까지 사용할 수 없습니다.

<!-- KW--Make a diagram here -->
<!--
Register a provider with a component when you must limit a service instance to a component and its component tree, that is, its child components. For example, a user editing component, `UserEditorComponent`, that needs a private copy of a caching `UserService` should register the `UserService` with the `UserEditorComponent`. Then each new instance of the `UserEditorComponent` gets its own cached service instance.
-->
프로바이더를 컴포넌트에 지정하면 서비스 인스턴스의 범위도 해당 컴포넌트로 제한되며, 컴포넌트가 생성될 때마다 서비스 인스턴스가 생성됩니다. 예를 들면 `UserEditorComponent`에서 `UserService`를 사용하는데 이 서비스가 컴포넌트마다 다른 값을 캐싱하는 용도로 사용할 수 있으며, 새로운 `UserEditorComponent`가 생성되면 `UserService`의 인스턴스도 새롭게 생성됩니다.

<hr>

<!--
## More on NgModules
-->
## NgModule 더 알아보기

<!--
You may also be interested in:
* [Singleton Services](guide/singleton-services), which elaborates on the concepts covered on this page.
* [Lazy Loading Modules](guide/lazy-loading-ngmodules).
* [Tree-shakable Providers](guide/dependency-injection-providers#tree-shakable-providers).
* [NgModule FAQ](guide/ngmodule-faq).
-->
다음 내용에 대해서도 알아보세요.
* [싱글턴 서비스](guide/singleton-services)
* [모듈 지연 로딩](guide/lazy-loading-ngmodules)
* [트리 셰이킹 프로바이더](guide/dependency-injection-providers#트리-셰이킹-대상이-되는-프로바이더)
* [NgModule FAQ](guide/ngmodule-faq)<|MERGE_RESOLUTION|>--- conflicted
+++ resolved
@@ -1,58 +1,58 @@
-<<<<<<< HEAD
-<!--
-# Providers
--->
-# 프로바이더 (Providers)
-=======
 # Providing dependencies in modules
->>>>>>> 385cadf2
 
 <!--
 A provider is an instruction to the [Dependency Injection](/guide/dependency-injection) system on how to obtain a value for a dependency. Most of the time, these dependencies are services that you create and provide.
+
+For the final sample app using the provider that this page describes,
+see the <live-example></live-example>.
 -->
 프로바이더는 [의존성 주입](/guide/dependency-injection)에 사용되는 객체를 가져오는 방법을 지정한 것입니다. 이 때 의존성으로 주입되는 객체는 일반적으로 서비스입니다.
 
-<!--
-For the final sample app using the provider that this page describes,
-see the <live-example></live-example>.
--->
 이 가이드에서 다루는 예제의 최종 코드는 <live-example></live-example>에서 직접 확인하거나 다운받아 확인할 수 있습니다.
 
 <!--
 ## Providing a service
 -->
-## 서비스 생성하기
+## 서비스 등록하기
 
 <!--
 If you already have an app that was created with the [Angular CLI](cli), you can create a service using the [`ng generate`](cli/generate) CLI command in the root project directory. Replace _User_ with the name of your service.
--->
-[Angular CLI](cli)로 프로젝트를 생성했다면, 서비스를 만드는 것도 간단합니다. 프로젝트 최상위 폴더에서 [`ng generate`](cli/generate) 명령을 싱행하는데, 이 때 `Service` 접미사 없이 _User_ 라고 지정합니다.
 
 ```sh
 ng generate service User
 ```
 
-<!--
 This command creates the following `UserService` skeleton:
+
+<code-example path="providers/src/app/user.service.0.ts"  header="src/app/user.service.ts"></code-example>
+
+You can now inject `UserService` anywhere in your application.
+
+The service itself is a class that the CLI generated and that's decorated with `@Injectable()`. By default, this decorator has a `providedIn` property, which creates a provider for the service. In this case, `providedIn: 'root'` specifies that Angular should provide the service in the root injector.
 -->
+[Angular CLI](cli)로 프로젝트를 생성했다면, 서비스를 만드는 것도 간단합니다.
+프로젝트 최상위 폴더에서 [`ng generate`](cli/generate) 명령을 실행하는데, 이 때 `Service` 접미사 없이 _User_ 라고 지정합니다.
+
+```sh
+ng generate service User
+```
+
 그러면 `UserService`가 다음과 같이 생성됩니다:
 
 <code-example path="providers/src/app/user.service.0.ts"  header="src/app/user.service.ts"></code-example>
 
-<!--
-You can now inject `UserService` anywhere in your application.
-
-The service itself is a class that the CLI generated and that's decorated with `@Injectable()`. By default, this decorator has a `providedIn` property, which creates a provider for the service. In this case, `providedIn: 'root'` specifies that Angular should provide the service in the root injector.
--->
 이제 이 `UserService`는 애플리케이션 어디에라도 의존성으로 자유롭게 주입할 수 있습니다.
 
-서비스는 단순하게 JavaScript 클래스일 뿐이며, Angular CLI로 서비스를 생성하면 CLI가 `@Injectable` 데코레이터를 자동으로 붙여서 Angular 서비스로 지정합니다. `@Injectable` 데코레이터 안에는 `providedIn` 프로퍼티가 있는데, 이 프로퍼티를 지정하면 서비스 프로바이더의 범위를 지정할 수 있습니다. 이 예제 코드에서 지정된 `providedIn: 'root'`는 이 서비스가 최상위 인젝터에 위치하도록 지정하는 코드입니다.
+서비스는 단순하게 JavaScript 클래스일 뿐이며, Angular CLI로 서비스를 생성하면 CLI가 `@Injectable` 데코레이터를 자동으로 붙여서 Angular 서비스로 지정합니다.
+`@Injectable` 데코레이터 안에는 `providedIn` 프로퍼티가 있는데, 이 프로퍼티를 지정하면 서비스 프로바이더의 범위를 지정할 수 있습니다.
+이 예제 코드에서 지정된 `providedIn: 'root'`는 이 서비스가 최상위 인젝터에 위치하도록 지정하는 코드입니다.
+
 
 
 <!--
 ## Provider scope
 -->
-## 프로바이더의 범위
+## 프로바이더의 접근범위
 
 <!--
 When you add a service provider to the root application injector, it’s available throughout the app. Additionally, these providers are also available to all the classes in the app as long they have the lookup token.
@@ -63,6 +63,7 @@
 
 서비스 프로바이더는 특정 `@NgModule`에 포함되지 않는 이상, 최상위 인젝터에 등록하는 것이 좋습니다.
 
+
 <!--
 ## `providedIn` and NgModules
 -->
@@ -70,17 +71,21 @@
 
 <!--
 It's also possible to specify that a service should be provided in a particular `@NgModule`. For example, if you don't want `UserService` to be available to applications unless they import a `UserModule` you've created, you can specify that the service should be provided in the module:
+
+<code-example path="providers/src/app/user.service.1.ts"  header="src/app/user.service.ts"></code-example>
+
+The example above shows the preferred way to provide a service in a module. This method is preferred because it enables tree-shaking of the service if nothing injects it. If it's not possible to specify in the service which module should provide it, you can also declare a provider for the service within the module:
+
+<code-example path="providers/src/app/user.module.ts"  header="src/app/user.module.ts"></code-example>
 -->
 특정 `@NgModule`에 포함되도록 서비스를 등록할 수도 있습니다. 예를 들어 `UserModule`을 로드하지 않은 상태에서는 `UserService`를 사용할 수 없도록 하려면, 코드를 다음과 같이 작성하면 됩니다:
 
 <code-example path="providers/src/app/user.service.1.ts"  header="src/app/user.service.ts"></code-example>
 
-<!--
-The example above shows the preferred way to provide a service in a module. This method is preferred because it enables tree-shaking of the service if nothing injects it. If it's not possible to specify in the service which module should provide it, you can also declare a provider for the service within the module:
--->
 이 방법을 사용하면 실제로 사용되지 않는 서비스는 트리 셰이킹으로 제거되기 때문에 애플리케이션을 배포할 때도 좋습니다. 서비스가 포함될 모듈을 지정하는 방법을 사용할 수 없다면, 반대로 모듈 안에 서비스 프로바이더를 등록하는 방법도 있습니다:
 
 <code-example path="providers/src/app/user.module.ts"  header="src/app/user.module.ts"></code-example>
+
 
 <!--
 ## Limiting provider scope by lazy loading modules
@@ -89,30 +94,34 @@
 
 <!--
 In the basic CLI-generated app, modules are eagerly loaded which means that they are all loaded when the app launches. Angular uses an injector system to make things available between modules. In an eagerly loaded app, the root application injector makes all of the providers in all of the modules available throughout the app.
--->
-Angular CLI를 사용해서 생성한 앱은 애플리케이션이 실행되면서 모든 모듈이 즉시 로드됩니다. 애플리케이션의 최상위 인젝터는 애플리케이션이 실행된 직후에 모듈 안에 등로된 프로바이더에 접근해서 의존성 객체를 생성할 준비를 합니다.
 
-<!--
 This behavior necessarily changes when you use lazy loading. Lazy loading is when you load modules only when you need them; for example, when routing. They aren’t loaded right away like with eagerly loaded modules. This means that any services listed in their provider arrays aren’t available because the root injector doesn’t know about these modules.
 -->
-하지만 지연 로딩 되는 모듈에서는 좀 다릅니다. 지연 로딩 되도록 설정된 모듈은 애플리케이션이 실행된 직후에 바로 로드되지 않고, 라우팅 이동 등 해당 모듈을 사용하는 시점에 로드됩니다. 따라서 지연 로딩되는 모듈에 지정된 서비스 프로바이더는 최상위 인젝터에서 인식할 수 없기 때문에 이 모듈 밖에서는 사용할 수도 없습니다.
+Angular CLI를 사용해서 생성한 앱은 애플리케이션이 실행되면서 모든 모듈이 즉시 로드됩니다.
+애플리케이션의 최상위 인젝터는 애플리케이션이 실행된 직후에 모듈 안에 등로된 프로바이더에 접근해서 의존성 객체를 생성할 준비를 합니다.
+
+하지만 지연 로딩 되는 모듈에서는 좀 다릅니다.
+지연 로딩 되도록 설정된 모듈은 애플리케이션이 실행된 직후에 바로 로드되지 않고, 라우팅 이동 등 해당 모듈을 사용하는 시점에 로드됩니다.
+따라서 지연 로딩되는 모듈에 지정된 서비스 프로바이더는 최상위 인젝터에서 인식할 수 없기 때문에 이 모듈 밖에서는 사용할 수도 없습니다.
 
 <!-- KW--Make diagram here -->
 <!-- KW--per Misko: not clear if the lazy modules are siblings or grand-children. They are both depending on router structure. -->
 <!--
 When the Angular router lazy-loads a module, it creates a new injector. This injector is a child of the root application injector. Imagine a tree of injectors; there is a single root injector and then a child injector for each lazy loaded module. The router adds all of the providers from the root injector to the child injector. When the router creates a component within the lazy-loaded context, Angular prefers service instances created from these providers to the service instances of the application root injector.
+
+Any component created within a lazy loaded module’s context, such as by router navigation, gets the local instance of the service, not the instance in the root application injector. Components in external modules continue to receive the instance created for the application root.
+
+Though you can provide services by lazy loading modules, not all services can be lazy loaded. For instance, some modules only work in the root module, such as the Router. The Router works with the global location object in the browser.
 -->
-Angular 라우터가 모듈을 지연 로딩하면, 이 때 새로운 인젝터를 생성합니다. 이 인젝터는 애플리케이션의 최상위 인젝터의 자식 인젝터인데, 인젝트도 모듈 트리와 비슷하게 트리 구조로 구성됩니다. 지연 로딩되는 모듈에 생성된 인젝터가 등록하는 모든 프로바이더는 최상위 인젝터에도 등록되며, 지연 로딩되는 모듈에 있는 컴포넌트가 사용될 때는 애플리케이션의 최상위 인젝터 대신 이 모듈의 인젝터가 서비스 인스턴스를 생성합니다.
+Angular 라우터가 모듈을 지연 로딩하면, 이 때 새로운 인젝터를 생성합니다.
+이 인젝터는 애플리케이션의 최상위 인젝터의 자식 인젝터인데, 인젝트도 모듈 트리와 비슷하게 트리 구조로 구성됩니다.
+지연 로딩되는 모듈에 생성된 인젝터가 등록하는 모든 프로바이더는 최상위 인젝터에도 등록되며, 지연 로딩되는 모듈에 있는 컴포넌트가 사용될 때는 애플리케이션의 최상위 인젝터 대신 이 모듈의 인젝터가 서비스 인스턴스를 생성합니다.
 
-<!--
-Any component created within a lazy loaded module’s context, such as by router navigation, gets the local instance of the service, not the instance in the root application injector. Components in external modules continue to receive the instance created for the application root.
--->
 지연 로딩되는 모듈이 로딩되고 나면, 지연 로딩되는 모듈이 아니라면 애플리케이션의 최상위 인젝터를 계속 사용하지만 지연 로딩되는 모듈 안에서는 최상위 인젝터 대신 모듈의 인젝터를 사용합니다.
 
-<!--
-Though you can provide services by lazy loading modules, not all services can be lazy loaded. For instance, some modules only work in the root module, such as the Router. The Router works with the global location object in the browser.
--->
-하지만 모듈이 지연 로딩된다고 해서 모든 서비스가 지연로딩 되는 것은 아닙니다. 예를 들면, Router와 같은 모듈은 앱 모듈에만 등록되었지만 이 모듈은 브라우저 전체를 대상으로 동작합니다.
+하지만 모듈이 지연 로딩된다고 해서 모든 서비스가 지연로딩 되는 것은 아닙니다.
+예를 들면, Router와 같은 모듈은 앱 모듈에만 등록되었지만 이 모듈은 브라우저 전체를 대상으로 동작합니다.
+
 
 <!--
 ## Limiting provider scope with components
@@ -123,40 +132,43 @@
 Another way to limit provider scope is by adding the service you want to limit to the component’s
 `providers` array. Component providers and NgModule providers are independent of each other. This
 method is helpful when you want to eagerly load a module that needs a service all to itself.
-<<<<<<< HEAD
-Providing a service in the component limits the service only to that component (other components in
-the same module can’t access it).
--->
-프로바이더의 범위는 컴포넌트 안으로 제한할 수도 있는데, 이 때 컴포넌트 메타데이터의 `providers` 배열을 사용합니다. 그러면 NgModule의 프로바이더와는 별개로 컴포넌트 프로바이더가 의존성 객체를 생성합니다. 이 방법은 컴포넌트마다 서비스 인스턴스를 별개로 사용하는 경우에 활용하면 좋습니다. 서비스의 인스턴스가 각각 생성되면 컴포넌트에서 이 서비스를 사용해 어떤 동작을 하더라도 다른 컴포넌트는 영향을 받지 않습니다.
-=======
 Providing a service in the component limits the service only to that component and its descendants.
 Other components in the same module can’t access it.
->>>>>>> 385cadf2
 
 <code-example path="providers/src/app/app.component.ts" region="component-providers" header="src/app/app.component.ts"></code-example>
+-->
+프로바이더의 범위는 컴포넌트 안으로 제한할 수도 있는데, 이 때 컴포넌트 메타데이터의 `providers` 배열을 사용합니다.
+그러면 NgModule의 프로바이더와는 별개로 컴포넌트 프로바이더가 의존성 객체를 생성합니다.
+이 방법은 컴포넌트마다 서비스 인스턴스를 별개로 사용하는 경우에 활용하면 좋습니다.
+이렇게 구성하면 서비스가 컴포넌트의 접근 범위가 컴포넌트와 해당 컴포넌트의 자식 컴포넌트 범위로 제한됩니다.
+다른 컴포넌트는 같은 모듈에 있다고 해도 이 서비스에 접근할 수 없습니다.
+
+<code-example path="providers/src/app/app.component.ts" region="component-providers" header="src/app/app.component.ts"></code-example>
+
 
 <!--
 ## Providing services in modules vs. components
 -->
-## 프로바이더의 범위 : 모듈 vs. 컴포넌트
+## 프로바이더 등록 위치 : 모듈 vs. 컴포넌트
 
 <!--
 Generally, provide services the whole app needs in the root module and scope services by providing them in lazy loaded modules.
+
+The router works at the root level so if you put providers in a component, even `AppComponent`, lazy loaded modules, which rely on the router, can’t see them.
 -->
 일반적으로 서비스는 최상위 모듈 전역을 대상으로 제공되며 지연 로딩되는 모듈의 서비스는 그 모듈의 범위로 제한됩니다.
 
-<!--
-The router works at the root level so if you put providers in a component, even `AppComponent`, lazy loaded modules, which rely on the router, can’t see them.
--->
 그리고 라우터는 최상위 계층에서 동작하기 때문에 `AppComponent`를 포함한 모든 컴포넌트에서 서비스를 자유롭게 주입받을 수 있지만, 지연 로딩 모듈은 모듈이 로딩되기 전까지 사용할 수 없습니다.
 
 <!-- KW--Make a diagram here -->
 <!--
 Register a provider with a component when you must limit a service instance to a component and its component tree, that is, its child components. For example, a user editing component, `UserEditorComponent`, that needs a private copy of a caching `UserService` should register the `UserService` with the `UserEditorComponent`. Then each new instance of the `UserEditorComponent` gets its own cached service instance.
 -->
-프로바이더를 컴포넌트에 지정하면 서비스 인스턴스의 범위도 해당 컴포넌트로 제한되며, 컴포넌트가 생성될 때마다 서비스 인스턴스가 생성됩니다. 예를 들면 `UserEditorComponent`에서 `UserService`를 사용하는데 이 서비스가 컴포넌트마다 다른 값을 캐싱하는 용도로 사용할 수 있으며, 새로운 `UserEditorComponent`가 생성되면 `UserService`의 인스턴스도 새롭게 생성됩니다.
+프로바이더를 컴포넌트에 지정하면 서비스 인스턴스의 범위도 해당 컴포넌트로 제한되며, 컴포넌트가 생성될 때마다 서비스 인스턴스가 생성됩니다.
+예를 들면 `UserEditorComponent`에서 `UserService`를 사용하는데 이 서비스가 컴포넌트마다 다른 값을 캐싱하는 용도로 사용할 수 있으며, 새로운 `UserEditorComponent`가 생성되면 `UserService`의 인스턴스도 새롭게 생성됩니다.
 
 <hr>
+
 
 <!--
 ## More on NgModules
