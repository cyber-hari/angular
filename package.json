--- conflicted
+++ resolved
@@ -1,10 +1,6 @@
 {
   "name": "angular-srcs",
-<<<<<<< HEAD
-  "version": "8.1.0-next.3",
-=======
   "version": "9.0.0-rc.1",
->>>>>>> ae0253f3
   "private": true,
   "description": "Angular - a web framework for modern web apps",
   "homepage": "https://github.com/angular/angular",
@@ -12,13 +8,8 @@
   "license": "MIT",
   "//engines-comment": "Keep this in sync with /aio/package.json and /aio/tools/examples/shared/package.json",
   "engines": {
-<<<<<<< HEAD
-    "node": ">=10.9.0 <11.0.0",
-    "yarn": ">=1.12.1 <=1.16.0"
-=======
     "node": ">=10.9.0 <13.0.0",
     "yarn": ">=1.21.1 <2"
->>>>>>> ae0253f3
   },
   "repository": {
     "type": "git",
@@ -49,13 +40,6 @@
     "@angular-devkit/core": "9.0.0-rc.14",
     "@angular-devkit/schematics": "9.0.0-rc.14",
     "@angular/bazel": "file:./tools/npm/@angular_bazel",
-<<<<<<< HEAD
-    "@bazel/jasmine": "0.31.1",
-    "@bazel/karma": "0.31.1",
-    "@bazel/typescript": "0.31.1",
-    "@microsoft/api-extractor": "^7.0.21",
-    "@schematics/angular": "^8.0.0-beta.15",
-=======
     "@babel/core": "7.8.3",
     "@babel/generator": "7.8.3",
     "@bazel/jasmine": "1.2.2",
@@ -66,7 +50,6 @@
     "@bazel/typescript": "1.2.2",
     "@microsoft/api-extractor": "^7.3.9",
     "@schematics/angular": "9.0.0-rc.8",
->>>>>>> ae0253f3
     "@types/angular": "^1.6.47",
     "@types/babel__core": "^7.1.3",
     "@types/babel__generator": "^7.6.1",
@@ -84,13 +67,8 @@
     "@types/minimist": "^1.2.0",
     "@types/node": "^12.11.1",
     "@types/selenium-webdriver": "3.0.7",
-<<<<<<< HEAD
-    "@types/shelljs": "^0.7.8",
-    "@types/source-map": "^0.5.1",
-=======
     "@types/semver": "^6.0.2",
     "@types/shelljs": "^0.8.6",
->>>>>>> ae0253f3
     "@types/systemjs": "0.19.32",
     "@types/yargs": "^11.1.1",
     "@webcomponents/custom-elements": "^1.0.4",
@@ -128,10 +106,6 @@
     "magic-string": "^0.25.0",
     "materialize-css": "1.0.0",
     "minimist": "1.2.0",
-<<<<<<< HEAD
-    "mock-fs": "^4.10.1",
-=======
->>>>>>> ae0253f3
     "node-uuid": "1.4.8",
     "nodejs-websocket": "^1.7.2",
     "protractor": "^5.4.2",
@@ -158,13 +132,6 @@
   "// 2": "devDependencies are not used under Bazel. Many can be removed after test.sh is deleted.",
   "// 3": "when updating @bazel/bazel version you also need to update the RBE settings in .bazelrc (see https://github.com/angular/angular/pull/27935)",
   "devDependencies": {
-<<<<<<< HEAD
-    "@angular/cli": "^8.0.0-beta.15",
-    "@bazel/bazel": "0.26.1",
-    "@bazel/buildifier": "^0.26.0",
-    "@bazel/ibazel": "~0.9.0",
-    "@types/minimist": "^1.2.0",
-=======
     "@angular-devkit/build-angular": "0.900.0-rc.14",
     "@angular/cli": "9.0.0-rc.14",
     "@bazel/bazel": "2.0.0",
@@ -172,7 +139,6 @@
     "@bazel/ibazel": "^0.11.1",
     "@types/minimist": "^1.2.0",
     "@yarnpkg/lockfile": "^1.1.0",
->>>>>>> ae0253f3
     "browserstacktunnel-wrapper": "2.0.1",
     "check-side-effects": "0.0.21",
     "clang-format": "1.0.41",
@@ -180,21 +146,12 @@
     "cldr-data": "36.0.0",
     "cldrjs": "0.5.0",
     "conventional-changelog": "^2.0.3",
-<<<<<<< HEAD
-    "cors": "2.8.4",
-=======
->>>>>>> ae0253f3
     "entities": "1.1.1",
     "firebase-tools": "^7.11.0",
     "firefox-profile": "1.0.3",
     "glob": "7.1.2",
     "gulp": "3.9.1",
-<<<<<<< HEAD
-    "gulp-clang-format": "1.0.27",
-    "gulp-connect": "5.0.0",
-=======
     "gulp-clang-format": "1.0.23",
->>>>>>> ae0253f3
     "gulp-conventional-changelog": "^2.0.3",
     "gulp-filter": "^5.1.0",
     "gulp-git": "^2.7.0",
