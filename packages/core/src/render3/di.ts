/**
 * @license
 * Copyright Google Inc. All Rights Reserved.
 *
 * Use of this source code is governed by an MIT-style license that can be
 * found in the LICENSE file at https://angular.io/license
 */

// We are temporarily importing the existing viewEngine_from core so we can be sure we are
// correctly implementing its interfaces for backwards compatibility.
import {ChangeDetectorRef as viewEngine_ChangeDetectorRef} from '../change_detection/change_detector_ref';
<<<<<<< HEAD
import {Injector} from '../di/injector';
=======
import {InjectFlags, Injector, inject, setCurrentInjector} from '../di/injector';
>>>>>>> 77ff72f9
import {ComponentFactory as viewEngine_ComponentFactory, ComponentRef as viewEngine_ComponentRef} from '../linker/component_factory';
import {ElementRef as viewEngine_ElementRef} from '../linker/element_ref';
import {NgModuleRef as viewEngine_NgModuleRef} from '../linker/ng_module_factory';
import {TemplateRef as viewEngine_TemplateRef} from '../linker/template_ref';
import {ViewContainerRef as viewEngine_ViewContainerRef} from '../linker/view_container_ref';
import {EmbeddedViewRef as viewEngine_EmbeddedViewRef, ViewRef as viewEngine_ViewRef} from '../linker/view_ref';
import {Type} from '../type';

<<<<<<< HEAD
import {assertLessThan, assertNotNull} from './assert';
import {assertPreviousIsParent, enterView, getDirectiveInstance, getPreviousOrParentNode, getRenderer, isComponent, renderEmbeddedTemplate} from './instructions';
import {ComponentTemplate, DirectiveDef} from './interfaces/definition';
=======
import {assertGreaterThan, assertLessThan, assertNotNull} from './assert';
import {addToViewTree, assertPreviousIsParent, createLContainer, createLNodeObject, createTView, getDirectiveInstance, getPreviousOrParentNode, getRenderer, isComponent, renderEmbeddedTemplate, resolveDirective} from './instructions';
import {LContainer} from './interfaces/container';
import {ComponentTemplate, DirectiveDef, DirectiveDefList, PipeDefList} from './interfaces/definition';
>>>>>>> 77ff72f9
import {LInjector} from './interfaces/injector';
import {LContainerNode, LElementNode, LNode, LNodeType, LViewNode, TNodeFlags} from './interfaces/node';
import {QueryReadType} from './interfaces/query';
import {Renderer3} from './interfaces/renderer';
<<<<<<< HEAD
import {LView} from './interfaces/view';
import {assertNodeOfPossibleTypes, assertNodeType} from './node_assert';
import {insertView} from './node_manipulation';
=======
import {LView, TView} from './interfaces/view';
import {assertNodeOfPossibleTypes, assertNodeType} from './node_assert';
import {insertView, removeView} from './node_manipulation';
>>>>>>> 77ff72f9
import {notImplemented, stringify} from './util';
import {EmbeddedViewRef, ViewRef, addDestroyable, createViewRef} from './view_ref';



/**
 * If a directive is diPublic, bloomAdd sets a property on the instance with this constant as
 * the key and the directive's unique ID as the value. This allows us to map directives to their
 * bloom filter bit for DI.
 */
const NG_ELEMENT_ID = '__NG_ELEMENT_ID__';

/**
 * The number of slots in each bloom filter (used by DI). The larger this number, the fewer
 * directives that will share slots, and thus, the fewer false positives when checking for
 * the existence of a directive.
 */
const BLOOM_SIZE = 256;

/** Counter used to generate unique IDs for directives. */
let nextNgElementId = 0;

/**
 * Registers this directive as present in its node's injector by flipping the directive's
 * corresponding bit in the injector's bloom filter.
 *
 * @param injector The node injector in which the directive should be registered
 * @param type The directive to register
 */
export function bloomAdd(injector: LInjector, type: Type<any>): void {
  let id: number|undefined = (type as any)[NG_ELEMENT_ID];

  // Set a unique ID on the directive type, so if something tries to inject the directive,
  // we can easily retrieve the ID and hash it into the bloom bit that should be checked.
  if (id == null) {
    id = (type as any)[NG_ELEMENT_ID] = nextNgElementId++;
  }

  // We only have BLOOM_SIZE (256) slots in our bloom filter (8 buckets * 32 bits each),
  // so all unique IDs must be modulo-ed into a number from 0 - 255 to fit into the filter.
  // This means that after 255, some directives will share slots, leading to some false positives
  // when checking for a directive's presence.
  const bloomBit = id % BLOOM_SIZE;

  // Create a mask that targets the specific bit associated with the directive.
  // JS bit operations are 32 bits, so this will be a number between 2^0 and 2^31, corresponding
  // to bit positions 0 - 31 in a 32 bit integer.
  const mask = 1 << bloomBit;

  // Use the raw bloomBit number to determine which bloom filter bucket we should check
  // e.g: bf0 = [0 - 31], bf1 = [32 - 63], bf2 = [64 - 95], bf3 = [96 - 127], etc
  if (bloomBit < 128) {
    // Then use the mask to flip on the bit (0-31) associated with the directive in that bucket
    bloomBit < 64 ? (bloomBit < 32 ? (injector.bf0 |= mask) : (injector.bf1 |= mask)) :
                    (bloomBit < 96 ? (injector.bf2 |= mask) : (injector.bf3 |= mask));
  } else {
    bloomBit < 192 ? (bloomBit < 160 ? (injector.bf4 |= mask) : (injector.bf5 |= mask)) :
                     (bloomBit < 224 ? (injector.bf6 |= mask) : (injector.bf7 |= mask));
  }
}

export function getOrCreateNodeInjector(): LInjector {
  ngDevMode && assertPreviousIsParent();
  return getOrCreateNodeInjectorForNode(getPreviousOrParentNode() as LElementNode | LContainerNode);
}

/**
 * Creates (or gets an existing) injector for a given element or container.
 *
 * @param node for which an injector should be retrieved / created.
 * @returns Node injector
 */
export function getOrCreateNodeInjectorForNode(node: LElementNode | LContainerNode): LInjector {
  const nodeInjector = node.nodeInjector;
  const parentInjector = node.parent && node.parent.nodeInjector;
  if (nodeInjector != parentInjector) {
    return nodeInjector !;
  }
  return node.nodeInjector = {
    parent: parentInjector,
    node: node,
    bf0: 0,
    bf1: 0,
    bf2: 0,
    bf3: 0,
    bf4: 0,
    bf5: 0,
    bf6: 0,
    bf7: 0,
    cbf0: parentInjector == null ? 0 : parentInjector.cbf0 | parentInjector.bf0,
    cbf1: parentInjector == null ? 0 : parentInjector.cbf1 | parentInjector.bf1,
    cbf2: parentInjector == null ? 0 : parentInjector.cbf2 | parentInjector.bf2,
    cbf3: parentInjector == null ? 0 : parentInjector.cbf3 | parentInjector.bf3,
    cbf4: parentInjector == null ? 0 : parentInjector.cbf4 | parentInjector.bf4,
    cbf5: parentInjector == null ? 0 : parentInjector.cbf5 | parentInjector.bf5,
    cbf6: parentInjector == null ? 0 : parentInjector.cbf6 | parentInjector.bf6,
    cbf7: parentInjector == null ? 0 : parentInjector.cbf7 | parentInjector.bf7,
<<<<<<< HEAD
    injector: null,
=======
>>>>>>> 77ff72f9
    templateRef: null,
    viewContainerRef: null,
    elementRef: null,
    changeDetectorRef: null
  };
}


/**
 * Makes a directive public to the DI system by adding it to an injector's bloom filter.
 *
 * @param di The node injector in which a directive will be added
 * @param def The definition of the directive to be made public
 */
export function diPublicInInjector(di: LInjector, def: DirectiveDef<any>): void {
  bloomAdd(di, def.type);
}

/**
 * Makes a directive public to the DI system by adding it to an injector's bloom filter.
 *
 * @param def The definition of the directive to be made public
 */
<<<<<<< HEAD
export function diPublicInInjector(di: LInjector, def: DirectiveDef<any>): void {
  bloomAdd(di, def.type);
=======
export function diPublic(def: DirectiveDef<any>): void {
  diPublicInInjector(getOrCreateNodeInjector(), def);
}

/**
 * Searches for an instance of the given type up the injector tree and returns
 * that instance if found.
 *
 * If not found, it will propagate up to the next parent injector until the token
 * is found or the top is reached.
 *
 * Usage example (in factory function):
 *
 * class SomeDirective {
 *   constructor(directive: DirectiveA) {}
 *
 *   static ngDirectiveDef = defineDirective({
 *     type: SomeDirective,
 *     factory: () => new SomeDirective(directiveInject(DirectiveA))
 *   });
 * }
 *
 * NOTE: use `directiveInject` with `@Directive`, `@Component`, and `@Pipe`. For
 * all other injection use `inject` which does not walk the DOM render tree.
 *
 * @param token The directive type to search for
 * @param flags Injection flags (e.g. CheckParent)
 * @returns The instance found
 */
export function directiveInject<T>(token: Type<T>): T;
export function directiveInject<T>(token: Type<T>, flags: InjectFlags.Optional): T|null;
export function directiveInject<T>(token: Type<T>, flags: InjectFlags): T;
export function directiveInject<T>(token: Type<T>, flags = InjectFlags.Default): T|null {
  return getOrCreateInjectable<T>(getOrCreateNodeInjector(), token, flags);
}

/**
 * Creates an ElementRef and stores it on the injector.
 * Or, if the ElementRef already exists, retrieves the existing ElementRef.
 *
 * @returns The ElementRef instance to use
 */
export function injectElementRef(): viewEngine_ElementRef {
  return getOrCreateElementRef(getOrCreateNodeInjector());
}

/**
 * Creates a TemplateRef and stores it on the injector. Or, if the TemplateRef already
 * exists, retrieves the existing TemplateRef.
 *
 * @returns The TemplateRef instance to use
 */
export function injectTemplateRef<T>(): viewEngine_TemplateRef<T> {
  return getOrCreateTemplateRef<T>(getOrCreateNodeInjector());
}

/**
 * Creates a ViewContainerRef and stores it on the injector. Or, if the ViewContainerRef
 * already exists, retrieves the existing ViewContainerRef.
 *
 * @returns The ViewContainerRef instance to use
 */
export function injectViewContainerRef(): viewEngine_ViewContainerRef {
  return getOrCreateContainerRef(getOrCreateNodeInjector());
}

/** Returns a ChangeDetectorRef (a.k.a. a ViewRef) */
export function injectChangeDetectorRef(): viewEngine_ChangeDetectorRef {
  return getOrCreateChangeDetectorRef(getOrCreateNodeInjector(), null);
}

/**
 * Inject static attribute value into directive constructor.
 *
 * This method is used with `factory` functions which are generated as part of
 * `defineDirective` or `defineComponent`. The method retrieves the static value
 * of an attribute. (Dynamic attributes are not supported since they are not resolved
 *  at the time of injection and can change over time.)
 *
 * # Example
 * Given:
 * ```
 * @Component(...)
 * class MyComponent {
 *   constructor(@Attribute('title') title: string) { ... }
 * }
 * ```
 * When instantiated with
 * ```
 * <my-component title="Hello"></my-component>
 * ```
 *
 * Then factory method generated is:
 * ```
 * MyComponent.ngComponentDef = defineComponent({
 *   factory: () => new MyComponent(injectAttribute('title'))
 *   ...
 * })
 * ```
 *
 * @experimental
 */
export function injectAttribute(attrName: string): string|undefined {
  ngDevMode && assertPreviousIsParent();
  const lElement = getPreviousOrParentNode() as LElementNode;
  ngDevMode && assertNodeType(lElement, LNodeType.Element);
  const tElement = lElement.tNode !;
  ngDevMode && assertNotNull(tElement, 'expecting tNode');
  const attrs = tElement.attrs;
  if (attrs) {
    for (let i = 0; i < attrs.length; i = i + 2) {
      if (attrs[i] == attrName) {
        return attrs[i + 1];
      }
    }
  }
  return undefined;
}

/**
 * Creates a ViewRef and stores it on the injector as ChangeDetectorRef (public alias).
 * Or, if it already exists, retrieves the existing instance.
 *
 * @returns The ChangeDetectorRef to use
 */
export function getOrCreateChangeDetectorRef(
    di: LInjector, context: any): viewEngine_ChangeDetectorRef {
  if (di.changeDetectorRef) return di.changeDetectorRef;

  const currentNode = di.node;
  if (isComponent(currentNode.tNode !)) {
    return di.changeDetectorRef = createViewRef(currentNode.data as LView, context);
  } else if (currentNode.type === LNodeType.Element) {
    return di.changeDetectorRef = getOrCreateHostChangeDetector(currentNode.view.node);
  }
  return null !;
}

/** Gets or creates ChangeDetectorRef for the closest host component */
function getOrCreateHostChangeDetector(currentNode: LViewNode | LElementNode):
    viewEngine_ChangeDetectorRef {
  const hostNode = getClosestComponentAncestor(currentNode);
  const hostInjector = hostNode.nodeInjector;
  const existingRef = hostInjector && hostInjector.changeDetectorRef;

  return existingRef ?
      existingRef :
      createViewRef(
          hostNode.data as LView,
          hostNode.view
              .directives ![hostNode.tNode !.flags >> TNodeFlags.DirectiveStartingIndexShift]);
}

/**
 * If the node is an embedded view, traverses up the view tree to return the closest
 * ancestor view that is attached to a component. If it's already a component node,
 * returns itself.
 */
function getClosestComponentAncestor(node: LViewNode | LElementNode): LElementNode {
  while (node.type === LNodeType.View) {
    node = node.view.node;
  }
  return node as LElementNode;
>>>>>>> 77ff72f9
}

/**
 * Makes a directive public to the DI system by adding it to an injector's bloom filter.
 *
 * @param def The definition of the directive to be made public
 */
export function diPublic(def: DirectiveDef<any>): void {
  diPublicInInjector(getOrCreateNodeInjector(), def);
}

/**
 * Searches for an instance of the given type up the injector tree and returns
 * that instance if found.
 *
 * If not found, it will propagate up to the next parent injector until the token
 * is found or the top is reached.
 *
 * Usage example (in factory function):
 *
 * class SomeDirective {
 *   constructor(directive: DirectiveA) {}
 *
 *   static ngDirectiveDef = defineDirective({
 *     type: SomeDirective,
 *     factory: () => new SomeDirective(directiveInject(DirectiveA))
 *   });
 * }
 *
 * NOTE: use `directiveInject` with `@Directive`, `@Component`, and `@Pipe`. For
 * all other injection use `inject` which does not walk the DOM render tree.
 *
 * @param token The directive type to search for
 * @param flags Injection flags (e.g. CheckParent)
 * @returns The instance found
 */
export function directiveInject<T>(token: Type<T>, flags?: InjectFlags, defaultValue?: T): T {
  return getOrCreateInjectable<T>(getOrCreateNodeInjector(), token, flags, defaultValue);
}

/**
 * Creates an ElementRef and stores it on the injector.
 * Or, if the ElementRef already exists, retrieves the existing ElementRef.
 *
 * @returns The ElementRef instance to use
 */
export function injectElementRef(): viewEngine_ElementRef {
  return getOrCreateElementRef(getOrCreateNodeInjector());
}

/**
 * Creates a TemplateRef and stores it on the injector. Or, if the TemplateRef already
 * exists, retrieves the existing TemplateRef.
 *
 * @returns The TemplateRef instance to use
 */
export function injectTemplateRef<T>(): viewEngine_TemplateRef<T> {
  return getOrCreateTemplateRef<T>(getOrCreateNodeInjector());
}

/**
 * Creates a ViewContainerRef and stores it on the injector. Or, if the ViewContainerRef
 * already exists, retrieves the existing ViewContainerRef.
 *
 * @returns The ViewContainerRef instance to use
 */
export function injectViewContainerRef(): viewEngine_ViewContainerRef {
  return getOrCreateContainerRef(getOrCreateNodeInjector());
}

/** Returns a ChangeDetectorRef (a.k.a. a ViewRef) */
export function injectChangeDetectorRef(): viewEngine_ChangeDetectorRef {
  return getOrCreateChangeDetectorRef(getOrCreateNodeInjector(), null);
}

/**
 * Inject static attribute value into directive constructor.
 *
 * This method is used with `factory` functions which are generated as part of
 * `defineDirective` or `defineComponent`. The method retrieves the static value
 * of an attribute. (Dynamic attributes are not supported since they are not resolved
 *  at the time of injection and can change over time.)
 *
 * # Example
 * Given:
 * ```
 * @Component(...)
 * class MyComponent {
 *   constructor(@Attribute('title') title: string) { ... }
 * }
 * ```
 * When instantiated with
 * ```
 * <my-component title="Hello"></my-component>
 * ```
 *
 * Then factory method generated is:
 * ```
 * MyComponent.ngComponentDef = defineComponent({
 *   factory: () => new MyComponent(injectAttribute('title'))
 *   ...
 * })
 * ```
 *
 * @experimental
 */
export function injectAttribute(attrName: string): string|undefined {
  ngDevMode && assertPreviousIsParent();
  const lElement = getPreviousOrParentNode() as LElementNode;
  ngDevMode && assertNodeType(lElement, LNodeType.Element);
  const tElement = lElement.tNode !;
  ngDevMode && assertNotNull(tElement, 'expecting tNode');
  const attrs = tElement.attrs;
  if (attrs) {
    for (let i = 0; i < attrs.length; i = i + 2) {
      if (attrs[i] == attrName) {
        return attrs[i + 1];
      }
    }
  }
  return undefined;
}

/**
 * Creates a ViewRef and stores it on the injector as ChangeDetectorRef (public alias).
 * Or, if it already exists, retrieves the existing instance.
 *
 * @returns The ChangeDetectorRef to use
 */
export function getOrCreateChangeDetectorRef(
    di: LInjector, context: any): viewEngine_ChangeDetectorRef {
  if (di.changeDetectorRef) return di.changeDetectorRef;

  const currentNode = di.node;
  if (isComponent(currentNode.tNode !)) {
    return di.changeDetectorRef = createViewRef(currentNode.data as LView, context);
  } else if (currentNode.type === LNodeType.Element) {
    return di.changeDetectorRef = getOrCreateHostChangeDetector(currentNode.view.node);
  }
  return null !;
}

/** Gets or creates ChangeDetectorRef for the closest host component */
function getOrCreateHostChangeDetector(currentNode: LViewNode | LElementNode):
    viewEngine_ChangeDetectorRef {
  const hostNode = getClosestComponentAncestor(currentNode);
  const hostInjector = hostNode.nodeInjector;
  const existingRef = hostInjector && hostInjector.changeDetectorRef;

  return existingRef ?
      existingRef :
      createViewRef(
          hostNode.data as LView,
          hostNode.view.directives ![hostNode.tNode !.flags >> TNodeFlags.INDX_SHIFT]);
}

/**
 * If the node is an embedded view, traverses up the view tree to return the closest
 * ancestor view that is attached to a component. If it's already a component node,
 * returns itself.
 */
function getClosestComponentAncestor(node: LViewNode | LElementNode): LElementNode {
  while (node.type === LNodeType.View) {
    node = node.view.node;
  }
  return node as LElementNode;
}

/**
 * Searches for an instance of the given directive type up the injector tree and returns
 * that instance if found.
 *
 * Specifically, it gets the bloom filter bit associated with the directive (see bloomHashBit),
 * checks that bit against the bloom filter structure to identify an injector that might have
 * the directive (see bloomFindPossibleInjector), then searches the directives on that injector
 * for a match.
 *
 * If not found, it will propagate up to the next parent injector until the token
 * is found or the top is reached.
 *
 * @param di Node injector where the search should start
 * @param token The directive type to search for
 * @param flags Injection flags (e.g. CheckParent)
 * @returns The instance found
 */
export function getOrCreateInjectable<T>(
<<<<<<< HEAD
    di: LInjector, token: Type<T>, flags?: InjectFlags, defaultValue?: T): T {
=======
    di: LInjector, token: Type<T>, flags: InjectFlags = InjectFlags.Default): T|null {
>>>>>>> 77ff72f9
  const bloomHash = bloomHashBit(token);

  // If the token has a bloom hash, then it is a directive that is public to the injection system
  // (diPublic). If there is no hash, fall back to the module injector.
  if (bloomHash === null) {
<<<<<<< HEAD
    const moduleInjector = di.injector;
    if (!moduleInjector) {
      if (defaultValue != null) {
        return defaultValue;
      }
      throw createInjectionError('NotFound', token);
=======
    const moduleInjector = getPreviousOrParentNode().view.injector;
    const formerInjector = setCurrentInjector(moduleInjector);
    try {
      return inject(token, flags);
    } finally {
      setCurrentInjector(formerInjector);
>>>>>>> 77ff72f9
    }
  } else {
    let injector: LInjector|null = di;

    while (injector) {
      // Get the closest potential matching injector (upwards in the injector tree) that
      // *potentially* has the token.
      injector = bloomFindPossibleInjector(injector, bloomHash, flags);

      // If no injector is found, we *know* that there is no ancestor injector that contains the
      // token, so we abort.
      if (!injector) {
        break;
      }

      // At this point, we have an injector which *may* contain the token, so we step through the
      // directives associated with the injector's corresponding node to get the directive instance.
      const node = injector.node;
      const nodeFlags = node.tNode !.flags;
      const count = nodeFlags & TNodeFlags.DirectiveCountMask;

<<<<<<< HEAD
      // The size of the node's directive's list is stored in certain bits of the node's flags,
      // so exact it with a mask and shift it back such that the bits reflect the real value.
      const flags = node.tNode !.flags;
      const size = (flags & TNodeFlags.SIZE_MASK) >> TNodeFlags.SIZE_SHIFT;

      if (size !== 0) {
        // The start index of the directives list is also part of the node's flags, but there is
        // nothing to the "left" of it so it doesn't need a mask.
        const start = flags >> TNodeFlags.INDX_SHIFT;

        const defs = node.view.tView.directives !;
        for (let i = start, ii = start + size; i < ii; i++) {
          // Get the definition for the directive at this index and, if it is injectable (diPublic),
          // and matches the given token, return the directive instance.
          const directiveDef = defs[i] as DirectiveDef<any>;
          if (directiveDef.diPublic && directiveDef.type == token) {
=======
      if (count !== 0) {
        const start = nodeFlags >> TNodeFlags.DirectiveStartingIndexShift;
        const end = start + count;
        const defs = node.view.tView.directives !;

        for (let i = start; i < end; i++) {
          // Get the definition for the directive at this index and, if it is injectable (diPublic),
          // and matches the given token, return the directive instance.
          const directiveDef = defs[i] as DirectiveDef<any>;
          if (directiveDef.type === token && directiveDef.diPublic) {
>>>>>>> 77ff72f9
            return getDirectiveInstance(node.view.directives ![i]);
          }
        }
      }

      // If we *didn't* find the directive for the token and we are searching the current node's
      // injector, it's possible the directive is on this node and hasn't been created yet.
      let instance: T|null;
      if (injector === di && (instance = searchMatchesQueuedForCreation<T>(node, token))) {
        return instance;
      }

      // The def wasn't found anywhere on this node, so it was a false positive.
      // If flags permit, traverse up the tree and continue searching.
      if (flags & InjectFlags.Self || flags & InjectFlags.Host && !sameHostView(injector)) {
        injector = null;
      } else {
        injector = injector.parent;
      }
    }
  }

  // No directive was found for the given token.
  if (flags & InjectFlags.Optional) return null;
  throw new Error(`Injector: NOT_FOUND [${stringify(token)}]`);
}

function searchMatchesQueuedForCreation<T>(node: LNode, token: any): T|null {
  const matches = node.view.tView.currentMatches;
  if (matches) {
    for (let i = 0; i < matches.length; i += 2) {
      const def = matches[i] as DirectiveDef<any>;
      if (def.type === token) {
        return resolveDirective(def, i + 1, matches, node.view.tView);
      }
    }
  }
  return null;
}

/**
 * Given a directive type, this function returns the bit in an injector's bloom filter
 * that should be used to determine whether or not the directive is present.
 *
 * When the directive was added to the bloom filter, it was given a unique ID that can be
 * retrieved on the class. Since there are only BLOOM_SIZE slots per bloom filter, the directive's
 * ID must be modulo-ed by BLOOM_SIZE to get the correct bloom bit (directives share slots after
 * BLOOM_SIZE is reached).
 *
 * @param type The directive type
 * @returns The bloom bit to check for the directive
 */
function bloomHashBit(type: Type<any>): number|null {
  let id: number|undefined = (type as any)[NG_ELEMENT_ID];
  return typeof id === 'number' ? id % BLOOM_SIZE : null;
}

/**
 * Finds the closest injector that might have a certain directive.
 *
 * Each directive corresponds to a bit in an injector's bloom filter. Given the bloom bit to
 * check and a starting injector, this function traverses up injectors until it finds an
 * injector that contains a 1 for that bit in its bloom filter. A 1 indicates that the
 * injector may have that directive. It only *may* have the directive because directives begin
 * to share bloom filter bits after the BLOOM_SIZE is reached, and it could correspond to a
 * different directive sharing the bit.
 *
 * Note: We can skip checking further injectors up the tree if an injector's cbf structure
 * has a 0 for that bloom bit. Since cbf contains the merged value of all the parent
 * injectors, a 0 in the bloom bit indicates that the parents definitely do not contain
 * the directive and do not need to be checked.
 *
 * @param injector The starting node injector to check
 * @param  bloomBit The bit to check in each injector's bloom filter
 * @param  flags The injection flags for this injection site (e.g. Optional or SkipSelf)
 * @returns An injector that might have the directive
 */
<<<<<<< HEAD
export function bloomFindPossibleInjector(startInjector: LInjector, bloomBit: number): LInjector|
    null {
=======
export function bloomFindPossibleInjector(
    startInjector: LInjector, bloomBit: number, flags: InjectFlags): LInjector|null {
>>>>>>> 77ff72f9
  // Create a mask that targets the specific bit associated with the directive we're looking for.
  // JS bit operations are 32 bits, so this will be a number between 2^0 and 2^31, corresponding
  // to bit positions 0 - 31 in a 32 bit integer.
  const mask = 1 << bloomBit;

  // Traverse up the injector tree until we find a potential match or until we know there *isn't* a
  // match.
<<<<<<< HEAD
  let injector: LInjector|null = startInjector;
=======
  let injector: LInjector|null =
      flags & InjectFlags.SkipSelf ? startInjector.parent ! : startInjector;
>>>>>>> 77ff72f9
  while (injector) {
    // Our bloom filter size is 256 bits, which is eight 32-bit bloom filter buckets:
    // bf0 = [0 - 31], bf1 = [32 - 63], bf2 = [64 - 95], bf3 = [96 - 127], etc.
    // Get the bloom filter value from the appropriate bucket based on the directive's bloomBit.
    let value: number;
    if (bloomBit < 128) {
      value = bloomBit < 64 ? (bloomBit < 32 ? injector.bf0 : injector.bf1) :
                              (bloomBit < 96 ? injector.bf2 : injector.bf3);
    } else {
      value = bloomBit < 192 ? (bloomBit < 160 ? injector.bf4 : injector.bf5) :
                               (bloomBit < 224 ? injector.bf6 : injector.bf7);
    }

    // If the bloom filter value has the bit corresponding to the directive's bloomBit flipped on,
    // this injector is a potential match.
    if ((value & mask) === mask) {
      return injector;
    } else if (flags & InjectFlags.Self || flags & InjectFlags.Host && !sameHostView(injector)) {
      return null;
    }

    // If the current injector does not have the directive, check the bloom filters for the ancestor
    // injectors (cbf0 - cbf7). These filters capture *all* ancestor injectors.
    if (bloomBit < 128) {
      value = bloomBit < 64 ? (bloomBit < 32 ? injector.cbf0 : injector.cbf1) :
                              (bloomBit < 96 ? injector.cbf2 : injector.cbf3);
    } else {
      value = bloomBit < 192 ? (bloomBit < 160 ? injector.cbf4 : injector.cbf5) :
                               (bloomBit < 224 ? injector.cbf6 : injector.cbf7);
    }

    // If the ancestor bloom filter value has the bit corresponding to the directive, traverse up to
    // find the specific injector. If the ancestor bloom filter does not have the bit, we can abort.
    injector = (value & mask) ? injector.parent : null;
  }
  return null;
}

export class ReadFromInjectorFn<T> {
  constructor(readonly read: (injector: LInjector, node: LNode, directiveIndex?: number) => T) {}
}

/**
 * Checks whether the current injector and its parent are in the same host view.
 *
 * This is necessary to support @Host() decorators. If @Host() is set, we should stop searching once
 * the injector and its parent view don't match because it means we'd cross the view boundary.
 */
function sameHostView(injector: LInjector): boolean {
  return !!injector.parent && injector.parent.node.view === injector.node.view;
}

export class ReadFromInjectorFn<T> {
  constructor(readonly read: (injector: LInjector, node: LNode, directiveIndex?: number) => T) {}
}

/**
 * Creates an ElementRef for a given node injector and stores it on the injector.
 * Or, if the ElementRef already exists, retrieves the existing ElementRef.
 *
 * @param di The node injector where we should store a created ElementRef
 * @returns The ElementRef instance to use
 */
export function getOrCreateElementRef(di: LInjector): viewEngine_ElementRef {
  return di.elementRef || (di.elementRef = new ElementRef(
                               di.node.type === LNodeType.Container ? null : di.node.native));
}

export const QUERY_READ_TEMPLATE_REF = <QueryReadType<viewEngine_TemplateRef<any>>>(
    new ReadFromInjectorFn<viewEngine_TemplateRef<any>>(
        (injector: LInjector) => getOrCreateTemplateRef(injector)) as any);

export const QUERY_READ_CONTAINER_REF = <QueryReadType<viewEngine_ViewContainerRef>>(
    new ReadFromInjectorFn<viewEngine_ViewContainerRef>(
        (injector: LInjector) => getOrCreateContainerRef(injector)) as any);

export const QUERY_READ_ELEMENT_REF =
    <QueryReadType<viewEngine_ElementRef>>(new ReadFromInjectorFn<viewEngine_ElementRef>(
        (injector: LInjector) => getOrCreateElementRef(injector)) as any);

export const QUERY_READ_FROM_NODE =
    (new ReadFromInjectorFn<any>((injector: LInjector, node: LNode, directiveIdx: number) => {
      ngDevMode && assertNodeOfPossibleTypes(node, LNodeType.Container, LNodeType.Element);
      if (directiveIdx > -1) {
        return node.view.directives ![directiveIdx];
      } else if (node.type === LNodeType.Element) {
        return getOrCreateElementRef(injector);
      } else if (node.type === LNodeType.Container) {
        return getOrCreateTemplateRef(injector);
      }
      throw new Error('fail');
    }) as any as QueryReadType<any>);

/** A ref to a node's native element. */
class ElementRef implements viewEngine_ElementRef {
  readonly nativeElement: any;
  constructor(nativeElement: any) { this.nativeElement = nativeElement; }
}

/**
 * Creates a ViewContainerRef and stores it on the injector. Or, if the ViewContainerRef
 * already exists, retrieves the existing ViewContainerRef.
 *
 * @returns The ViewContainerRef instance to use
 */
export function getOrCreateContainerRef(di: LInjector): viewEngine_ViewContainerRef {
<<<<<<< HEAD
  return di.viewContainerRef ||
      (di.viewContainerRef = new ViewContainerRef(di.node as LContainerNode));
=======
  if (!di.viewContainerRef) {
    const vcRefHost = di.node;

    ngDevMode && assertNodeOfPossibleTypes(vcRefHost, LNodeType.Container, LNodeType.Element);
    const lContainer = createLContainer(vcRefHost.parent !, vcRefHost.view);
    const lContainerNode: LContainerNode = createLNodeObject(
        LNodeType.Container, vcRefHost.view, vcRefHost.parent !, undefined, lContainer, null);

    vcRefHost.dynamicLContainerNode = lContainerNode;

    addToViewTree(vcRefHost.view, lContainer);

    di.viewContainerRef = new ViewContainerRef(lContainerNode);
  }

  return di.viewContainerRef;
>>>>>>> 77ff72f9
}

/**
 * A ref to a container that enables adding and removing views from that container
 * imperatively.
 */
class ViewContainerRef implements viewEngine_ViewContainerRef {
  private _viewRefs: viewEngine_ViewRef[] = [];
  element: viewEngine_ElementRef;
  injector: Injector;
  parentInjector: Injector;

<<<<<<< HEAD
  constructor(private _node: LContainerNode) {}

  clear(): void { throw notImplemented(); }
  get(index: number): viewEngine_ViewRef|null { throw notImplemented(); }
  length: number;
  createEmbeddedView<C>(
      templateRef: viewEngine_TemplateRef<C>, context?: C|undefined,
      index?: number|undefined): viewEngine_EmbeddedViewRef<C> {
    const viewRef = templateRef.createEmbeddedView(context !);
    this.insert(viewRef, index);
    return viewRef;
=======
  constructor(private _lContainerNode: LContainerNode) {}

  clear(): void {
    const lContainer = this._lContainerNode.data;
    while (lContainer.views.length) {
      this.remove(0);
    }
>>>>>>> 77ff72f9
  }

  get(index: number): viewEngine_ViewRef|null { return this._viewRefs[index] || null; }

  get length(): number {
    const lContainer = this._lContainerNode.data;
    return lContainer.views.length;
  }

  createEmbeddedView<C>(templateRef: viewEngine_TemplateRef<C>, context?: C, index?: number):
      viewEngine_EmbeddedViewRef<C> {
    const viewRef = templateRef.createEmbeddedView(context || <any>{});
    this.insert(viewRef, index);
    return viewRef;
  }

  createComponent<C>(
      componentFactory: viewEngine_ComponentFactory<C>, index?: number|undefined,
      injector?: Injector|undefined, projectableNodes?: any[][]|undefined,
      ngModule?: viewEngine_NgModuleRef<any>|undefined): viewEngine_ComponentRef<C> {
    throw notImplemented();
  }
<<<<<<< HEAD
  insert(viewRef: viewEngine_ViewRef, index?: number|undefined): viewEngine_ViewRef {
    if (index == null) {
      index = this._node.data.views.length;
    } else {
      // +1 because it's legal to insert at the end.
      ngDevMode && assertLessThan(index, this._node.data.views.length + 1, 'index');
    }
    const lView = (viewRef as EmbeddedViewRef<any>)._lViewNode;
    insertView(this._node, lView, index);

    // TODO(pk): this is a temporary index adjustment so imperativelly inserted (through
    // ViewContainerRef) views
    // are not removed in the containerRefreshEnd instruction.
    // The final fix will consist of creating a dedicated container node for views inserted through
    // ViewContainerRef.
    // Such container should not be trimmed as it is the case in the containerRefreshEnd
    // instruction.
    this._node.data.nextIndex = this._node.data.views.length;

    // If the view is dynamic (has a template), it needs to be counted both at the container
    // level and at the node above the container.
    if (lView.data.template !== null) {
      // Increment the container view count.
      this._node.data.dynamicViewCount++;

      // Look for the parent node and increment its dynamic view count.
      if (this._node.parent !== null && this._node.parent.data !== null) {
        ngDevMode &&
            assertNodeOfPossibleTypes(this._node.parent, LNodeType.View, LNodeType.Element);
        this._node.parent.data.dynamicViewCount++;
=======

  insert(viewRef: viewEngine_ViewRef, index?: number): viewEngine_ViewRef {
    const lViewNode = (viewRef as EmbeddedViewRef<any>)._lViewNode;
    const adjustedIdx = this._adjustIndex(index);

    insertView(this._lContainerNode, lViewNode, adjustedIdx);
    // invalidate cache of next sibling RNode (we do similar operation in the containerRefreshEnd
    // instruction)
    this._lContainerNode.native = undefined;

    this._viewRefs.splice(adjustedIdx, 0, viewRef);

    (lViewNode as{parent: LNode}).parent = this._lContainerNode;

    // If the view is dynamic (has a template), it needs to be counted both at the container
    // level and at the node above the container.
    if (lViewNode.data.template !== null) {
      // Increment the container view count.
      this._lContainerNode.data.dynamicViewCount++;

      // Look for the parent node and increment its dynamic view count.
      if (this._lContainerNode.parent !== null && this._lContainerNode.parent.data !== null) {
        ngDevMode && assertNodeOfPossibleTypes(
                         this._lContainerNode.parent, LNodeType.View, LNodeType.Element);
        this._lContainerNode.parent.data.dynamicViewCount++;
>>>>>>> 77ff72f9
      }
    }
    return viewRef;
  }

  move(viewRef: viewEngine_ViewRef, newIndex: number): viewEngine_ViewRef {
    const index = this.indexOf(viewRef);
    this.detach(index);
    this.insert(viewRef, this._adjustIndex(newIndex));
    return viewRef;
  }

  indexOf(viewRef: viewEngine_ViewRef): number { return this._viewRefs.indexOf(viewRef); }

  remove(index?: number): void {
    this.detach(index);
    // TODO(ml): proper destroy of the ViewRef, i.e. recursively destroy the LviewNode and its
    // children, delete DOM nodes and QueryList, trigger hooks (onDestroy), destroy the renderer,
    // detach projected nodes
  }

  detach(index?: number): viewEngine_ViewRef|null {
    const adjustedIdx = this._adjustIndex(index, -1);
    removeView(this._lContainerNode, adjustedIdx);
    return this._viewRefs.splice(adjustedIdx, 1)[0] || null;
  }

  private _adjustIndex(index?: number, shift: number = 0) {
    if (index == null) {
      return this._lContainerNode.data.views.length + shift;
    }
    if (ngDevMode) {
      assertGreaterThan(index, -1, 'index must be positive');
      // +1 because it's legal to insert at the end.
      assertLessThan(index, this._lContainerNode.data.views.length + 1 + shift, 'index');
    }
    return index;
  }
}

/**
 * Creates a TemplateRef and stores it on the injector. Or, if the TemplateRef already
 * exists, retrieves the existing TemplateRef.
 *
 * @param di The node injector where we should store a created TemplateRef
 * @returns The TemplateRef instance to use
 */
export function getOrCreateTemplateRef<T>(di: LInjector): viewEngine_TemplateRef<T> {
  if (!di.templateRef) {
    ngDevMode && assertNodeType(di.node, LNodeType.Container);
    const hostNode = di.node as LContainerNode;
    const hostTNode = hostNode.tNode !;
    const hostTView = hostNode.view.tView;
    if (!hostTNode.tViews) {
      hostTNode.tViews = createTView(hostTView.directiveRegistry, hostTView.pipeRegistry);
    }
    ngDevMode && assertNotNull(hostTNode.tViews, 'TView must be allocated');
    di.templateRef = new TemplateRef<any>(
        getOrCreateElementRef(di), hostTNode.tViews as TView, hostNode.data.template !,
        getRenderer(), hostTView.directiveRegistry, hostTView.pipeRegistry);
  }
  return di.templateRef;
}

class TemplateRef<T> implements viewEngine_TemplateRef<T> {
  readonly elementRef: viewEngine_ElementRef;

  constructor(
      elementRef: viewEngine_ElementRef, private _tView: TView,
      private _template: ComponentTemplate<T>, private _renderer: Renderer3,
      private _directives: DirectiveDefList|null, private _pipes: PipeDefList|null) {
    this.elementRef = elementRef;
  }

  createEmbeddedView(context: T): viewEngine_EmbeddedViewRef<T> {
    const viewNode = renderEmbeddedTemplate(
        null, this._tView, this._template, context, this._renderer, this._directives, this._pipes);
    return addDestroyable(new EmbeddedViewRef(viewNode, this._template, context));
  }
<<<<<<< HEAD
  indexOf(viewRef: viewEngine_ViewRef): number { throw notImplemented(); }
  remove(index?: number|undefined): void { throw notImplemented(); }
  detach(index?: number|undefined): viewEngine_ViewRef|null { throw notImplemented(); }
}

/**
 * Creates a TemplateRef and stores it on the injector. Or, if the TemplateRef already
 * exists, retrieves the existing TemplateRef.
 *
 * @param di The node injector where we should store a created TemplateRef
 * @returns The TemplateRef instance to use
 */
export function getOrCreateTemplateRef<T>(di: LInjector): viewEngine_TemplateRef<T> {
  ngDevMode && assertNodeType(di.node, LNodeType.Container);
  const data = (di.node as LContainerNode).data;
  return di.templateRef || (di.templateRef = new TemplateRef<any>(
                                getOrCreateElementRef(di), data.template !, getRenderer()));
}

class TemplateRef<T> implements viewEngine_TemplateRef<T> {
  readonly elementRef: viewEngine_ElementRef;
  private _template: ComponentTemplate<T>;

  constructor(
      elementRef: viewEngine_ElementRef, template: ComponentTemplate<T>,
      private _renderer: Renderer3) {
    this.elementRef = elementRef;
    this._template = template;
  }

  createEmbeddedView(context: T): viewEngine_EmbeddedViewRef<T> {
    let viewNode: LViewNode = renderEmbeddedTemplate(null, this._template, context, this._renderer);
    return addDestroyable(new EmbeddedViewRef(viewNode, this._template, context));
  }
=======
>>>>>>> 77ff72f9
}<|MERGE_RESOLUTION|>--- conflicted
+++ resolved
@@ -9,11 +9,7 @@
 // We are temporarily importing the existing viewEngine_from core so we can be sure we are
 // correctly implementing its interfaces for backwards compatibility.
 import {ChangeDetectorRef as viewEngine_ChangeDetectorRef} from '../change_detection/change_detector_ref';
-<<<<<<< HEAD
-import {Injector} from '../di/injector';
-=======
 import {InjectFlags, Injector, inject, setCurrentInjector} from '../di/injector';
->>>>>>> 77ff72f9
 import {ComponentFactory as viewEngine_ComponentFactory, ComponentRef as viewEngine_ComponentRef} from '../linker/component_factory';
 import {ElementRef as viewEngine_ElementRef} from '../linker/element_ref';
 import {NgModuleRef as viewEngine_NgModuleRef} from '../linker/ng_module_factory';
@@ -22,29 +18,17 @@
 import {EmbeddedViewRef as viewEngine_EmbeddedViewRef, ViewRef as viewEngine_ViewRef} from '../linker/view_ref';
 import {Type} from '../type';
 
-<<<<<<< HEAD
-import {assertLessThan, assertNotNull} from './assert';
-import {assertPreviousIsParent, enterView, getDirectiveInstance, getPreviousOrParentNode, getRenderer, isComponent, renderEmbeddedTemplate} from './instructions';
-import {ComponentTemplate, DirectiveDef} from './interfaces/definition';
-=======
 import {assertGreaterThan, assertLessThan, assertNotNull} from './assert';
 import {addToViewTree, assertPreviousIsParent, createLContainer, createLNodeObject, createTView, getDirectiveInstance, getPreviousOrParentNode, getRenderer, isComponent, renderEmbeddedTemplate, resolveDirective} from './instructions';
 import {LContainer} from './interfaces/container';
 import {ComponentTemplate, DirectiveDef, DirectiveDefList, PipeDefList} from './interfaces/definition';
->>>>>>> 77ff72f9
 import {LInjector} from './interfaces/injector';
 import {LContainerNode, LElementNode, LNode, LNodeType, LViewNode, TNodeFlags} from './interfaces/node';
 import {QueryReadType} from './interfaces/query';
 import {Renderer3} from './interfaces/renderer';
-<<<<<<< HEAD
-import {LView} from './interfaces/view';
-import {assertNodeOfPossibleTypes, assertNodeType} from './node_assert';
-import {insertView} from './node_manipulation';
-=======
 import {LView, TView} from './interfaces/view';
 import {assertNodeOfPossibleTypes, assertNodeType} from './node_assert';
 import {insertView, removeView} from './node_manipulation';
->>>>>>> 77ff72f9
 import {notImplemented, stringify} from './util';
 import {EmbeddedViewRef, ViewRef, addDestroyable, createViewRef} from './view_ref';
 
@@ -142,10 +126,6 @@
     cbf5: parentInjector == null ? 0 : parentInjector.cbf5 | parentInjector.bf5,
     cbf6: parentInjector == null ? 0 : parentInjector.cbf6 | parentInjector.bf6,
     cbf7: parentInjector == null ? 0 : parentInjector.cbf7 | parentInjector.bf7,
-<<<<<<< HEAD
-    injector: null,
-=======
->>>>>>> 77ff72f9
     templateRef: null,
     viewContainerRef: null,
     elementRef: null,
@@ -169,10 +149,6 @@
  *
  * @param def The definition of the directive to be made public
  */
-<<<<<<< HEAD
-export function diPublicInInjector(di: LInjector, def: DirectiveDef<any>): void {
-  bloomAdd(di, def.type);
-=======
 export function diPublic(def: DirectiveDef<any>): void {
   diPublicInInjector(getOrCreateNodeInjector(), def);
 }
@@ -336,7 +312,6 @@
     node = node.view.node;
   }
   return node as LElementNode;
->>>>>>> 77ff72f9
 }
 
 /**
@@ -523,31 +498,18 @@
  * @returns The instance found
  */
 export function getOrCreateInjectable<T>(
-<<<<<<< HEAD
-    di: LInjector, token: Type<T>, flags?: InjectFlags, defaultValue?: T): T {
-=======
     di: LInjector, token: Type<T>, flags: InjectFlags = InjectFlags.Default): T|null {
->>>>>>> 77ff72f9
   const bloomHash = bloomHashBit(token);
 
   // If the token has a bloom hash, then it is a directive that is public to the injection system
   // (diPublic). If there is no hash, fall back to the module injector.
   if (bloomHash === null) {
-<<<<<<< HEAD
-    const moduleInjector = di.injector;
-    if (!moduleInjector) {
-      if (defaultValue != null) {
-        return defaultValue;
-      }
-      throw createInjectionError('NotFound', token);
-=======
     const moduleInjector = getPreviousOrParentNode().view.injector;
     const formerInjector = setCurrentInjector(moduleInjector);
     try {
       return inject(token, flags);
     } finally {
       setCurrentInjector(formerInjector);
->>>>>>> 77ff72f9
     }
   } else {
     let injector: LInjector|null = di;
@@ -569,24 +531,6 @@
       const nodeFlags = node.tNode !.flags;
       const count = nodeFlags & TNodeFlags.DirectiveCountMask;
 
-<<<<<<< HEAD
-      // The size of the node's directive's list is stored in certain bits of the node's flags,
-      // so exact it with a mask and shift it back such that the bits reflect the real value.
-      const flags = node.tNode !.flags;
-      const size = (flags & TNodeFlags.SIZE_MASK) >> TNodeFlags.SIZE_SHIFT;
-
-      if (size !== 0) {
-        // The start index of the directives list is also part of the node's flags, but there is
-        // nothing to the "left" of it so it doesn't need a mask.
-        const start = flags >> TNodeFlags.INDX_SHIFT;
-
-        const defs = node.view.tView.directives !;
-        for (let i = start, ii = start + size; i < ii; i++) {
-          // Get the definition for the directive at this index and, if it is injectable (diPublic),
-          // and matches the given token, return the directive instance.
-          const directiveDef = defs[i] as DirectiveDef<any>;
-          if (directiveDef.diPublic && directiveDef.type == token) {
-=======
       if (count !== 0) {
         const start = nodeFlags >> TNodeFlags.DirectiveStartingIndexShift;
         const end = start + count;
@@ -597,7 +541,6 @@
           // and matches the given token, return the directive instance.
           const directiveDef = defs[i] as DirectiveDef<any>;
           if (directiveDef.type === token && directiveDef.diPublic) {
->>>>>>> 77ff72f9
             return getDirectiveInstance(node.view.directives ![i]);
           }
         }
@@ -675,13 +618,8 @@
  * @param  flags The injection flags for this injection site (e.g. Optional or SkipSelf)
  * @returns An injector that might have the directive
  */
-<<<<<<< HEAD
-export function bloomFindPossibleInjector(startInjector: LInjector, bloomBit: number): LInjector|
-    null {
-=======
 export function bloomFindPossibleInjector(
     startInjector: LInjector, bloomBit: number, flags: InjectFlags): LInjector|null {
->>>>>>> 77ff72f9
   // Create a mask that targets the specific bit associated with the directive we're looking for.
   // JS bit operations are 32 bits, so this will be a number between 2^0 and 2^31, corresponding
   // to bit positions 0 - 31 in a 32 bit integer.
@@ -689,12 +627,8 @@
 
   // Traverse up the injector tree until we find a potential match or until we know there *isn't* a
   // match.
-<<<<<<< HEAD
-  let injector: LInjector|null = startInjector;
-=======
   let injector: LInjector|null =
       flags & InjectFlags.SkipSelf ? startInjector.parent ! : startInjector;
->>>>>>> 77ff72f9
   while (injector) {
     // Our bloom filter size is 256 bits, which is eight 32-bit bloom filter buckets:
     // bf0 = [0 - 31], bf1 = [32 - 63], bf2 = [64 - 95], bf3 = [96 - 127], etc.
@@ -801,10 +735,6 @@
  * @returns The ViewContainerRef instance to use
  */
 export function getOrCreateContainerRef(di: LInjector): viewEngine_ViewContainerRef {
-<<<<<<< HEAD
-  return di.viewContainerRef ||
-      (di.viewContainerRef = new ViewContainerRef(di.node as LContainerNode));
-=======
   if (!di.viewContainerRef) {
     const vcRefHost = di.node;
 
@@ -821,7 +751,6 @@
   }
 
   return di.viewContainerRef;
->>>>>>> 77ff72f9
 }
 
 /**
@@ -834,19 +763,6 @@
   injector: Injector;
   parentInjector: Injector;
 
-<<<<<<< HEAD
-  constructor(private _node: LContainerNode) {}
-
-  clear(): void { throw notImplemented(); }
-  get(index: number): viewEngine_ViewRef|null { throw notImplemented(); }
-  length: number;
-  createEmbeddedView<C>(
-      templateRef: viewEngine_TemplateRef<C>, context?: C|undefined,
-      index?: number|undefined): viewEngine_EmbeddedViewRef<C> {
-    const viewRef = templateRef.createEmbeddedView(context !);
-    this.insert(viewRef, index);
-    return viewRef;
-=======
   constructor(private _lContainerNode: LContainerNode) {}
 
   clear(): void {
@@ -854,7 +770,6 @@
     while (lContainer.views.length) {
       this.remove(0);
     }
->>>>>>> 77ff72f9
   }
 
   get(index: number): viewEngine_ViewRef|null { return this._viewRefs[index] || null; }
@@ -877,38 +792,6 @@
       ngModule?: viewEngine_NgModuleRef<any>|undefined): viewEngine_ComponentRef<C> {
     throw notImplemented();
   }
-<<<<<<< HEAD
-  insert(viewRef: viewEngine_ViewRef, index?: number|undefined): viewEngine_ViewRef {
-    if (index == null) {
-      index = this._node.data.views.length;
-    } else {
-      // +1 because it's legal to insert at the end.
-      ngDevMode && assertLessThan(index, this._node.data.views.length + 1, 'index');
-    }
-    const lView = (viewRef as EmbeddedViewRef<any>)._lViewNode;
-    insertView(this._node, lView, index);
-
-    // TODO(pk): this is a temporary index adjustment so imperativelly inserted (through
-    // ViewContainerRef) views
-    // are not removed in the containerRefreshEnd instruction.
-    // The final fix will consist of creating a dedicated container node for views inserted through
-    // ViewContainerRef.
-    // Such container should not be trimmed as it is the case in the containerRefreshEnd
-    // instruction.
-    this._node.data.nextIndex = this._node.data.views.length;
-
-    // If the view is dynamic (has a template), it needs to be counted both at the container
-    // level and at the node above the container.
-    if (lView.data.template !== null) {
-      // Increment the container view count.
-      this._node.data.dynamicViewCount++;
-
-      // Look for the parent node and increment its dynamic view count.
-      if (this._node.parent !== null && this._node.parent.data !== null) {
-        ngDevMode &&
-            assertNodeOfPossibleTypes(this._node.parent, LNodeType.View, LNodeType.Element);
-        this._node.parent.data.dynamicViewCount++;
-=======
 
   insert(viewRef: viewEngine_ViewRef, index?: number): viewEngine_ViewRef {
     const lViewNode = (viewRef as EmbeddedViewRef<any>)._lViewNode;
@@ -934,7 +817,6 @@
         ngDevMode && assertNodeOfPossibleTypes(
                          this._lContainerNode.parent, LNodeType.View, LNodeType.Element);
         this._lContainerNode.parent.data.dynamicViewCount++;
->>>>>>> 77ff72f9
       }
     }
     return viewRef;
@@ -1014,10 +896,6 @@
         null, this._tView, this._template, context, this._renderer, this._directives, this._pipes);
     return addDestroyable(new EmbeddedViewRef(viewNode, this._template, context));
   }
-<<<<<<< HEAD
-  indexOf(viewRef: viewEngine_ViewRef): number { throw notImplemented(); }
-  remove(index?: number|undefined): void { throw notImplemented(); }
-  detach(index?: number|undefined): viewEngine_ViewRef|null { throw notImplemented(); }
 }
 
 /**
@@ -1049,6 +927,4 @@
     let viewNode: LViewNode = renderEmbeddedTemplate(null, this._template, context, this._renderer);
     return addDestroyable(new EmbeddedViewRef(viewNode, this._template, context));
   }
-=======
->>>>>>> 77ff72f9
 }