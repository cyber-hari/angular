--- conflicted
+++ resolved
@@ -29,12 +29,7 @@
  *        ɵɵtext(0);
  *      }
  *      if (fs & RenderFlags.Update) {
-<<<<<<< HEAD
- *        ɵɵselect(0);
- *        ɵɵtextBinding(ctx.greeter.greet());
-=======
  *        ɵɵtextInterpolate(ctx.greeter.greet());
->>>>>>> ae0253f3
  *      }
  *    },
  *    features: [ProvidersFeature([GreeterDE])]
