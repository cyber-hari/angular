// #docplaster

import { Observable } from 'rxjs';
import { map } from 'rxjs/operators';

export function docRegionObservable(console: Console) {
  // #docregion observable

<<<<<<< HEAD
// 실행 준비
const observable = new Observable<number>(observer => {
  // 구독자 함수
});

// 옵저버블을 구독합니다.
observable.subscribe(() => {
  // 데이터 처리
});
=======
  // declare a publishing operation
  const observable = new Observable<number>(observer => {
    // Subscriber fn...
    // #enddocregion observable
    // The below code is used for unit testing only
    observer.next(2);
    // #docregion observable
  });

  // initiate execution
  observable.subscribe(value => {
    // observer handles notifications
    // #enddocregion observable
    // The below code is used for unit testing only
    console.log(value);
    // #docregion observable
  });
>>>>>>> 81f4c065

  // #enddocregion observable
  return observable;
}

export function docRegionUnsubscribe() {
  const observable = new Observable<number>(() => {
    // Subscriber fn...
  });
  // #docregion unsubscribe

<<<<<<< HEAD
const subscription = observable.subscribe(() => {
  // 옵저버가 데이터를 처리하는 로직
});
=======
  const subscription = observable.subscribe(() => {
    // observer handles notifications
  });
>>>>>>> 81f4c065

  subscription.unsubscribe();

  // #enddocregion unsubscribe
  return subscription;
}

export function docRegionError() {
  const observable = new Observable<number>(() => {
    // Subscriber fn...
  });

  // #docregion error
  observable.subscribe(() => {
    throw new Error('my error');
  });
  // #enddocregion error
}

export function docRegionChain() {
  let observable = new Observable<number>(observer => {
    // Subscriber fn...
    observer.next(2);
  });

  observable =
  // #docregion chain

  observable.pipe(map(v => 2 * v));

  // #enddocregion chain
  return observable;
}<|MERGE_RESOLUTION|>--- conflicted
+++ resolved
@@ -6,17 +6,6 @@
 export function docRegionObservable(console: Console) {
   // #docregion observable
 
-<<<<<<< HEAD
-// 실행 준비
-const observable = new Observable<number>(observer => {
-  // 구독자 함수
-});
-
-// 옵저버블을 구독합니다.
-observable.subscribe(() => {
-  // 데이터 처리
-});
-=======
   // declare a publishing operation
   const observable = new Observable<number>(observer => {
     // Subscriber fn...
@@ -34,7 +23,6 @@
     console.log(value);
     // #docregion observable
   });
->>>>>>> 81f4c065
 
   // #enddocregion observable
   return observable;
@@ -46,15 +34,9 @@
   });
   // #docregion unsubscribe
 
-<<<<<<< HEAD
-const subscription = observable.subscribe(() => {
-  // 옵저버가 데이터를 처리하는 로직
-});
-=======
   const subscription = observable.subscribe(() => {
     // observer handles notifications
   });
->>>>>>> 81f4c065
 
   subscription.unsubscribe();
 
