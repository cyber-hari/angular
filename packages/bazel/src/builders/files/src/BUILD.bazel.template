package(default_visibility = ["//visibility:public"])

load("@npm_angular_bazel//:index.bzl", "ng_module")
load("@npm_bazel_karma//:index.bzl", "ts_web_test_suite")
load("@build_bazel_rules_nodejs//:defs.bzl", "rollup_bundle", "history_server")
load("@build_bazel_rules_nodejs//internal/web_package:web_package.bzl", "web_package")
load("@npm_bazel_typescript//:index.bzl", "ts_devserver", "ts_library")
load("@io_bazel_rules_sass//:defs.bzl", "multi_sass_binary")

multi_sass_binary(
    name = "styles",
    srcs = glob(["**/*.scss"]),
)

ng_module(
    name = "src",
    srcs = glob(
        include = ["**/*.ts"],
        exclude = [
            "**/*.spec.ts",
            "main.ts",
            "test.ts",
            "initialize_testbed.ts",
        ],
    ),
    assets = glob([
      "**/*.css",
      "**/*.html",
    ]) + ([":styles"] if len(glob(["**/*.scss"])) else []),
    deps = [
        "@npm//@angular/core",
        "@npm//@angular/platform-browser",
        "@npm//@angular/router",
        "@npm//@types",
        "@npm//rxjs",
    ],
)

rollup_bundle(
    name = "bundle",
    entry_point = "src/main.prod",
    deps = [
        "//src",
        "@npm//@angular/router",
        "@npm//rxjs",
    ],
)

web_package(
    name = "prodapp",
    assets = [
        # do not sort
        "@npm//node_modules/zone.js:dist/zone.min.js",
        ":bundle.min.js",
    ],
    data = [
        "favicon.ico",
    ],
    index_html = "index.html",
)

history_server(
    name = "prodserver",
    data = [":prodapp"],
    templated_args = ["src/prodapp"],
)

filegroup(
    name = "rxjs_umd_modules",
    srcs = [
        # do not sort
        "@npm//node_modules/rxjs:bundles/rxjs.umd.js",
        ":rxjs_shims.js",
    ],
)

ts_devserver(
    name = "devserver",
    port = 4200,
    additional_root_paths = ["npm/node_modules/zone.js/dist"],
    entry_module = "project/src/main.dev",
    serving_path = "/bundle.min.js",
<<<<<<< HEAD
=======
    scripts = [
        "@npm//node_modules/tslib:tslib.js",
        ":rxjs_umd_modules",
    ],
>>>>>>> b6f48dbe
    static_files = [
        "@npm//node_modules/zone.js:dist/zone.min.js",
    ],
    data = [
        "favicon.ico",
    ],
    index_html = "index.html",
    deps = [
        ":src",
        ":rxjs_umd_modules",
        "@npm//node_modules/tslib:tslib.js",

        "@npm//node_modules/@angular/common:bundles/common.umd.js",
        "@npm//node_modules/@angular/common:bundles/common-http.umd.js",
        "@npm//node_modules/@angular/core:bundles/core.umd.js",
        "@npm//node_modules/@angular/platform-browser:bundles/platform-browser.umd.js",
        "@npm//node_modules/@angular/router:bundles/router.umd.js",
        "@npm//node_modules/@angular/router:router.ngfactory.js",
    ],
)

ts_library(
    name = "test_lib",
    testonly = 1,
    srcs = glob(["**/*.spec.ts"]),
    deps = [
        ":src",
        "@npm//@angular/core",
        "@npm//@angular/router",
        "@npm//@types",
    ],
)

ts_library(
    name = "initialize_testbed",
    testonly = 1,
    srcs = [
        "initialize_testbed.ts",
    ],
    deps = [
        "@npm//@angular/core",
        "@npm//@angular/platform-browser-dynamic",
        "@npm//@types",
    ],
)

ts_web_test_suite(
    name = "test",
    srcs = [
        "@npm//node_modules/tslib:tslib.js",
    ],
    runtime_deps = [
        ":initialize_testbed",
    ],
    # do not sort
    bootstrap = [
        "@npm//node_modules/zone.js:dist/zone-testing-bundle.js",
        "@npm//node_modules/reflect-metadata:Reflect.js",
    ],
    browsers = [
        "@io_bazel_rules_webtesting//browsers:chromium-local",
    ],
    deps = [
        ":rxjs_umd_modules",
        ":test_lib",
    ],
)<|MERGE_RESOLUTION|>--- conflicted
+++ resolved
@@ -80,13 +80,6 @@
     additional_root_paths = ["npm/node_modules/zone.js/dist"],
     entry_module = "project/src/main.dev",
     serving_path = "/bundle.min.js",
-<<<<<<< HEAD
-=======
-    scripts = [
-        "@npm//node_modules/tslib:tslib.js",
-        ":rxjs_umd_modules",
-    ],
->>>>>>> b6f48dbe
     static_files = [
         "@npm//node_modules/zone.js:dist/zone.min.js",
     ],
