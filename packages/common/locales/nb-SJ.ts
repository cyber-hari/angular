--- conflicted
+++ resolved
@@ -9,11 +9,8 @@
 // THIS CODE IS GENERATED - DO NOT MODIFY
 // See angular/tools/gulp-tasks/cldr/extract.js
 
-<<<<<<< HEAD
-=======
 const u = undefined;
 
->>>>>>> 77ff72f9
 function plural(n: number): number {
   if (n === 1) return 1;
   return 5;
@@ -49,26 +46,6 @@
   ['{1}, {0}', u, '{1} \'kl\'. {0}', '{1} {0}'],
   [',', ' ', ';', '%', '+', '−', 'E', '×', '‰', '∞', 'NaN', ':'],
   ['#,##0.###', '#,##0 %', '¤ #,##0.00', '#E0'], 'kr', 'norske kroner', {
-<<<<<<< HEAD
-    'AUD': [, '$'],
-    'BRL': [, 'R$'],
-    'CAD': [, '$'],
-    'CNY': [, '¥'],
-    'HKD': [, '$'],
-    'ILS': [, '₪'],
-    'INR': [, '₹'],
-    'JPY': [, '¥'],
-    'KRW': [, '₩'],
-    'MXN': [, '$'],
-    'NOK': ['kr'],
-    'NZD': [, '$'],
-    'RON': [, 'L'],
-    'TWD': [, 'NT$'],
-    'USD': [, '$'],
-    'VND': [, '₫'],
-    'XAF': [],
-    'XCD': [, '$'],
-=======
     'AUD': [u, '$'],
     'BRL': [u, 'R$'],
     'CAD': [u, '$'],
@@ -87,7 +64,6 @@
     'VND': [u, '₫'],
     'XAF': [],
     'XCD': [u, '$'],
->>>>>>> 77ff72f9
     'XPF': []
   },
   plural
