--- conflicted
+++ resolved
@@ -13,13 +13,9 @@
 import * as ts from 'typescript';
 
 import {TypeCheckHost, translateDiagnostics} from '../diagnostics/translate_diagnostics';
-<<<<<<< HEAD
-import {MetadataCollector, ModuleMetadata, createBundleIndexHost} from '../metadata/index';
-=======
 import {compareVersions} from '../diagnostics/typescript_version';
 import {MetadataCollector, ModuleMetadata, createBundleIndexHost} from '../metadata/index';
 import {NgtscProgram} from '../ngtsc/program';
->>>>>>> 77ff72f9
 
 import {CompilerHost, CompilerOptions, CustomTransformers, DEFAULT_ERROR_CODE, Diagnostic, DiagnosticMessageChain, EmitFlags, LazyRoute, LibrarySummary, Program, SOURCE, TsEmitArguments, TsEmitCallback, TsMergeEmitResultsCallback} from './api';
 import {CodeGenerator, TsCompilerAotCompilerTypeCheckHostAdapter, getOriginalReferences} from './compiler_host';
@@ -74,11 +70,7 @@
 /**
  * Fields to lower within metadata in render2 mode.
  */
-<<<<<<< HEAD
-const LOWER_FIELDS = ['useValue', 'useFactory', 'data'];
-=======
 const LOWER_FIELDS = ['useValue', 'useFactory', 'data', 'id', 'loadChildren'];
->>>>>>> 77ff72f9
 
 /**
  * Fields to lower within metadata in render3 mode.
@@ -121,11 +113,8 @@
 class AngularCompilerProgram implements Program {
   private rootNames: string[];
   private metadataCache: MetadataCache;
-<<<<<<< HEAD
-=======
   // Metadata cache used exclusively for the flat module index
   private flatModuleMetadataCache: MetadataCache;
->>>>>>> 77ff72f9
   private loweringMetadataTransform: LowerMetadataTransform;
   private oldProgramLibrarySummaries: Map<string, LibrarySummary>|undefined;
   private oldProgramEmittedGeneratedFiles: Map<string, GeneratedFile>|undefined;
@@ -152,14 +141,7 @@
       private host: CompilerHost, oldProgram?: Program) {
     this.rootNames = [...rootNames];
 
-<<<<<<< HEAD
-    if ((ts.version < '2.7.2' || ts.version >= '2.8.0') && !options.disableTypeScriptVersionCheck) {
-      throw new Error(
-          `The Angular Compiler requires TypeScript >=2.7.2 and <2.8.0 but ${ts.version} was found instead.`);
-    }
-=======
     checkVersion(ts.version, MIN_TS_VERSION, MAX_TS_VERSION, options.disableTypeScriptVersionCheck);
->>>>>>> 77ff72f9
 
     this.oldTsProgram = oldProgram ? oldProgram.getTsProgram() : undefined;
     if (oldProgram) {
@@ -305,12 +287,9 @@
     emitCallback?: TsEmitCallback,
     mergeEmitResultsCallback?: TsMergeEmitResultsCallback,
   } = {}): ts.EmitResult {
-<<<<<<< HEAD
-=======
     if (this.options.enableIvy === 'ngtsc') {
       throw new Error('Cannot run legacy compiler in ngtsc mode');
     }
->>>>>>> 77ff72f9
     return this.options.enableIvy === true ? this._emitRender3(parameters) :
                                              this._emitRender2(parameters);
   }
@@ -365,10 +344,6 @@
       writeFile: writeTsFile, emitOnlyDtsFiles,
       customTransformers: tsCustomTransformers
     });
-<<<<<<< HEAD
-
-=======
->>>>>>> 77ff72f9
     return emitResult;
   }
 
@@ -605,18 +580,12 @@
       customTransformers?: CustomTransformers): ts.CustomTransformers {
     const beforeTs: Array<ts.TransformerFactory<ts.SourceFile>> = [];
     const metadataTransforms: MetadataTransformer[] = [];
-<<<<<<< HEAD
-    if (this.options.enableResourceInlining) {
-      beforeTs.push(getInlineResourcesTransformFactory(this.tsProgram, this.hostAdapter));
-      metadataTransforms.push(new InlineResourcesMetadataTransformer(this.hostAdapter));
-=======
     const flatModuleMetadataTransforms: MetadataTransformer[] = [];
     if (this.options.enableResourceInlining) {
       beforeTs.push(getInlineResourcesTransformFactory(this.tsProgram, this.hostAdapter));
       const transformer = new InlineResourcesMetadataTransformer(this.hostAdapter);
       metadataTransforms.push(transformer);
       flatModuleMetadataTransforms.push(transformer);
->>>>>>> 77ff72f9
     }
 
     if (!this.options.disableExpressionLowering) {
@@ -626,16 +595,6 @@
     }
     if (genFiles) {
       beforeTs.push(getAngularEmitterTransformFactory(genFiles, this.getTsProgram()));
-<<<<<<< HEAD
-    }
-    if (partialModules) {
-      beforeTs.push(getAngularClassTransformerFactory(partialModules));
-
-      // If we have partial modules, the cached metadata might be incorrect as it doesn't reflect
-      // the partial module transforms.
-      metadataTransforms.push(new PartialModuleMetadataTransformer(partialModules));
-    }
-=======
     }
     if (partialModules) {
       beforeTs.push(getAngularClassTransformerFactory(partialModules));
@@ -646,20 +605,14 @@
       metadataTransforms.push(transformer);
       flatModuleMetadataTransforms.push(transformer);
     }
->>>>>>> 77ff72f9
 
     if (stripDecorators) {
       beforeTs.push(getDecoratorStripTransformerFactory(
           stripDecorators, this.compiler.reflector, this.getTsProgram().getTypeChecker()));
-<<<<<<< HEAD
-      metadataTransforms.push(
-          new StripDecoratorsMetadataTransformer(stripDecorators, this.compiler.reflector));
-=======
       const transformer =
           new StripDecoratorsMetadataTransformer(stripDecorators, this.compiler.reflector);
       metadataTransforms.push(transformer);
       flatModuleMetadataTransforms.push(transformer);
->>>>>>> 77ff72f9
     }
 
     if (customTransformers && customTransformers.beforeTs) {
@@ -668,12 +621,9 @@
     if (metadataTransforms.length > 0) {
       this.metadataCache = this.createMetadataCache(metadataTransforms);
     }
-<<<<<<< HEAD
-=======
     if (flatModuleMetadataTransforms.length > 0) {
       this.flatModuleMetadataCache = this.createMetadataCache(flatModuleMetadataTransforms);
     }
->>>>>>> 77ff72f9
     const afterTs = customTransformers ? customTransformers.afterTs : undefined;
     return {before: beforeTs, after: afterTs};
   }
