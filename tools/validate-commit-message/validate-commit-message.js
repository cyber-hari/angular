--- conflicted
+++ resolved
@@ -22,15 +22,6 @@
 const config = JSON.parse(fs.readFileSync(configPath, 'utf8'));
 const PATTERN = /^(\w+)(?:\(([^)]+)\))?\: (.+)$/;
 const FIXUP_SQUASH = /^(fixup|squash)\! /i;
-<<<<<<< HEAD
-const REVERT = /^revert:? (\"(.*)\"|(.*))?$/i;
-
-module.exports = function(commitSubject) {
-  commitSubject = commitSubject.replace(FIXUP_SQUASH, '');
-  commitSubject = commitSubject.replace(REVERT, function(m, g1, g2, g3) { return g2 || g3; });
-
-  if (commitSubject.length > config['maxLength']) {
-=======
 const REVERT = /^revert:? /i;
 
 module.exports = function(commitSubject) {
@@ -41,16 +32,11 @@
   }
 
   if (subject.length > config['maxLength']) {
->>>>>>> 77ff72f9
     error(`The commit message is longer than ${config['maxLength']} characters`, commitSubject);
     return false;
   }
 
-<<<<<<< HEAD
-  const match = PATTERN.exec(commitSubject);
-=======
   const match = PATTERN.exec(subject);
->>>>>>> 77ff72f9
   if (!match) {
     error(
         `The commit message does not match the format of '<type>(<scope>): <subject>' OR 'Revert: "type(<scope>): <subject>"'`,
