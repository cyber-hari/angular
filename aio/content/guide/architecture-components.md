--- conflicted
+++ resolved
@@ -224,7 +224,7 @@
 
 * `{{hero.name}}` 과 같이 [*문자열 바인딩*](guide/displaying-data#interpolation) 하면 컴포넌트의 `hero.name` 프로퍼티 값을 `<li>` 엘리먼트 안에 표시합니다.
 
-* `[hero]` 와 같이 [*프로퍼티 바인딩*](guide/template-syntax#property-binding) 하면 부모 컴포넌트 `HeroListComponent` 에 있는 `selectedHero` 값을 자식 컴포넌트 `HeroDetailComponent` 의 `hero` 프로퍼티로 전달합니다.
+* `[hero]` 와 같이 [*프로퍼티 바인딩*](guide/property-binding) 하면 부모 컴포넌트 `HeroListComponent` 에 있는 `selectedHero` 값을 자식 컴포넌트 `HeroDetailComponent` 의 `hero` 프로퍼티로 전달합니다.
 
 * `(click)` 과 같이 [*이벤트 바인딩*](guide/user-input#click) 하면 사용자가 히어로의 이름을 클릭했을 때 컴포넌트의 `selectHero` 메소드를 실행합니다.
 
@@ -267,9 +267,9 @@
 -->
 파이프를 사용하면 애플리케이션 데이터가 템플릿 HTML에 표시될 때 원하는 형식을 지정할 수 있습니다. 파이프는 원래값을 입력받고 새로운 형식의 값을 반환하는 함수에 `@Pipe` 데코레이터를 사용해서 Angular에 등록합니다.
 
-Angular는 여러가지 파이프를 기본으로 제공하는데, 이 중 [날짜](https://angular.io/api/common/DatePipe) 파이프와 [통화](https://angular.io/api/common/CurrencyPipe) 파이프는 자주 사용하게 될 것입니다. Angular에서 제공하는 파이프 목록을 확인하려면 [파이프 API 목록](https://angular.io/api?type=pipe) 문서를 참고하세요. 필요하다면 파이프를 새로 정의해서 사용할 수도 있습니다.
-
-HTML 템플릿에 파이프를 적용할 때는 [파이프 연산자 (|)](https://angular.io/guide/template-syntax#pipe)를 다음과 같이 사용합니다:
+Angular는 여러가지 파이프를 기본으로 제공하는데, 이 중 [날짜](api/common/DatePipe) 파이프와 [통화](api/common/CurrencyPipe) 파이프는 자주 사용하게 될 것입니다. Angular에서 제공하는 파이프 목록을 확인하려면 [파이프 API 목록](https://angular.io/api?type=pipe) 문서를 참고하세요. 필요하다면 파이프를 새로 정의해서 사용할 수도 있습니다.
+
+HTML 템플릿에 파이프를 적용할 때는 [파이프 연산자 (|)](guide/template-expression-operators#pipe)를 다음과 같이 사용합니다:
 
 `{{변환되는 값 | 파이프 이름}}`
 
@@ -370,8 +370,7 @@
 Angular has more pre-defined directives that either alter the layout structure
 (for example, [ngSwitch](guide/built-in-directives#ngSwitch))
 or modify aspects of DOM elements and components
-<<<<<<< HEAD
-(for example, [ngStyle](guide/template-syntax#ngStyle) and [ngClass](guide/template-syntax#ngClass)).
+(for example, [ngStyle](guide/built-in-directives#ngStyle) and [ngClass](guide/built-in-directives#ngClass)).
 -->
 *어트리뷰트 디렉티브*는 이미 존재하는 엘리먼트의 모양이나 동작을 변형합니다.
 이때 템플릿에서 보통 HTML 어트리뷰트처럼 보이기 때문에 자연스럽게 어트리뷰트 디렉티브라는 이름으로 사용합니다.
@@ -380,11 +379,7 @@
 
 <code-example path="architecture/src/app/hero-detail.component.html" header="src/app/hero-detail.component.html (ngModel)" region="ngModel"></code-example>
 
-이 외에도 Angular가 제공하는 기본 디렉티브 중에는 조건에 따라 레이아웃을 선택해서 표시하는 [ngSwitch](guide/template-syntax#ngSwitch)나, 컴포넌트에 스타일이나 지정하는 [ngStyle](guide/template-syntax#ngStyle), 컴포넌트에 CSS 스타일을 지정하는 [ngClass](guide/template-syntax#ngClass)도 있습니다.
-
-=======
-(for example, [ngStyle](guide/built-in-directives#ngStyle) and [ngClass](guide/built-in-directives#ngClass)).
->>>>>>> 67e3ecc7
+이 외에도 Angular가 제공하는 기본 디렉티브 중에는 조건에 따라 레이아웃을 선택해서 표시하는 [ngSwitch](guide/built-in-directives#ngStyle)나, 컴포넌트에 스타일이나 지정하는 [ngStyle](guide/built-in-directives#ngStyle), 컴포넌트에 CSS 스타일을 지정하는 [ngClass](guide/built-in-directives#ngClass)도 있습니다.
 
 <div class="alert is-helpful">
 
