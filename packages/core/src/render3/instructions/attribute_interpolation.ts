--- conflicted
+++ resolved
@@ -6,18 +6,10 @@
  * found in the LICENSE file at https://angular.io/license
  */
 import {SanitizerFn} from '../interfaces/sanitization';
-<<<<<<< HEAD
-import {getLView, getSelectedIndex} from '../state';
-import {NO_CHANGE} from '../tokens';
-
-import {ɵɵinterpolation1, ɵɵinterpolation2, ɵɵinterpolation3, ɵɵinterpolation4, ɵɵinterpolation5, ɵɵinterpolation6, ɵɵinterpolation7, ɵɵinterpolation8, ɵɵinterpolationV} from './interpolation';
-import {TsickleIssue1009, elementAttributeInternal} from './shared';
-=======
 import {getBindingIndex, getLView, getSelectedIndex, getTView} from '../state';
 import {NO_CHANGE} from '../tokens';
 import {interpolation1, interpolation2, interpolation3, interpolation4, interpolation5, interpolation6, interpolation7, interpolation8, interpolationV} from './interpolation';
 import {elementAttributeInternal, storePropertyBindingMetadata} from './shared';
->>>>>>> ae0253f3
 
 
 
@@ -47,16 +39,6 @@
  */
 export function ɵɵattributeInterpolate1(
     attrName: string, prefix: string, v0: any, suffix: string, sanitizer?: SanitizerFn,
-<<<<<<< HEAD
-    namespace?: string): TsickleIssue1009 {
-  const index = getSelectedIndex();
-  const lView = getLView();
-
-  // TODO(FW-1340): Refactor to remove the use of other instructions here.
-  const interpolatedValue = ɵɵinterpolation1(prefix, v0, suffix);
-  if (interpolatedValue !== NO_CHANGE) {
-    elementAttributeInternal(index, attrName, interpolatedValue, lView, sanitizer, namespace);
-=======
     namespace?: string): typeof ɵɵattributeInterpolate1 {
   const lView = getLView();
   const interpolatedValue = interpolation1(lView, prefix, v0, suffix);
@@ -68,7 +50,6 @@
     ngDevMode &&
         storePropertyBindingMetadata(
             tView.data, nodeIndex, 'attr.' + attrName, getBindingIndex() - 1, prefix, suffix);
->>>>>>> ae0253f3
   }
   return ɵɵattributeInterpolate1;
 }
@@ -101,16 +82,6 @@
  */
 export function ɵɵattributeInterpolate2(
     attrName: string, prefix: string, v0: any, i0: string, v1: any, suffix: string,
-<<<<<<< HEAD
-    sanitizer?: SanitizerFn, namespace?: string): TsickleIssue1009 {
-  const index = getSelectedIndex();
-  const lView = getLView();
-
-  // TODO(FW-1340): Refactor to remove the use of other instructions here.
-  const interpolatedValue = ɵɵinterpolation2(prefix, v0, i0, v1, suffix);
-  if (interpolatedValue !== NO_CHANGE) {
-    elementAttributeInternal(index, attrName, interpolatedValue, lView, sanitizer, namespace);
-=======
     sanitizer?: SanitizerFn, namespace?: string): typeof ɵɵattributeInterpolate2 {
   const lView = getLView();
   const interpolatedValue = interpolation2(lView, prefix, v0, i0, v1, suffix);
@@ -122,7 +93,6 @@
     ngDevMode &&
         storePropertyBindingMetadata(
             tView.data, nodeIndex, 'attr.' + attrName, getBindingIndex() - 2, prefix, i0, suffix);
->>>>>>> ae0253f3
   }
   return ɵɵattributeInterpolate2;
 }
@@ -158,16 +128,6 @@
  */
 export function ɵɵattributeInterpolate3(
     attrName: string, prefix: string, v0: any, i0: string, v1: any, i1: string, v2: any,
-<<<<<<< HEAD
-    suffix: string, sanitizer?: SanitizerFn, namespace?: string): TsickleIssue1009 {
-  const index = getSelectedIndex();
-  const lView = getLView();
-
-  // TODO(FW-1340): Refactor to remove the use of other instructions here.
-  const interpolatedValue = ɵɵinterpolation3(prefix, v0, i0, v1, i1, v2, suffix);
-  if (interpolatedValue !== NO_CHANGE) {
-    elementAttributeInternal(index, attrName, interpolatedValue, lView, sanitizer, namespace);
-=======
     suffix: string, sanitizer?: SanitizerFn, namespace?: string): typeof ɵɵattributeInterpolate3 {
   const lView = getLView();
   const interpolatedValue = interpolation3(lView, prefix, v0, i0, v1, i1, v2, suffix);
@@ -179,7 +139,6 @@
     ngDevMode && storePropertyBindingMetadata(
                      tView.data, nodeIndex, 'attr.' + attrName, getBindingIndex() - 3, prefix, i0,
                      i1, suffix);
->>>>>>> ae0253f3
   }
   return ɵɵattributeInterpolate3;
 }
@@ -217,16 +176,6 @@
  */
 export function ɵɵattributeInterpolate4(
     attrName: string, prefix: string, v0: any, i0: string, v1: any, i1: string, v2: any, i2: string,
-<<<<<<< HEAD
-    v3: any, suffix: string, sanitizer?: SanitizerFn, namespace?: string): TsickleIssue1009 {
-  const index = getSelectedIndex();
-  const lView = getLView();
-
-  // TODO(FW-1340): Refactor to remove the use of other instructions here.
-  const interpolatedValue = ɵɵinterpolation4(prefix, v0, i0, v1, i1, v2, i2, v3, suffix);
-  if (interpolatedValue !== NO_CHANGE) {
-    elementAttributeInternal(index, attrName, interpolatedValue, lView, sanitizer, namespace);
-=======
     v3: any, suffix: string, sanitizer?: SanitizerFn,
     namespace?: string): typeof ɵɵattributeInterpolate4 {
   const lView = getLView();
@@ -239,7 +188,6 @@
     ngDevMode && storePropertyBindingMetadata(
                      tView.data, nodeIndex, 'attr.' + attrName, getBindingIndex() - 4, prefix, i0,
                      i1, i2, suffix);
->>>>>>> ae0253f3
   }
   return ɵɵattributeInterpolate4;
 }
@@ -280,16 +228,6 @@
 export function ɵɵattributeInterpolate5(
     attrName: string, prefix: string, v0: any, i0: string, v1: any, i1: string, v2: any, i2: string,
     v3: any, i3: string, v4: any, suffix: string, sanitizer?: SanitizerFn,
-<<<<<<< HEAD
-    namespace?: string): TsickleIssue1009 {
-  const index = getSelectedIndex();
-  const lView = getLView();
-
-  // TODO(FW-1340): Refactor to remove the use of other instructions here.
-  const interpolatedValue = ɵɵinterpolation5(prefix, v0, i0, v1, i1, v2, i2, v3, i3, v4, suffix);
-  if (interpolatedValue !== NO_CHANGE) {
-    elementAttributeInternal(index, attrName, interpolatedValue, lView, sanitizer, namespace);
-=======
     namespace?: string): typeof ɵɵattributeInterpolate5 {
   const lView = getLView();
   const interpolatedValue =
@@ -302,7 +240,6 @@
     ngDevMode && storePropertyBindingMetadata(
                      tView.data, nodeIndex, 'attr.' + attrName, getBindingIndex() - 5, prefix, i0,
                      i1, i2, i3, suffix);
->>>>>>> ae0253f3
   }
   return ɵɵattributeInterpolate5;
 }
@@ -345,16 +282,6 @@
 export function ɵɵattributeInterpolate6(
     attrName: string, prefix: string, v0: any, i0: string, v1: any, i1: string, v2: any, i2: string,
     v3: any, i3: string, v4: any, i4: string, v5: any, suffix: string, sanitizer?: SanitizerFn,
-<<<<<<< HEAD
-    namespace?: string): TsickleIssue1009 {
-  const index = getSelectedIndex();
-  const lView = getLView();
-  // TODO(FW-1340): Refactor to remove the use of other instructions here.
-  const interpolatedValue =
-      ɵɵinterpolation6(prefix, v0, i0, v1, i1, v2, i2, v3, i3, v4, i4, v5, suffix);
-  if (interpolatedValue !== NO_CHANGE) {
-    elementAttributeInternal(index, attrName, interpolatedValue, lView, sanitizer, namespace);
-=======
     namespace?: string): typeof ɵɵattributeInterpolate6 {
   const lView = getLView();
   const interpolatedValue =
@@ -367,7 +294,6 @@
     ngDevMode && storePropertyBindingMetadata(
                      tView.data, nodeIndex, 'attr.' + attrName, getBindingIndex() - 6, prefix, i0,
                      i1, i2, i3, i4, suffix);
->>>>>>> ae0253f3
   }
   return ɵɵattributeInterpolate6;
 }
@@ -412,16 +338,6 @@
 export function ɵɵattributeInterpolate7(
     attrName: string, prefix: string, v0: any, i0: string, v1: any, i1: string, v2: any, i2: string,
     v3: any, i3: string, v4: any, i4: string, v5: any, i5: string, v6: any, suffix: string,
-<<<<<<< HEAD
-    sanitizer?: SanitizerFn, namespace?: string): TsickleIssue1009 {
-  const index = getSelectedIndex();
-  const lView = getLView();
-  // TODO(FW-1340): Refactor to remove the use of other instructions here.
-  const interpolatedValue =
-      ɵɵinterpolation7(prefix, v0, i0, v1, i1, v2, i2, v3, i3, v4, i4, v5, i5, v6, suffix);
-  if (interpolatedValue !== NO_CHANGE) {
-    elementAttributeInternal(index, attrName, interpolatedValue, lView, sanitizer, namespace);
-=======
     sanitizer?: SanitizerFn, namespace?: string): typeof ɵɵattributeInterpolate7 {
   const lView = getLView();
   const interpolatedValue =
@@ -434,7 +350,6 @@
     ngDevMode && storePropertyBindingMetadata(
                      tView.data, nodeIndex, 'attr.' + attrName, getBindingIndex() - 7, prefix, i0,
                      i1, i2, i3, i4, i5, suffix);
->>>>>>> ae0253f3
   }
   return ɵɵattributeInterpolate7;
 }
@@ -481,16 +396,6 @@
 export function ɵɵattributeInterpolate8(
     attrName: string, prefix: string, v0: any, i0: string, v1: any, i1: string, v2: any, i2: string,
     v3: any, i3: string, v4: any, i4: string, v5: any, i5: string, v6: any, i6: string, v7: any,
-<<<<<<< HEAD
-    suffix: string, sanitizer?: SanitizerFn, namespace?: string): TsickleIssue1009 {
-  const index = getSelectedIndex();
-  const lView = getLView();
-  // TODO(FW-1340): Refactor to remove the use of other instructions here.
-  const interpolatedValue =
-      ɵɵinterpolation8(prefix, v0, i0, v1, i1, v2, i2, v3, i3, v4, i4, v5, i5, v6, i6, v7, suffix);
-  if (interpolatedValue !== NO_CHANGE) {
-    elementAttributeInternal(index, attrName, interpolatedValue, lView, sanitizer, namespace);
-=======
     suffix: string, sanitizer?: SanitizerFn, namespace?: string): typeof ɵɵattributeInterpolate8 {
   const lView = getLView();
   const interpolatedValue = interpolation8(
@@ -503,7 +408,6 @@
     ngDevMode && storePropertyBindingMetadata(
                      tView.data, nodeIndex, 'attr.' + attrName, getBindingIndex() - 8, prefix, i0,
                      i1, i2, i3, i4, i5, i6, suffix);
->>>>>>> ae0253f3
   }
   return ɵɵattributeInterpolate8;
 }
@@ -536,15 +440,6 @@
  */
 export function ɵɵattributeInterpolateV(
     attrName: string, values: any[], sanitizer?: SanitizerFn,
-<<<<<<< HEAD
-    namespace?: string): TsickleIssue1009 {
-  const index = getSelectedIndex();
-  const lView = getLView();
-  // TODO(FW-1340): Refactor to remove the use of other instructions here.
-  const interpolated = ɵɵinterpolationV(values);
-  if (interpolated !== NO_CHANGE) {
-    elementAttributeInternal(index, attrName, interpolated, lView, sanitizer, namespace);
-=======
     namespace?: string): typeof ɵɵattributeInterpolateV {
   const lView = getLView();
   const interpolated = interpolationV(lView, values);
@@ -561,7 +456,6 @@
           tView.data, nodeIndex, 'attr.' + attrName,
           getBindingIndex() - interpolationInBetween.length + 1, ...interpolationInBetween);
     }
->>>>>>> ae0253f3
   }
   return ɵɵattributeInterpolateV;
 }