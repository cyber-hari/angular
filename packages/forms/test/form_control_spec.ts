/**
 * @license
 * Copyright Google Inc. All Rights Reserved.
 *
 * Use of this source code is governed by an MIT-style license that can be
 * found in the LICENSE file at https://angular.io/license
 */

import {EventEmitter} from '@angular/core';
import {fakeAsync, tick} from '@angular/core/testing';
import {AsyncTestCompleter, beforeEach, describe, inject, it} from '@angular/core/testing/src/testing_internal';
import {AbstractControl, AsyncValidatorFn, FormControl, FormGroup, ValidationErrors, Validators} from '@angular/forms';

import {FormArray} from '@angular/forms/src/model';

(function() {
function asyncValidator(expected: string, timeouts = {}): AsyncValidatorFn {
  return (c: AbstractControl) => {
    let resolve: (result: any) => void = undefined!;
    const promise = new Promise<ValidationErrors|null>(res => {
      resolve = res;
    });
    const t = (timeouts as any)[c.value] != null ? (timeouts as any)[c.value] : 0;
    const res = c.value != expected ? {'async': true} : null;

    if (t == 0) {
      resolve(res);
    } else {
      setTimeout(() => {
        resolve(res);
      }, t);
    }

    return promise;
  };
}

function asyncValidatorReturningObservable(c: AbstractControl) {
  const e = new EventEmitter<Record<string, boolean>>();
  Promise.resolve(null).then(() => {
    e.emit({'async': true});
  });
  return e;
}

function otherAsyncValidator() {
  return Promise.resolve({'other': true});
}

function syncValidator(_: any /** TODO #9100 */): any /** TODO #9100 */ {
  return null;
}

describe('FormControl', () => {
  it('should default the value to null', () => {
    const c = new FormControl();
    expect(c.value).toBe(null);
  });

  describe('markAllAsTouched', () => {
    it('should mark only the control itself as touched', () => {
      const control = new FormControl('');
      expect(control.touched).toBe(false);
      control.markAllAsTouched();
      expect(control.touched).toBe(true);
    });
  });

  describe('boxed values', () => {
    it('should support valid boxed values on creation', () => {
      const c = new FormControl({value: 'some val', disabled: true}, null!, null!);
      expect(c.disabled).toBe(true);
      expect(c.value).toBe('some val');
      expect(c.status).toBe('DISABLED');
    });

    it('should honor boxed value with disabled control when validating', () => {
      const c = new FormControl({value: '', disabled: true}, Validators.required);
      expect(c.disabled).toBe(true);
      expect(c.valid).toBe(false);
      expect(c.status).toBe('DISABLED');
    });

    it('should not treat objects as boxed values if they have more than two props', () => {
      const c = new FormControl({value: '', disabled: true, test: 'test'}, null!, null!);
      expect(c.value).toEqual({value: '', disabled: true, test: 'test'});
      expect(c.disabled).toBe(false);
    });

    it('should not treat objects as boxed values if disabled is missing', () => {
      const c = new FormControl({value: '', test: 'test'}, null!, null!);
      expect(c.value).toEqual({value: '', test: 'test'});
      expect(c.disabled).toBe(false);
    });
  });

  describe('updateOn', () => {
    it('should default to on change', () => {
      const c = new FormControl('');
      expect(c.updateOn).toEqual('change');
    });

    it('should default to on change with an options obj', () => {
      const c = new FormControl('', {validators: Validators.required});
      expect(c.updateOn).toEqual('change');
    });

    it('should set updateOn when updating on blur', () => {
      const c = new FormControl('', {updateOn: 'blur'});
      expect(c.updateOn).toEqual('blur');
    });

    describe('in groups and arrays', () => {
      it('should default to group updateOn when not set in control', () => {
        const g =
            new FormGroup({one: new FormControl(), two: new FormControl()}, {updateOn: 'blur'});

        expect(g.get('one')!.updateOn).toEqual('blur');
        expect(g.get('two')!.updateOn).toEqual('blur');
      });

      it('should default to array updateOn when not set in control', () => {
        const a = new FormArray([new FormControl(), new FormControl()], {updateOn: 'blur'});

        expect(a.get([0])!.updateOn).toEqual('blur');
        expect(a.get([1])!.updateOn).toEqual('blur');
      });

      it('should set updateOn with nested groups', () => {
        const g = new FormGroup(
            {
              group: new FormGroup({one: new FormControl(), two: new FormControl()}),
            },
            {updateOn: 'blur'});

        expect(g.get('group.one')!.updateOn).toEqual('blur');
        expect(g.get('group.two')!.updateOn).toEqual('blur');
        expect(g.get('group')!.updateOn).toEqual('blur');
      });

      it('should set updateOn with nested arrays', () => {
        const g = new FormGroup(
            {
              arr: new FormArray([new FormControl(), new FormControl()]),
            },
            {updateOn: 'blur'});

        expect(g.get(['arr', 0])!.updateOn).toEqual('blur');
        expect(g.get(['arr', 1])!.updateOn).toEqual('blur');
        expect(g.get('arr')!.updateOn).toEqual('blur');
      });

      it('should allow control updateOn to override group updateOn', () => {
        const g = new FormGroup(
            {one: new FormControl('', {updateOn: 'change'}), two: new FormControl()},
            {updateOn: 'blur'});

        expect(g.get('one')!.updateOn).toEqual('change');
        expect(g.get('two')!.updateOn).toEqual('blur');
      });

      it('should set updateOn with complex setup', () => {
        const g = new FormGroup({
          group: new FormGroup(
              {one: new FormControl('', {updateOn: 'change'}), two: new FormControl()},
              {updateOn: 'blur'}),
          groupTwo: new FormGroup({one: new FormControl()}, {updateOn: 'submit'}),
          three: new FormControl()
        });

        expect(g.get('group.one')!.updateOn).toEqual('change');
        expect(g.get('group.two')!.updateOn).toEqual('blur');
        expect(g.get('groupTwo.one')!.updateOn).toEqual('submit');
        expect(g.get('three')!.updateOn).toEqual('change');
      });
    });
  });

  describe('validator', () => {
    it('should run validator with the initial value', () => {
      const c = new FormControl('value', Validators.required);
      expect(c.valid).toEqual(true);
    });

    it('should rerun the validator when the value changes', () => {
      const c = new FormControl('value', Validators.required);
      c.setValue(null);
      expect(c.valid).toEqual(false);
    });

    it('should support arrays of validator functions if passed', () => {
      const c = new FormControl('value', [Validators.required, Validators.minLength(3)]);
      c.setValue('a');
      expect(c.valid).toEqual(false);

      c.setValue('aaa');
      expect(c.valid).toEqual(true);
    });

    it('should support single validator from options obj', () => {
      const c = new FormControl(null, {validators: Validators.required});
      expect(c.valid).toEqual(false);
      expect(c.errors).toEqual({required: true});

      c.setValue('value');
      expect(c.valid).toEqual(true);
    });

    it('should support multiple validators from options obj', () => {
      const c = new FormControl(null, {validators: [Validators.required, Validators.minLength(3)]});
      expect(c.valid).toEqual(false);
      expect(c.errors).toEqual({required: true});

      c.setValue('aa');
      expect(c.valid).toEqual(false);
      expect(c.errors).toEqual({minlength: {requiredLength: 3, actualLength: 2}});

      c.setValue('aaa');
      expect(c.valid).toEqual(true);
    });

    it('should support a null validators value', () => {
      const c = new FormControl(null, {validators: null});
      expect(c.valid).toEqual(true);
    });

    it('should support an empty options obj', () => {
      const c = new FormControl(null, {});
      expect(c.valid).toEqual(true);
    });

    it('should return errors', () => {
      const c = new FormControl(null, Validators.required);
      expect(c.errors).toEqual({'required': true});
    });

    it('should set single validator', () => {
      const c = new FormControl(null);
      expect(c.valid).toEqual(true);

      c.setValidators(Validators.required);

      c.setValue(null);
      expect(c.valid).toEqual(false);

      c.setValue('abc');
      expect(c.valid).toEqual(true);
    });

    it('should set multiple validators from array', () => {
      const c = new FormControl('');
      expect(c.valid).toEqual(true);

      c.setValidators([Validators.minLength(5), Validators.required]);

      c.setValue('');
      expect(c.valid).toEqual(false);

      c.setValue('abc');
      expect(c.valid).toEqual(false);

      c.setValue('abcde');
      expect(c.valid).toEqual(true);
    });

    it('should clear validators', () => {
      const c = new FormControl('', Validators.required);
      expect(c.valid).toEqual(false);

      c.clearValidators();
      expect(c.validator).toEqual(null);

      c.setValue('');
      expect(c.valid).toEqual(true);
    });

    it('should add after clearing', () => {
      const c = new FormControl('', Validators.required);
      expect(c.valid).toEqual(false);

      c.clearValidators();
      expect(c.validator).toEqual(null);

      c.setValidators([Validators.required]);
      expect(c.validator).not.toBe(null);
    });
  });

  describe('asyncValidator', () => {
    it('should run validator with the initial value', fakeAsync(() => {
         const c = new FormControl('value', null!, asyncValidator('expected'));
         tick();

         expect(c.valid).toEqual(false);
         expect(c.errors).toEqual({'async': true});
       }));

    it('should support validators returning observables', fakeAsync(() => {
         const c = new FormControl('value', null!, asyncValidatorReturningObservable);
         tick();

         expect(c.valid).toEqual(false);
         expect(c.errors).toEqual({'async': true});
       }));

<<<<<<< HEAD

      it('should add multiple validators from array in existing validators', () => {
        const c = new FormControl('', Validators.minLength(5));
        expect(c.valid).toEqual(true);

        c.addValidators([Validators.required]);

        c.setValue('');
        expect(c.valid).toEqual(false);

        c.setValue('abc');
        expect(c.valid).toEqual(false);

        c.setValue('abcde');
        expect(c.valid).toEqual(true);
      });

      it('should clear validators', () => {
        const c = new FormControl('', Validators.required);
        expect(c.valid).toEqual(false);
=======
    it('should rerun the validator when the value changes', fakeAsync(() => {
         const c = new FormControl('value', null!, asyncValidator('expected'));
>>>>>>> 540c29cd

         c.setValue('expected');
         tick();

         expect(c.valid).toEqual(true);
       }));

    it('should run the async validator only when the sync validator passes', fakeAsync(() => {
         const c = new FormControl('', Validators.required, asyncValidator('expected'));
         tick();

         expect(c.errors).toEqual({'required': true});

         c.setValue('some value');
         tick();

         expect(c.errors).toEqual({'async': true});
       }));

    it('should mark the control as pending while running the async validation', fakeAsync(() => {
         const c = new FormControl('', null!, asyncValidator('expected'));

         expect(c.pending).toEqual(true);

         tick();

         expect(c.pending).toEqual(false);
       }));

    it('should only use the latest async validation run', fakeAsync(() => {
         const c =
             new FormControl('', null!, asyncValidator('expected', {'long': 200, 'expected': 100}));

         c.setValue('long');
         c.setValue('expected');

         tick(300);

         expect(c.valid).toEqual(true);
       }));

    it('should support arrays of async validator functions if passed', fakeAsync(() => {
         const c =
             new FormControl('value', null!, [asyncValidator('expected'), otherAsyncValidator]);
         tick();

         expect(c.errors).toEqual({'async': true, 'other': true});
       }));


    it('should support a single async validator from options obj', fakeAsync(() => {
         const c = new FormControl('value', {asyncValidators: asyncValidator('expected')});
         expect(c.pending).toEqual(true);
         tick();

         expect(c.valid).toEqual(false);
         expect(c.errors).toEqual({'async': true});
       }));

    it('should support multiple async validators from options obj', fakeAsync(() => {
         const c = new FormControl(
             'value', {asyncValidators: [asyncValidator('expected'), otherAsyncValidator]});
         expect(c.pending).toEqual(true);
         tick();

         expect(c.valid).toEqual(false);
         expect(c.errors).toEqual({'async': true, 'other': true});
       }));

    it('should support a mix of validators from options obj', fakeAsync(() => {
         const c = new FormControl(
             '', {validators: Validators.required, asyncValidators: asyncValidator('expected')});
         tick();
         expect(c.errors).toEqual({required: true});

         c.setValue('value');
         expect(c.pending).toBe(true);

         tick();
         expect(c.valid).toEqual(false);
         expect(c.errors).toEqual({'async': true});
       }));

    it('should add single async validator', fakeAsync(() => {
         const c = new FormControl('value', null!);

         c.setAsyncValidators(asyncValidator('expected'));
         expect(c.asyncValidator).not.toEqual(null);

         c.setValue('expected');
         tick();

         expect(c.valid).toEqual(true);
       }));

    it('should add async validator from array', fakeAsync(() => {
         const c = new FormControl('value', null!);

         c.setAsyncValidators([asyncValidator('expected')]);
         expect(c.asyncValidator).not.toEqual(null);

         c.setValue('expected');
         tick();

         expect(c.valid).toEqual(true);
       }));

    it('should clear async validators', fakeAsync(() => {
         const c = new FormControl('value', [asyncValidator('expected'), otherAsyncValidator]);

         c.clearValidators();

         expect(c.asyncValidator).toEqual(null);
       }));

    it('should not change validity state if control is disabled while async validating',
       fakeAsync(() => {
         const c = new FormControl('value', [asyncValidator('expected')]);
         c.disable();
         tick();
         expect(c.status).toEqual('DISABLED');
       }));
  });

  describe('dirty', () => {
    it('should be false after creating a control', () => {
      const c = new FormControl('value');
      expect(c.dirty).toEqual(false);
    });

<<<<<<< HEAD
        expect(c.valid).toEqual(true);
      }));

      it('should add single async validator without overwrites the existing validators', fakeAsync(() => {
        const c = new FormControl('value', null !);

        c.setAsyncValidators(asyncValidator('expected'));
        expect(c.asyncValidator).not.toEqual(null);
        c.setValue('expected');

        c.addAsyncValidators(asyncValidator('other_expected'));
        c.setValue('other_expected');
        tick();

        expect(c.valid).toEqual(true);
      }));
=======
    it('should be true after changing the value of the control', () => {
      const c = new FormControl('value');
      c.markAsDirty();
      expect(c.dirty).toEqual(true);
    });
  });
>>>>>>> 540c29cd

  describe('touched', () => {
    it('should be false after creating a control', () => {
      const c = new FormControl('value');
      expect(c.touched).toEqual(false);
    });

    it('should be true after markAsTouched runs', () => {
      const c = new FormControl('value');
      c.markAsTouched();
      expect(c.touched).toEqual(true);
    });
  });

  describe('setValue', () => {
    let g: FormGroup, c: FormControl;
    beforeEach(() => {
      c = new FormControl('oldValue');
      g = new FormGroup({'one': c});
    });

    it('should set the value of the control', () => {
      c.setValue('newValue');
      expect(c.value).toEqual('newValue');
    });

    it('should invoke ngOnChanges if it is present', () => {
      let ngOnChanges: any;
      c.registerOnChange((v: any) => ngOnChanges = ['invoked', v]);

      c.setValue('newValue');

      expect(ngOnChanges).toEqual(['invoked', 'newValue']);
    });

    it('should not invoke on change when explicitly specified', () => {
      let onChange: any = null;
      c.registerOnChange((v: any) => onChange = ['invoked', v]);

      c.setValue('newValue', {emitModelToViewChange: false});

      expect(onChange).toBeNull();
    });

    it('should set the parent', () => {
      c.setValue('newValue');
      expect(g.value).toEqual({'one': 'newValue'});
    });

    it('should not set the parent when explicitly specified', () => {
      c.setValue('newValue', {onlySelf: true});
      expect(g.value).toEqual({'one': 'oldValue'});
    });

    it('should fire an event', fakeAsync(() => {
         c.valueChanges.subscribe((value) => {
           expect(value).toEqual('newValue');
         });

         c.setValue('newValue');
         tick();
       }));

    it('should not fire an event when explicitly specified', fakeAsync(() => {
         c.valueChanges.subscribe((value) => {
           throw 'Should not happen';
         });

         c.setValue('newValue', {emitEvent: false});
         tick();
       }));

    it('should work on a disabled control', () => {
      g.addControl('two', new FormControl('two'));
      c.disable();
      c.setValue('new value');
      expect(c.value).toEqual('new value');
      expect(g.value).toEqual({'two': 'two'});
    });
  });

  describe('patchValue', () => {
    let g: FormGroup, c: FormControl;
    beforeEach(() => {
      c = new FormControl('oldValue');
      g = new FormGroup({'one': c});
    });

    it('should set the value of the control', () => {
      c.patchValue('newValue');
      expect(c.value).toEqual('newValue');
    });

    it('should invoke ngOnChanges if it is present', () => {
      let ngOnChanges: any;
      c.registerOnChange((v: any) => ngOnChanges = ['invoked', v]);

      c.patchValue('newValue');

      expect(ngOnChanges).toEqual(['invoked', 'newValue']);
    });

    it('should not invoke on change when explicitly specified', () => {
      let onChange: any = null;
      c.registerOnChange((v: any) => onChange = ['invoked', v]);

      c.patchValue('newValue', {emitModelToViewChange: false});

      expect(onChange).toBeNull();
    });

    it('should set the parent', () => {
      c.patchValue('newValue');
      expect(g.value).toEqual({'one': 'newValue'});
    });

    it('should not set the parent when explicitly specified', () => {
      c.patchValue('newValue', {onlySelf: true});
      expect(g.value).toEqual({'one': 'oldValue'});
    });

    it('should fire an event', fakeAsync(() => {
         c.valueChanges.subscribe((value) => {
           expect(value).toEqual('newValue');
         });

         c.patchValue('newValue');
         tick();
       }));

    it('should not fire an event when explicitly specified', fakeAsync(() => {
         c.valueChanges.subscribe((value) => {
           throw 'Should not happen';
         });

         c.patchValue('newValue', {emitEvent: false});

         tick();
       }));

    it('should patch value on a disabled control', () => {
      g.addControl('two', new FormControl('two'));
      c.disable();

      c.patchValue('new value');
      expect(c.value).toEqual('new value');
      expect(g.value).toEqual({'two': 'two'});
    });
  });

  describe('reset()', () => {
    let c: FormControl;

    beforeEach(() => {
      c = new FormControl('initial value');
    });

    it('should reset to a specific value if passed', () => {
      c.setValue('new value');
      expect(c.value).toBe('new value');

      c.reset('initial value');
      expect(c.value).toBe('initial value');
    });

    it('should not set the parent when explicitly specified', () => {
      const g = new FormGroup({'one': c});
      c.patchValue('newValue', {onlySelf: true});
      expect(g.value).toEqual({'one': 'initial value'});
    });

    it('should reset to a specific value if passed with boxed value', () => {
      c.setValue('new value');
      expect(c.value).toBe('new value');

      c.reset({value: 'initial value', disabled: false});
      expect(c.value).toBe('initial value');
    });

    it('should clear the control value if no value is passed', () => {
      c.setValue('new value');
      expect(c.value).toBe('new value');

      c.reset();
      expect(c.value).toBe(null);
    });

    it('should update the value of any parent controls with passed value', () => {
      const g = new FormGroup({'one': c});
      c.setValue('new value');
      expect(g.value).toEqual({'one': 'new value'});

      c.reset('initial value');
      expect(g.value).toEqual({'one': 'initial value'});
    });

    it('should update the value of any parent controls with null value', () => {
      const g = new FormGroup({'one': c});
      c.setValue('new value');
      expect(g.value).toEqual({'one': 'new value'});

      c.reset();
      expect(g.value).toEqual({'one': null});
    });

    it('should mark the control as pristine', () => {
      c.markAsDirty();
      expect(c.pristine).toBe(false);

      c.reset();
      expect(c.pristine).toBe(true);
    });

    it('should set the parent pristine state if all pristine', () => {
      const g = new FormGroup({'one': c});
      c.markAsDirty();
      expect(g.pristine).toBe(false);

      c.reset();
      expect(g.pristine).toBe(true);
    });

    it('should not set the parent pristine state if it has other dirty controls', () => {
      const c2 = new FormControl('two');
      const g = new FormGroup({'one': c, 'two': c2});
      c.markAsDirty();
      c2.markAsDirty();

      c.reset();
      expect(g.pristine).toBe(false);
    });

    it('should mark the control as untouched', () => {
      c.markAsTouched();
      expect(c.untouched).toBe(false);

      c.reset();
      expect(c.untouched).toBe(true);
    });

    it('should set the parent untouched state if all untouched', () => {
      const g = new FormGroup({'one': c});
      c.markAsTouched();
      expect(g.untouched).toBe(false);

      c.reset();
      expect(g.untouched).toBe(true);
    });

    it('should not set the parent untouched state if other touched controls', () => {
      const c2 = new FormControl('two');
      const g = new FormGroup({'one': c, 'two': c2});
      c.markAsTouched();
      c2.markAsTouched();

      c.reset();
      expect(g.untouched).toBe(false);
    });

    it('should retain the disabled state of the control', () => {
      c.disable();
      c.reset();

      expect(c.disabled).toBe(true);
    });

    it('should set disabled state based on boxed value if passed', () => {
      c.disable();
      c.reset({value: null, disabled: false});

      expect(c.disabled).toBe(false);
    });

    describe('reset() events', () => {
      let g: FormGroup, c2: FormControl, logger: any[];

      beforeEach(() => {
        c2 = new FormControl('two');
        g = new FormGroup({'one': c, 'two': c2});
        logger = [];
      });

      it('should emit one valueChange event per reset control', () => {
        g.valueChanges.subscribe(() => logger.push('group'));
        c.valueChanges.subscribe(() => logger.push('control1'));
        c2.valueChanges.subscribe(() => logger.push('control2'));

        c.reset();
        expect(logger).toEqual(['control1', 'group']);
      });

      it('should not fire an event when explicitly specified', fakeAsync(() => {
           g.valueChanges.subscribe((value) => {
             throw 'Should not happen';
           });
           c.valueChanges.subscribe((value) => {
             throw 'Should not happen';
           });
           c2.valueChanges.subscribe((value) => {
             throw 'Should not happen';
           });

           c.reset(null, {emitEvent: false});

           tick();
         }));

      it('should emit one statusChange event per reset control', () => {
        g.statusChanges.subscribe(() => logger.push('group'));
        c.statusChanges.subscribe(() => logger.push('control1'));
        c2.statusChanges.subscribe(() => logger.push('control2'));

        c.reset();
        expect(logger).toEqual(['control1', 'group']);
      });

      it('should emit one statusChange event per disabled control', () => {
        g.statusChanges.subscribe(() => logger.push('group'));
        c.statusChanges.subscribe(() => logger.push('control1'));
        c2.statusChanges.subscribe(() => logger.push('control2'));

        c.reset({value: null, disabled: true});
        expect(logger).toEqual(['control1', 'group']);
      });
    });
  });

  describe('valueChanges & statusChanges', () => {
    let c: FormControl;

    beforeEach(() => {
      c = new FormControl('old', Validators.required);
    });

    it('should fire an event after the value has been updated',
       inject([AsyncTestCompleter], (async: AsyncTestCompleter) => {
         c.valueChanges.subscribe({
           next: (value: any) => {
             expect(c.value).toEqual('new');
             expect(value).toEqual('new');
             async.done();
           }
         });
         c.setValue('new');
       }));

    it('should fire an event after the status has been updated to invalid', fakeAsync(() => {
         c.statusChanges.subscribe({
           next: (status: any) => {
             expect(c.status).toEqual('INVALID');
             expect(status).toEqual('INVALID');
           }
         });

         c.setValue('');
         tick();
       }));

    it('should fire an event after the status has been updated to pending', fakeAsync(() => {
         const c = new FormControl('old', Validators.required, asyncValidator('expected'));

         const log: any[] /** TODO #9100 */ = [];
         c.valueChanges.subscribe({next: (value: any) => log.push(`value: '${value}'`)});

         c.statusChanges.subscribe({next: (status: any) => log.push(`status: '${status}'`)});

         c.setValue('');
         tick();

         c.setValue('nonEmpty');
         tick();

         c.setValue('expected');
         tick();

         expect(log).toEqual([
           'value: \'\'',
           'status: \'INVALID\'',
           'value: \'nonEmpty\'',
           'status: \'PENDING\'',
           'status: \'INVALID\'',
           'value: \'expected\'',
           'status: \'PENDING\'',
           'status: \'VALID\'',
         ]);
       }));

    // TODO: remove the if statement after making observable delivery sync
    it('should update set errors and status before emitting an event',
       inject([AsyncTestCompleter], (async: AsyncTestCompleter) => {
         c.valueChanges.subscribe((value: any /** TODO #9100 */) => {
           expect(c.valid).toEqual(false);
           expect(c.errors).toEqual({'required': true});
           async.done();
         });
         c.setValue('');
       }));

    it('should return a cold observable',
       inject([AsyncTestCompleter], (async: AsyncTestCompleter) => {
         c.setValue('will be ignored');
         c.valueChanges.subscribe({
           next: (value: any) => {
             expect(value).toEqual('new');
             async.done();
           }
         });
         c.setValue('new');
       }));
  });

  describe('setErrors', () => {
    it('should set errors on a control', () => {
      const c = new FormControl('someValue');

      c.setErrors({'someError': true});

      expect(c.valid).toEqual(false);
      expect(c.errors).toEqual({'someError': true});
    });

    it('should reset the errors and validity when the value changes', () => {
      const c = new FormControl('someValue', Validators.required);

      c.setErrors({'someError': true});
      c.setValue('');

      expect(c.errors).toEqual({'required': true});
    });

    it('should update the parent group\'s validity', () => {
      const c = new FormControl('someValue');
      const g = new FormGroup({'one': c});

      expect(g.valid).toEqual(true);

      c.setErrors({'someError': true});

      expect(g.valid).toEqual(false);
    });

    it('should not reset parent\'s errors', () => {
      const c = new FormControl('someValue');
      const g = new FormGroup({'one': c});

      g.setErrors({'someGroupError': true});
      c.setErrors({'someError': true});

      expect(g.errors).toEqual({'someGroupError': true});
    });

    it('should reset errors when updating a value', () => {
      const c = new FormControl('oldValue');
      const g = new FormGroup({'one': c});

      g.setErrors({'someGroupError': true});
      c.setErrors({'someError': true});

      c.setValue('newValue');

      expect(c.errors).toEqual(null);
      expect(g.errors).toEqual(null);
    });
  });

  describe('disable() & enable()', () => {
    it('should mark the control as disabled', () => {
      const c = new FormControl(null);
      expect(c.disabled).toBe(false);
      expect(c.valid).toBe(true);

      c.disable();
      expect(c.disabled).toBe(true);
      expect(c.valid).toBe(false);

      c.enable();
      expect(c.disabled).toBe(false);
      expect(c.valid).toBe(true);
    });

    it('should set the control status as disabled', () => {
      const c = new FormControl(null);
      expect(c.status).toEqual('VALID');

      c.disable();
      expect(c.status).toEqual('DISABLED');

      c.enable();
      expect(c.status).toEqual('VALID');
    });

    it('should retain the original value when disabled', () => {
      const c = new FormControl('some value');
      expect(c.value).toEqual('some value');

      c.disable();
      expect(c.value).toEqual('some value');

      c.enable();
      expect(c.value).toEqual('some value');
    });

    it('should keep the disabled control in the group, but return false for contains()', () => {
      const c = new FormControl('');
      const g = new FormGroup({'one': c});

      expect(g.get('one')).toBeDefined();
      expect(g.contains('one')).toBe(true);

      c.disable();
      expect(g.get('one')).toBeDefined();
      expect(g.contains('one')).toBe(false);
    });

    it('should mark the parent group disabled if all controls are disabled', () => {
      const c = new FormControl();
      const c2 = new FormControl();
      const g = new FormGroup({'one': c, 'two': c2});
      expect(g.enabled).toBe(true);

      c.disable();
      expect(g.enabled).toBe(true);

      c2.disable();
      expect(g.enabled).toBe(false);

      c.enable();
      expect(g.enabled).toBe(true);
    });

    it('should update the parent group value when child control status changes', () => {
      const c = new FormControl('one');
      const c2 = new FormControl('two');
      const g = new FormGroup({'one': c, 'two': c2});
      expect(g.value).toEqual({'one': 'one', 'two': 'two'});

      c.disable();
      expect(g.value).toEqual({'two': 'two'});

      c2.disable();
      expect(g.value).toEqual({'one': 'one', 'two': 'two'});

      c.enable();
      expect(g.value).toEqual({'one': 'one'});
    });

    it('should mark the parent array disabled if all controls are disabled', () => {
      const c = new FormControl();
      const c2 = new FormControl();
      const a = new FormArray([c, c2]);
      expect(a.enabled).toBe(true);

      c.disable();
      expect(a.enabled).toBe(true);

      c2.disable();
      expect(a.enabled).toBe(false);

      c.enable();
      expect(a.enabled).toBe(true);
    });

    it('should update the parent array value when child control status changes', () => {
      const c = new FormControl('one');
      const c2 = new FormControl('two');
      const a = new FormArray([c, c2]);
      expect(a.value).toEqual(['one', 'two']);

      c.disable();
      expect(a.value).toEqual(['two']);

      c2.disable();
      expect(a.value).toEqual(['one', 'two']);

      c.enable();
      expect(a.value).toEqual(['one']);
    });

    it('should ignore disabled array controls when determining dirtiness', () => {
      const c = new FormControl('one');
      const c2 = new FormControl('two');
      const a = new FormArray([c, c2]);
      c.markAsDirty();
      expect(a.dirty).toBe(true);

      c.disable();
      expect(c.dirty).toBe(true);
      expect(a.dirty).toBe(false);

      c.enable();
      expect(a.dirty).toBe(true);
    });

    it('should not make a dirty array not dirty when disabling controls', () => {
      const c = new FormControl('one');
      const c2 = new FormControl('two');
      const a = new FormArray([c, c2]);

      a.markAsDirty();
      expect(a.dirty).toBe(true);
      expect(c.dirty).toBe(false);

      c.disable();
      expect(a.dirty).toBe(true);

      c.enable();
      expect(a.dirty).toBe(true);
    });

    it('should ignore disabled controls in validation', () => {
      const c = new FormControl(null, Validators.required);
      const c2 = new FormControl(null);
      const g = new FormGroup({one: c, two: c2});
      expect(g.valid).toBe(false);

      c.disable();
      expect(g.valid).toBe(true);

      c.enable();
      expect(g.valid).toBe(false);
    });

    it('should ignore disabled controls when serializing value in a group', () => {
      const c = new FormControl('one');
      const c2 = new FormControl('two');
      const g = new FormGroup({one: c, two: c2});
      expect(g.value).toEqual({one: 'one', two: 'two'});

      c.disable();
      expect(g.value).toEqual({two: 'two'});

      c.enable();
      expect(g.value).toEqual({one: 'one', two: 'two'});
    });

    it('should ignore disabled controls when serializing value in an array', () => {
      const c = new FormControl('one');
      const c2 = new FormControl('two');
      const a = new FormArray([c, c2]);
      expect(a.value).toEqual(['one', 'two']);

      c.disable();
      expect(a.value).toEqual(['two']);

      c.enable();
      expect(a.value).toEqual(['one', 'two']);
    });

    it('should ignore disabled controls when determining dirtiness', () => {
      const c = new FormControl('one');
      const c2 = new FormControl('two');
      const g = new FormGroup({one: c, two: c2});
      c.markAsDirty();
      expect(g.dirty).toBe(true);

      c.disable();
      expect(c.dirty).toBe(true);
      expect(g.dirty).toBe(false);

      c.enable();
      expect(g.dirty).toBe(true);
    });

    it('should not make a dirty group not dirty when disabling controls', () => {
      const c = new FormControl('one');
      const c2 = new FormControl('two');
      const g = new FormGroup({one: c, two: c2});

      g.markAsDirty();
      expect(g.dirty).toBe(true);
      expect(c.dirty).toBe(false);

      c.disable();
      expect(g.dirty).toBe(true);

      c.enable();
      expect(g.dirty).toBe(true);
    });

    it('should ignore disabled controls when determining touched state', () => {
      const c = new FormControl('one');
      const c2 = new FormControl('two');
      const g = new FormGroup({one: c, two: c2});
      c.markAsTouched();
      expect(g.touched).toBe(true);

      c.disable();
      expect(c.touched).toBe(true);
      expect(g.touched).toBe(false);

      c.enable();
      expect(g.touched).toBe(true);
    });

    it('should not run validators on disabled controls', () => {
      const validator = jasmine.createSpy('validator');
      const c = new FormControl('', validator);
      expect(validator.calls.count()).toEqual(1);

      c.disable();
      expect(validator.calls.count()).toEqual(1);

      c.setValue('value');
      expect(validator.calls.count()).toEqual(1);

      c.enable();
      expect(validator.calls.count()).toEqual(2);
    });

    describe('disabled errors', () => {
      it('should clear out the errors when disabled', () => {
        const c = new FormControl('', Validators.required);
        expect(c.errors).toEqual({required: true});

        c.disable();
        expect(c.errors).toEqual(null);

        c.enable();
        expect(c.errors).toEqual({required: true});
      });

      it('should clear out async errors when disabled', fakeAsync(() => {
           const c = new FormControl('', null!, asyncValidator('expected'));
           tick();
           expect(c.errors).toEqual({'async': true});

           c.disable();
           expect(c.errors).toEqual(null);

           c.enable();
           tick();
           expect(c.errors).toEqual({'async': true});
         }));
    });

    describe('disabled events', () => {
      let logger: string[];
      let c: FormControl;
      let g: FormGroup;

      beforeEach(() => {
        logger = [];
        c = new FormControl('', Validators.required);
        g = new FormGroup({one: c});
      });

      it('should emit a statusChange event when disabled status changes', () => {
        c.statusChanges.subscribe((status: string) => logger.push(status));

        c.disable();
        expect(logger).toEqual(['DISABLED']);

        c.enable();
        expect(logger).toEqual(['DISABLED', 'INVALID']);
      });

      it('should emit status change events in correct order', () => {
        c.statusChanges.subscribe(() => logger.push('control'));
        g.statusChanges.subscribe(() => logger.push('group'));

        c.disable();
        expect(logger).toEqual(['control', 'group']);
      });

      it('should throw when sync validator passed into async validator param', () => {
        const fn = () => new FormControl('', syncValidator, syncValidator);
        // test for the specific error since without the error check it would still throw an error
        // but
        // not a meaningful one
        expect(fn).toThrowError(`Expected validator to return Promise or Observable.`);
      });

      it('should not emit value change events when emitEvent = false', () => {
        c.valueChanges.subscribe(() => logger.push('control'));
        g.valueChanges.subscribe(() => logger.push('group'));

        c.disable({emitEvent: false});
        expect(logger).toEqual([]);
        c.enable({emitEvent: false});
        expect(logger).toEqual([]);
      });

      it('should not emit status change events when emitEvent = false', () => {
        c.statusChanges.subscribe(() => logger.push('control'));
        g.statusChanges.subscribe(() => logger.push('form'));

        c.disable({emitEvent: false});
        expect(logger).toEqual([]);
        c.enable({emitEvent: false});
        expect(logger).toEqual([]);
      });
    });
  });
  describe('pending', () => {
    let c: FormControl;

    beforeEach(() => {
      c = new FormControl('value');
    });

    it('should be false after creating a control', () => {
      expect(c.pending).toEqual(false);
    });

    it('should be true after changing the value of the control', () => {
      c.markAsPending();
      expect(c.pending).toEqual(true);
    });

    describe('status change events', () => {
      let logger: string[];

      beforeEach(() => {
        logger = [];
        c.statusChanges.subscribe((status) => logger.push(status));
      });

      it('should emit event after marking control as pending', () => {
        c.markAsPending();
        expect(logger).toEqual(['PENDING']);
      });

      it('should not emit event when emitEvent = false', () => {
        c.markAsPending({emitEvent: false});
        expect(logger).toEqual([]);
      });
    });
  });
});
})();<|MERGE_RESOLUTION|>--- conflicted
+++ resolved
@@ -274,6 +274,22 @@
       expect(c.valid).toEqual(true);
     });
 
+    it('should add multiple validators from array in existing validators', () => {
+      const c = new FormControl('', Validators.minLength(5));
+      expect(c.valid).toEqual(true);
+
+      c.addValidators([Validators.required]);
+
+      c.setValue('');
+      expect(c.valid).toEqual(false);
+
+      c.setValue('abc');
+      expect(c.valid).toEqual(false);
+
+      c.setValue('abcde');
+      expect(c.valid).toEqual(true);
+    });
+
     it('should add after clearing', () => {
       const c = new FormControl('', Validators.required);
       expect(c.valid).toEqual(false);
@@ -303,31 +319,8 @@
          expect(c.errors).toEqual({'async': true});
        }));
 
-<<<<<<< HEAD
-
-      it('should add multiple validators from array in existing validators', () => {
-        const c = new FormControl('', Validators.minLength(5));
-        expect(c.valid).toEqual(true);
-
-        c.addValidators([Validators.required]);
-
-        c.setValue('');
-        expect(c.valid).toEqual(false);
-
-        c.setValue('abc');
-        expect(c.valid).toEqual(false);
-
-        c.setValue('abcde');
-        expect(c.valid).toEqual(true);
-      });
-
-      it('should clear validators', () => {
-        const c = new FormControl('', Validators.required);
-        expect(c.valid).toEqual(false);
-=======
     it('should rerun the validator when the value changes', fakeAsync(() => {
          const c = new FormControl('value', null!, asyncValidator('expected'));
->>>>>>> 540c29cd
 
          c.setValue('expected');
          tick();
@@ -423,6 +416,20 @@
          expect(c.valid).toEqual(true);
        }));
 
+    it('should add single async validator without overwrites the existing validators', fakeAsync(() => {
+      const c = new FormControl('value', null !);
+
+      c.setAsyncValidators(asyncValidator('expected'));
+      expect(c.asyncValidator).not.toEqual(null);
+      c.setValue('expected');
+
+      c.addAsyncValidators(asyncValidator('other_expected'));
+      c.setValue('other_expected');
+      tick();
+
+      expect(c.valid).toEqual(true);
+    }));
+
     it('should add async validator from array', fakeAsync(() => {
          const c = new FormControl('value', null!);
 
@@ -458,31 +465,12 @@
       expect(c.dirty).toEqual(false);
     });
 
-<<<<<<< HEAD
-        expect(c.valid).toEqual(true);
-      }));
-
-      it('should add single async validator without overwrites the existing validators', fakeAsync(() => {
-        const c = new FormControl('value', null !);
-
-        c.setAsyncValidators(asyncValidator('expected'));
-        expect(c.asyncValidator).not.toEqual(null);
-        c.setValue('expected');
-
-        c.addAsyncValidators(asyncValidator('other_expected'));
-        c.setValue('other_expected');
-        tick();
-
-        expect(c.valid).toEqual(true);
-      }));
-=======
     it('should be true after changing the value of the control', () => {
       const c = new FormControl('value');
       c.markAsDirty();
       expect(c.dirty).toEqual(true);
     });
   });
->>>>>>> 540c29cd
 
   describe('touched', () => {
     it('should be false after creating a control', () => {
