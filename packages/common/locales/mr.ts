--- conflicted
+++ resolved
@@ -9,11 +9,8 @@
 // THIS CODE IS GENERATED - DO NOT MODIFY
 // See angular/tools/gulp-tasks/cldr/extract.js
 
-<<<<<<< HEAD
-=======
 const u = undefined;
 
->>>>>>> 77ff72f9
 function plural(n: number): number {
   let i = Math.floor(Math.abs(n));
   if (i === 0 || n === 1) return 1;
@@ -52,17 +49,7 @@
       'डिसेंबर'
     ]
   ],
-<<<<<<< HEAD
-  ,
-  [
-    ['इ. स. पू.', 'इ. स.'], ,
-    ['ईसवीसनपूर्व', 'ईसवीसन']
-  ],
-  0, [0, 0], ['d/M/yy', 'd MMM, y', 'd MMMM, y', 'EEEE, d MMMM, y'],
-  ['h:mm a', 'h:mm:ss a', 'h:mm:ss a z', 'h:mm:ss a zzzz'],
-=======
   u,
->>>>>>> 77ff72f9
   [
     ['इ. स. पू.', 'इ. स.'], u,
     ['ईसवीसनपूर्व', 'ईसवीसन']
