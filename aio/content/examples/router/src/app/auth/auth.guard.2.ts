// #docregion
import { Injectable } from '@angular/core';
import { CanActivate, ActivatedRouteSnapshot, RouterStateSnapshot, Router, UrlTree } from '@angular/router';

import { AuthService }      from './auth.service';

@Injectable({
  providedIn: 'root',
})
export class AuthGuard implements CanActivate {
  constructor(private authService: AuthService, private router: Router) {}

  canActivate(
    next: ActivatedRouteSnapshot,
    state: RouterStateSnapshot): true|UrlTree {
    let url: string = state.url;

    return this.checkLogin(url);
  }

  checkLogin(url: string): true|UrlTree {
    if (this.authService.isLoggedIn) { return true; }

    // 로그인한 후 리다이렉트할 수 있도록 URL을 저장합니다.
    this.authService.redirectUrl = url;

<<<<<<< HEAD
    // 로그인하지 않았기 때문에 로그인 페이지로 이동합니다.
    this.router.navigate(['/login']);
    return false;
=======
    // Redirect to the login page
    return this.router.parseUrl('/login');
>>>>>>> 385cadf2
  }
}
// #enddocregion

/*
// #docregion can-load-interface
export class AuthGuard implements CanActivate, CanLoad {
// #enddocregion can-load-interface
*/<|MERGE_RESOLUTION|>--- conflicted
+++ resolved
@@ -24,14 +24,8 @@
     // 로그인한 후 리다이렉트할 수 있도록 URL을 저장합니다.
     this.authService.redirectUrl = url;
 
-<<<<<<< HEAD
     // 로그인하지 않았기 때문에 로그인 페이지로 이동합니다.
-    this.router.navigate(['/login']);
-    return false;
-=======
-    // Redirect to the login page
     return this.router.parseUrl('/login');
->>>>>>> 385cadf2
   }
 }
 // #enddocregion
