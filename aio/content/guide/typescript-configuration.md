--- conflicted
+++ resolved
@@ -172,12 +172,8 @@
 Angular도 이런 경우에 해당됩니다.
 `node_modules/@angulalr/core/` 폴더만 봐도 Angular에 대한 타입 정의 파일이 여러개 정의되어 있습니다.
 
-<<<<<<< HEAD
-<!--
-**You need do nothing to get *typings* files for library packages that include `d.ts` files.
-=======
+<!--
 **You don't need to do anything to get *typings* files for library packages that include `d.ts` files.
->>>>>>> 3f98ac19
 Angular packages include them already.**
 -->
 **패키지에서 `d.ts` 파일을 제공한다면 *타입 정의 파일*을 따로 추가할 필요가 없습니다.**
