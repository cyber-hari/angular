--- conflicted
+++ resolved
@@ -6,11 +6,7 @@
  * found in the LICENSE file at https://angular.io/license
  */
 
-<<<<<<< HEAD
-import {CompileDirectiveMetadata, CompileDirectiveSummary, CompileIdentifierMetadata, CompileInjectableMetadata, CompileNgModuleMetadata, CompileNgModuleSummary, CompilePipeMetadata, CompilePipeSummary, CompileProviderMetadata, CompileShallowModuleMetadata, CompileStylesheetMetadata, CompileSummaryKind, CompileTypeMetadata, CompileTypeSummary, componentFactoryName, flatten, identifierName, templateSourceUrl, tokenReference} from '../compile_metadata';
-=======
 import {CompileDirectiveMetadata, CompileIdentifierMetadata, CompileInjectableMetadata, CompileNgModuleMetadata, CompilePipeMetadata, CompilePipeSummary, CompileProviderMetadata, CompileShallowModuleMetadata, CompileStylesheetMetadata, CompileTypeMetadata, CompileTypeSummary, componentFactoryName, flatten, identifierName, templateSourceUrl} from '../compile_metadata';
->>>>>>> 77ff72f9
 import {CompilerConfig} from '../config';
 import {ConstantPool} from '../constant_pool';
 import {ViewEncapsulation} from '../core';
@@ -20,10 +16,7 @@
 import {CompileMetadataResolver} from '../metadata_resolver';
 import * as html from '../ml_parser/ast';
 import {HtmlParser} from '../ml_parser/html_parser';
-<<<<<<< HEAD
-=======
 import {removeWhitespaces} from '../ml_parser/html_whitespaces';
->>>>>>> 77ff72f9
 import {DEFAULT_INTERPOLATION_CONFIG, InterpolationConfig} from '../ml_parser/interpolation_config';
 import {NgModuleCompiler} from '../ng_module_compiler';
 import {OutputEmitter} from '../output/abstract_emitter';
@@ -31,14 +24,9 @@
 import {ParseError} from '../parse_util';
 import {compileNgModule as compileIvyModule} from '../render3/r3_module_compiler';
 import {compilePipe as compileIvyPipe} from '../render3/r3_pipe_compiler';
-<<<<<<< HEAD
-import {OutputMode} from '../render3/r3_types';
-import {compileComponent as compileIvyComponent, compileDirective as compileIvyDirective} from '../render3/r3_view_compiler';
-=======
 import {HtmlToTemplateTransform} from '../render3/r3_template_transform';
 import {compileComponent as compileIvyComponent, compileDirective as compileIvyDirective} from '../render3/r3_view_compiler_local';
 import {DomElementSchemaRegistry} from '../schema/dom_element_schema_registry';
->>>>>>> 77ff72f9
 import {CompiledStylesheet, StyleCompiler} from '../style_compiler';
 import {SummaryResolver} from '../summary_resolver';
 import {BindingParser} from '../template_parser/binding_parser';
@@ -381,20 +369,12 @@
       fileName: string, ngModuleByPipeOrDirective: Map<StaticSymbol, CompileNgModuleMetadata>,
       directives: StaticSymbol[], pipes: StaticSymbol[], ngModules: CompileNgModuleMetadata[],
       injectables: CompileInjectableMetadata[], context: OutputContext): void {
-<<<<<<< HEAD
-    const classes: o.ClassStmt[] = [];
-    const errors: ParseError[] = [];
-
-    const hostBindingParser = new BindingParser(
-        this._templateParser.expressionParser, DEFAULT_INTERPOLATION_CONFIG, null !, [], errors);
-=======
     const errors: ParseError[] = [];
 
     const schemaRegistry = new DomElementSchemaRegistry();
     const hostBindingParser = new BindingParser(
         this._templateParser.expressionParser, DEFAULT_INTERPOLATION_CONFIG, schemaRegistry, [],
         errors);
->>>>>>> 77ff72f9
 
     // Process all components and directives
     directives.forEach(directiveType => {
@@ -405,16 +385,6 @@
             error(
                 `Cannot determine the module for component '${identifierName(directiveMetadata.type)}'`);
 
-<<<<<<< HEAD
-        const {template: parsedTemplate, pipes: parsedPipes} =
-            this._parseTemplate(directiveMetadata, module, module.transitiveModule.directives);
-        compileIvyComponent(
-            context, directiveMetadata, parsedPipes, parsedTemplate, this.reflector,
-            hostBindingParser, OutputMode.PartialClass);
-      } else {
-        compileIvyDirective(
-            context, directiveMetadata, this.reflector, hostBindingParser, OutputMode.PartialClass);
-=======
         let htmlAst = directiveMetadata.template !.htmlAst !;
         const preserveWhitespaces = directiveMetadata !.template !.preserveWhitespaces;
 
@@ -451,18 +421,13 @@
             hostBindingParser, directiveTypeBySel, pipeTypeByName);
       } else {
         compileIvyDirective(context, directiveMetadata, this.reflector, hostBindingParser);
->>>>>>> 77ff72f9
       }
     });
 
     pipes.forEach(pipeType => {
       const pipeMetadata = this._metadataResolver.getPipeMetadata(pipeType);
       if (pipeMetadata) {
-<<<<<<< HEAD
-        compileIvyPipe(context, pipeMetadata, this.reflector, OutputMode.PartialClass);
-=======
         compileIvyPipe(context, pipeMetadata, this.reflector);
->>>>>>> 77ff72f9
       }
     });
 
@@ -956,24 +921,13 @@
       if (!symbolMeta || symbolMeta.__symbolic === 'error') {
         return;
       }
-<<<<<<< HEAD
-      let isNgSymbol = false;
       if (symbolMeta.__symbolic === 'class') {
         if (metadataResolver.isInjectable(symbol)) {
-          isNgSymbol = true;
-=======
-      if (symbolMeta.__symbolic === 'class') {
-        if (metadataResolver.isInjectable(symbol)) {
->>>>>>> 77ff72f9
           const injectable = metadataResolver.getInjectableMetadata(symbol, null, false);
           if (injectable) {
             injectables.push(injectable);
           }
         } else if (metadataResolver.isNgModule(symbol)) {
-<<<<<<< HEAD
-          isNgSymbol = true;
-=======
->>>>>>> 77ff72f9
           const module = metadataResolver.getShallowModuleMetadata(symbol);
           if (module) {
             shallowModules.push(module);
