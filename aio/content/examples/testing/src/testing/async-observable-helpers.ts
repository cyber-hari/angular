--- conflicted
+++ resolved
@@ -13,28 +13,20 @@
 import { defer } from 'rxjs';
 
 // #docregion async-data
-<<<<<<< HEAD
-/** JS 실행 싸이클이 한 번 실행된 뒤에 Observable을 보내고 바로 종료합니다. */
-=======
 /**
- * Create async observable that emits-once and completes
- * after a JS engine turn
+ * JS 실행 싸이클이 한 번 실행된 뒤에
+ * Observable을 보내고 바로 종료합니다.
  */
->>>>>>> 81f4c065
 export function asyncData<T>(data: T) {
   return defer(() => Promise.resolve(data));
 }
 // #enddocregion async-data
 
 // #docregion async-error
-<<<<<<< HEAD
-/** JS 실행 싸이클이 한 번 실행된 뒤에 에러 Observable을 보내고 바로 종료합니다. */
-=======
 /**
- * Create async observable error that errors
- * after a JS engine turn
+ * JS 실행 싸이클이 한 번 실행된 뒤에
+ * 에러 Observable을 보내고 바로 종료합니다.
  */
->>>>>>> 81f4c065
 export function asyncError<T>(errorObject: any) {
   return defer(() => Promise.reject(errorObject));
 }
