<<<<<<< HEAD
<!--
# Using web workers with Angular CLI
-->
# Angular CLI로 웹 워커 사용하기

<!--
[Web workers](https://developer.mozilla.org/en-US/docs/Web/API/Web_Workers_API) allow you to run CPU intensive computations in a background thread, freeing the main thread to update the user interface.

If you find your application becomes unresponsive while processing data, using web workers can help.
-->
[웹 워커(Web workers)](https://developer.mozilla.org/en-US/docs/Web/API/Web_Workers_API)를 사용하면 CPU 연산이 많은 작업을 백그라운드 스레드에서 실행할 수 있습니다.
따라서 사용자가 머무는 메인 스레드는 이 연산의 영향을 받지 않고 제 성능을 유지할 수 있습니다.
=======
# Background processing using web workers

[Web workers](https://developer.mozilla.org/en-US/docs/Web/API/Web_Workers_API) allow you to run CPU-intensive computations in a background thread,
freeing the main thread to update the user interface.
If you find your application performs a lot of computations, such as generating CAD drawings or doing heavy geometrical calculations, using web workers can help increase your application's performance.

<div class="alert is-helpful">

The CLI does not support running Angular itself in a web worker.

</div>
>>>>>>> 385cadf2

데이터를 처리하느라 애플리케이션이 멈추는 현상이 있으면 웹 워커를 사용하는 것을 검토해 보세요.


<!--
## Adding a web worker
-->
## 웹 워커 추가하기

<<<<<<< HEAD
<!--
You can add a web worker anywhere in your application. If the file that contains your expensive computation is `src/app/app.component.ts`, you can add a web worker using `ng generate web-worker app`.
=======
To add a web worker to an existing project, use the Angular CLI `ng generate` command.

`ng generate web-worker` *location*

You can add a web worker anywhere in your application.
For example, to add a web worker to the root component, `src/app/app.component.ts`, run the following command.

`ng generate web-worker app`
>>>>>>> 385cadf2

The command performs the following actions.

- Configures your project to use web workers, if it isn't already.
- Adds the following scaffold code to `src/app/app.worker.ts` to  receive messages.

  <code-example language="typescript" header="src/app/app.worker.ts">
  addEventListener('message', ({ data }) => {
    const response = `worker response to ${data}`;
    postMessage(response);
  });
 </code-example>

- Adds the following scaffold code to `src/app/app.component.ts` to use the worker.

  <code-example language="typescript" header="src/app/app.component.ts">
  if (typeof Worker !== 'undefined') {
    // Create a new
    const worker = new Worker('./app.worker', { type: 'module' });
    worker.onmessage = ({ data }) => {
      console.log(`page got message: ${data}`);
    };
    worker.postMessage('hello');
  } else {
    // Web workers are not supported in this environment.
    // You should add a fallback so that your program still executes correctly.
  }
  </code-example>

<<<<<<< HEAD
After the initial scaffolding, you will need to refactor your code to use the web worker by sending messages to and from.
-->
웹 워커는 애플리케이션 아래 어디든 둘 수 있습니다.
예를 들면, 복잡한 작업을 하는 파일이 `src/app/app.component.ts` 파일이라면 `ng generate web-worker app` 명령을 실행해서 추가할 수 있습니다.

이 명령을 실행하면:

- 프로젝트에 웹 워커 설정이 추가됩니다. 이미 설정되어 있다면 변경하지 않습니다.
- `src/app/app.worker.ts` 파일이 생성됩니다. 이 파일의 내용은 이렇습니다:

  <code-example language="typescript" header="src/app/app.worker.ts">
  addEventListener('message', ({ data }) => {
    const response = `worker response to ${data}`;
    postMessage(response);
  });
 </code-example>

- 이 코드는 `src/app/app.component.ts` 파일이 다음과 같이 로드해서 실행합니다:

  <code-example language="typescript" header="src/app/app.component.ts">
  if (typeof Worker !== 'undefined') {
    // 웹 워커를 새로 만듭니다.
    const worker = new Worker('./app.worker', { type: 'module' });
    worker.onmessage = ({ data }) => {
      console.log(`page got message: ${data}`);
    };
    worker.postMessage('hello');
  } else {
    // 웹워커를 지원하지 않는 환경에서 실행할 로직을 작성합니다.
  }
  </code-example>

기본 코드가 이렇게 구성되고 나면 이제부터 애플리케이션 코드와 웹 워커가 메시지를 주고 받는 방식으로 원하는 로직을 구현하면 됩니다.


<!--
## Caveats
-->
## 주의할 점

<!--
There are two important things to keep in mind when using web workers in Angular projects:

- Some environments or platforms, like `@angular/platform-server` used in [Server-side Rendering](guide/universal), don't support web workers. You have to provide a fallback mechanism to perform the computations that the worker would perform to ensure your application will work in these environments.
- Running Angular itself in a web worker via [**@angular/platform-webworker**](api/platform-webworker) is not yet supported in Angular CLI.
-->
Angular 프로젝트에서 웹 워커를 사용할 때 주의할 점이 두 가지 있습니다:

- 일부 실행환경이나 플랫폼은 웹 워커를 지원하지 않습니다. [서버-사이드 렌더링](guide/universal) 할 때 사용하는`@angular/platform-server`도 그렇습니다. 이런 환경에서도 애플리케이션이 제대로 동작할 수 있도록 웹 워커를 사용하지 않는 로직을 준비해야 합니다.

- [**@angular/platform-webworker**](api/platform-webworker)를 사용해서 웹 워커 안에 다시 Angular를 실행하는 방식은 아직 지원하지 않습니다.
=======
After you generate this initial scaffold, you must refactor your code to use the web worker by sending messages to and from the worker.

<div class="alert is-important">

Some environments or platforms, such as `@angular/platform-server` used in [Server-side Rendering](guide/universal), don't support web workers. To ensure that your application will work in these environments, you must provide a fallback mechanism to perform the computations that the worker would otherwise perform.

</div>
>>>>>>> 385cadf2
<|MERGE_RESOLUTION|>--- conflicted
+++ resolved
@@ -1,17 +1,3 @@
-<<<<<<< HEAD
-<!--
-# Using web workers with Angular CLI
--->
-# Angular CLI로 웹 워커 사용하기
-
-<!--
-[Web workers](https://developer.mozilla.org/en-US/docs/Web/API/Web_Workers_API) allow you to run CPU intensive computations in a background thread, freeing the main thread to update the user interface.
-
-If you find your application becomes unresponsive while processing data, using web workers can help.
--->
-[웹 워커(Web workers)](https://developer.mozilla.org/en-US/docs/Web/API/Web_Workers_API)를 사용하면 CPU 연산이 많은 작업을 백그라운드 스레드에서 실행할 수 있습니다.
-따라서 사용자가 머무는 메인 스레드는 이 연산의 영향을 받지 않고 제 성능을 유지할 수 있습니다.
-=======
 # Background processing using web workers
 
 [Web workers](https://developer.mozilla.org/en-US/docs/Web/API/Web_Workers_API) allow you to run CPU-intensive computations in a background thread,
@@ -23,20 +9,9 @@
 The CLI does not support running Angular itself in a web worker.
 
 </div>
->>>>>>> 385cadf2
 
-데이터를 처리하느라 애플리케이션이 멈추는 현상이 있으면 웹 워커를 사용하는 것을 검토해 보세요.
+## Adding a web worker
 
-
-<!--
-## Adding a web worker
--->
-## 웹 워커 추가하기
-
-<<<<<<< HEAD
-<!--
-You can add a web worker anywhere in your application. If the file that contains your expensive computation is `src/app/app.component.ts`, you can add a web worker using `ng generate web-worker app`.
-=======
 To add a web worker to an existing project, use the Angular CLI `ng generate` command.
 
 `ng generate web-worker` *location*
@@ -45,7 +20,6 @@
 For example, to add a web worker to the root component, `src/app/app.component.ts`, run the following command.
 
 `ng generate web-worker app`
->>>>>>> 385cadf2
 
 The command performs the following actions.
 
@@ -75,64 +49,10 @@
   }
   </code-example>
 
-<<<<<<< HEAD
-After the initial scaffolding, you will need to refactor your code to use the web worker by sending messages to and from.
--->
-웹 워커는 애플리케이션 아래 어디든 둘 수 있습니다.
-예를 들면, 복잡한 작업을 하는 파일이 `src/app/app.component.ts` 파일이라면 `ng generate web-worker app` 명령을 실행해서 추가할 수 있습니다.
-
-이 명령을 실행하면:
-
-- 프로젝트에 웹 워커 설정이 추가됩니다. 이미 설정되어 있다면 변경하지 않습니다.
-- `src/app/app.worker.ts` 파일이 생성됩니다. 이 파일의 내용은 이렇습니다:
-
-  <code-example language="typescript" header="src/app/app.worker.ts">
-  addEventListener('message', ({ data }) => {
-    const response = `worker response to ${data}`;
-    postMessage(response);
-  });
- </code-example>
-
-- 이 코드는 `src/app/app.component.ts` 파일이 다음과 같이 로드해서 실행합니다:
-
-  <code-example language="typescript" header="src/app/app.component.ts">
-  if (typeof Worker !== 'undefined') {
-    // 웹 워커를 새로 만듭니다.
-    const worker = new Worker('./app.worker', { type: 'module' });
-    worker.onmessage = ({ data }) => {
-      console.log(`page got message: ${data}`);
-    };
-    worker.postMessage('hello');
-  } else {
-    // 웹워커를 지원하지 않는 환경에서 실행할 로직을 작성합니다.
-  }
-  </code-example>
-
-기본 코드가 이렇게 구성되고 나면 이제부터 애플리케이션 코드와 웹 워커가 메시지를 주고 받는 방식으로 원하는 로직을 구현하면 됩니다.
-
-
-<!--
-## Caveats
--->
-## 주의할 점
-
-<!--
-There are two important things to keep in mind when using web workers in Angular projects:
-
-- Some environments or platforms, like `@angular/platform-server` used in [Server-side Rendering](guide/universal), don't support web workers. You have to provide a fallback mechanism to perform the computations that the worker would perform to ensure your application will work in these environments.
-- Running Angular itself in a web worker via [**@angular/platform-webworker**](api/platform-webworker) is not yet supported in Angular CLI.
--->
-Angular 프로젝트에서 웹 워커를 사용할 때 주의할 점이 두 가지 있습니다:
-
-- 일부 실행환경이나 플랫폼은 웹 워커를 지원하지 않습니다. [서버-사이드 렌더링](guide/universal) 할 때 사용하는`@angular/platform-server`도 그렇습니다. 이런 환경에서도 애플리케이션이 제대로 동작할 수 있도록 웹 워커를 사용하지 않는 로직을 준비해야 합니다.
-
-- [**@angular/platform-webworker**](api/platform-webworker)를 사용해서 웹 워커 안에 다시 Angular를 실행하는 방식은 아직 지원하지 않습니다.
-=======
 After you generate this initial scaffold, you must refactor your code to use the web worker by sending messages to and from the worker.
 
 <div class="alert is-important">
 
 Some environments or platforms, such as `@angular/platform-server` used in [Server-side Rendering](guide/universal), don't support web workers. To ensure that your application will work in these environments, you must provide a fallback mechanism to perform the computations that the worker would otherwise perform.
 
-</div>
->>>>>>> 385cadf2
+</div>