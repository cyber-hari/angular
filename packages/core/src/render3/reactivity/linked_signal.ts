--- conflicted
+++ resolved
@@ -7,60 +7,6 @@
  */
 
 import {
-<<<<<<< HEAD
-  consumerAfterComputation,
-  consumerBeforeComputation,
-  defaultEquals,
-  producerAccessed,
-  producerMarkClean,
-  producerUpdateValueVersion,
-  REACTIVE_NODE,
-  ReactiveNode,
-  SIGNAL,
-  signalSetFn,
-  signalUpdateFn,
-} from '@angular/core/primitives/signals';
-import {performanceMarkFeature} from '../../util/performance';
-import {Signal, ValueEqualityFn} from './api';
-import {signalAsReadonlyFn, WritableSignal} from './signal';
-
-type ComputationFn<S, D> = (source: S, previous?: {source: S; value: D}) => D;
-
-interface LinkedSignalNode<S, D> extends ReactiveNode {
-  /**
-   * Value of the source signal that was used to derive the computed value.
-   */
-  sourceValue: S;
-
-  /**
-   * Current state value, or one of the sentinel values (`UNSET`, `COMPUTING`,
-   * `ERROR`).
-   */
-  value: D;
-
-  /**
-   * If `value` is `ERRORED`, the error caught from the last computation attempt which will
-   * be re-thrown.
-   */
-  error: unknown;
-
-  /**
-   * The source function represents reactive dependency based on which the linked state is reset.
-   */
-  source: () => S;
-
-  /**
-   * The computation function which will produce a new value based on the source and, optionally - previous values.
-   */
-  computation: ComputationFn<S, D>;
-
-  equal: ValueEqualityFn<D>;
-}
-
-export type LinkedSignalGetter<S, D> = (() => D) & {
-  [SIGNAL]: LinkedSignalNode<S, D>;
-};
-=======
   ComputationFn,
   createLinkedSignal,
   LinkedSignalGetter,
@@ -71,7 +17,6 @@
 } from '../../../primitives/signals';
 import {Signal, ValueEqualityFn} from './api';
 import {signalAsReadonlyFn, WritableSignal} from './signal';
->>>>>>> 87688942
 
 const identityFn = <T>(v: T) => v;
 
