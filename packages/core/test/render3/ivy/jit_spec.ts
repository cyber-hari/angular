--- conflicted
+++ resolved
@@ -167,11 +167,7 @@
 
   it('compiles a module to an ɵinj with the providers', () => {
     class Token {
-<<<<<<< HEAD
-      static ngInjectableDef = ɵɵdefineInjectable({
-=======
       static ɵprov = ɵɵdefineInjectable({
->>>>>>> ae0253f3
         token: Token,
         providedIn: 'root',
         factory: () => 'default',
@@ -249,11 +245,7 @@
     const pipeFactory = (P as any).ɵfac as FactoryFn<P>;
     expect(pipeDef.name).toBe('test-pipe');
     expect(pipeDef.pure).toBe(false, 'pipe should not be pure');
-<<<<<<< HEAD
-    expect(pipeDef.factory() instanceof P)
-=======
     expect(pipeFactory() instanceof P)
->>>>>>> ae0253f3
         .toBe(true, 'factory() should create an instance of the pipe');
   });
 
