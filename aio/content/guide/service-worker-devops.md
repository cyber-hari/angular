# Service worker in production

This page is a reference for deploying and supporting production apps that use the Angular service worker. It explains how the Angular service worker fits into the larger production environment, the service worker's behavior under various conditions, and available recourses and fail-safes.

#### Prerequisites

A basic understanding of the following:
* [Service Worker Communication](guide/service-worker-communications).

<hr />

## Service worker and caching of app resources

Conceptually, you can imagine the Angular service worker as a forward cache or a CDN edge that is installed in the end user's web browser. The service worker's job is to satisfy requests made by the Angular app for resources or data from a local cache, without needing to wait for the network. Like any cache, it has rules for how content is expired and updated.

{@a versions}

### App versions

In the context of an Angular service worker, a "version" is a collection of resources that represent a specific build of the Angular app. Whenever a new build of the app is deployed, the service worker treats that build as a new version of the app. This is true even if only a single file is updated. At any given time, the service worker may have multiple versions of the app in its cache and it may be serving them simultaneously. For more information, see the [App tabs](guide/service-worker-devops#tabs) section below.

To preserve app integrity, the Angular service worker groups all files into a version together. The files grouped into a version usually include HTML, JS, and CSS files. Grouping of these files is essential for integrity because HTML, JS, and CSS files frequently refer to each other and depend on specific content. For example, an `index.html` file might have a `<script>` tag that references `bundle.js` and it might attempt to call a function `startApp()` from within that script. Any time this version of `index.html` is served, the corresponding `bundle.js` must be served with it. For example, assume that the `startApp()` function is renamed to `runApp()` in both files. In this scenario, it is not valid to serve the old `index.html`, which calls `startApp()`, along with the new bundle, which defines `runApp()`.

This file integrity is especially important when lazy loading modules.
A JS bundle may reference many lazy chunks, and the filenames of the
lazy chunks are unique to the particular build of the app. If a running
app at version `X` attempts to load a lazy chunk, but the server has
updated to version `X + 1` already, the lazy loading operation will fail.

The version identifier of the app is determined by the contents of all
resources, and it changes if any of them change. In practice, the version
is determined by the contents of the `ngsw.json` file, which includes
hashes for all known content. If any of the cached files change, the file's
hash will change in `ngsw.json`, causing the Angular service worker to
treat the active set of files as a new version.

With the versioning behavior of the Angular service worker, an application
server can ensure that the Angular app always has a consistent set of files.

#### Update checks

Every time the user opens or refreshes the application, the Angular service worker
checks for updates to the app by looking for updates to the `ngsw.json` manifest. If
an update is found, it is downloaded and cached automatically, and will be served
the next time the application is loaded.

### Resource integrity

One of the potential side effects of long caching is inadvertently
caching an invalid resource. In a normal HTTP cache, a hard refresh
or cache expiration limits the negative effects of caching an invalid
file. A service worker ignores such constraints and effectively long
caches the entire app. Consequently, it is essential that the service worker
gets the correct content.

To ensure resource integrity, the Angular service worker validates
the hashes of all resources for which it has a hash. Typically for
a CLI app, this is everything in the `dist` directory covered by
the user's `src/ngsw-config.json` configuration.

If a particular file fails validation, the Angular service worker
attempts to re-fetch the content using a "cache-busting" URL
parameter to eliminate the effects of browser or intermediate
caching. If that content also fails validation, the service worker
considers the entire version of the app to be invalid and it stops
serving the app. If necessary, the service worker enters a safe mode
where requests fall back on the network, opting not to use its cache
if the risk of serving invalid, broken, or outdated content is high.

Hash mismatches can occur for a variety of reasons:

* Caching layers in between the origin server and the end user could serve stale content.
* A non-atomic deployment could result in the Angular service worker having visibility of partially updated content.
* Errors during the build process could result in updated resources without `ngsw.json` being updated. The reverse could also happen resulting in an updated `ngsw.json` without updated resources.

#### Unhashed content

The only resources that have hashes in the `ngsw.json`
manifest are resources that were present in the `dist`
directory at the time the manifest was built. Other
resources, especially those loaded from CDNs, have
content that is unknown at build time or are updated
more frequently than the app is deployed.

If the Angular service worker does not have a hash to validate
a given resource, it still caches its contents but it honors
the HTTP caching headers by using a policy of "stale while
revalidate." That is, when HTTP caching headers for a cached
resource indicate that the resource has expired, the Angular
service worker continues to serve the content and it attempts
to refresh the resource in the background. This way, broken
unhashed resources do not remain in the cache beyond their
configured lifetimes.

{@a tabs}

### App tabs

It can be problematic for an app if the version of resources
it's receiving changes suddenly or without warning. See the
[Versions](guide/service-worker-devops#versions) section above
for a description of such issues.

The Angular service worker provides a guarantee: a running app
will continue to run the same version of the app. If another
instance of the app is opened in a new web browser tab, then
the most current version of the app is served. As a result,
that new tab can be running a different version of the app
than the original tab.

It's important to note that this guarantee is **stronger**
than that provided by the normal web deployment model. Without
a service worker, there is no guarantee that code lazily loaded
later in a running app is from the same version as the initial
code for the app.

There are a few limited reasons why the Angular service worker
might change the version of a running app. Some of them are
error conditions:

* The current version becomes invalid due to a failed hash.
* An unrelated error causes the service worker to enter safe mode; that is, temporary deactivation.

The Angular service worker is aware of which versions are in
use at any given moment and it cleans up versions when
no tab is using them.

Other reasons the Angular service worker might change the version
of a running app are normal events:

* The page is reloaded/refreshed.
* The page requests an update be immediately activated via the `SwUpdate` service.

### Service worker updates

The Angular service worker is a small script that runs in web browsers.
From time to time, the service worker will be updated with bug
fixes and feature improvements.

The Angular service worker is downloaded when the app is first opened
and when the app is accessed after a period of inactivity. If the
service worker has changed, the service worker will be updated in the background.

Most updates to the Angular service worker are transparent to the
app&mdash;the old caches are still valid and content is still served
normally. However, occasionally a bugfix or feature in the Angular
service worker requires the invalidation of old caches. In this case,
the app will be refreshed transparently from the network.


## Debugging the Angular service worker

Occasionally, it may be necessary to examine the Angular service
worker in a running state to investigate issues or to ensure that
it is operating as designed. Browsers provide built-in tools for
debugging service workers and the Angular service worker itself
includes useful debugging features.

### Locating and analyzing debugging information

The Angular service worker exposes debugging information under
the `ngsw/` virtual directory. Currently, the single exposed URL
is `ngsw/state`. Here is an example of this debug page's contents:

```
NGSW Debug Info:

Driver state: NORMAL ((nominal))
Latest manifest hash: eea7f5f464f90789b621170af5a569d6be077e5c
Last update check: never

=== Version eea7f5f464f90789b621170af5a569d6be077e5c ===

Clients: 7b79a015-69af-4d3d-9ae6-95ba90c79486, 5bc08295-aaf2-42f3-a4cc-9e4ef9100f65

=== Idle Task Queue ===
Last update tick: 1s496u
Last update run: never
Task queue:
 * init post-load (update, cleanup)

Debug log:
```

#### Driver state

The first line indicates the driver state:

```
Driver state: NORMAL ((nominal))
```

`NORMAL` indicates that the service worker is operating normally and is not in a degraded state.

There are two possible degraded states:

* `EXISTING_CLIENTS_ONLY`: the service worker does not have a
clean copy of the latest known version of the app. Older cached
versions are safe to use, so existing tabs continue to run from
cache, but new loads of the app will be served from the network.

* `SAFE_MODE`: the service worker cannot guarantee the safety of
using cached data. Either an unexpected error occurred or all
cached versions are invalid. All traffic will be served from the
network, running as little service worker code as possible.

In both cases, the parenthetical annotation provides the
error that caused the service worker to enter the degraded state.


#### Latest manifest hash

```
Latest manifest hash: eea7f5f464f90789b621170af5a569d6be077e5c
```

This is the SHA1 hash of the most up-to-date version of the app that the service worker knows about.


#### Last update check

```
Last update check: never
```

This indicates the last time the service worker checked for a new version, or update, of the app. `never` indicates that the service worker has never checked for an update.

In this example debug file, the update check is currently scheduled, as explained the next section.

#### Version

```
=== Version eea7f5f464f90789b621170af5a569d6be077e5c ===

Clients: 7b79a015-69af-4d3d-9ae6-95ba90c79486, 5bc08295-aaf2-42f3-a4cc-9e4ef9100f65
```

In this example, the service worker has one version of the app cached and
being used to serve two different tabs. Note that this version hash
is the "latest manifest hash" listed above. Both clients are on the
latest version. Each client is listed by its ID from the `Clients`
API in the browser.


#### Idle task queue

```
=== Idle Task Queue ===
Last update tick: 1s496u
Last update run: never
Task queue:
 * init post-load (update, cleanup)
```

The Idle Task Queue is the queue of all pending tasks that happen
in the background in the service worker. If there are any tasks
in the queue, they are listed with a description. In this example,
the service worker has one such task scheduled, a post-initialization
operation involving an update check and cleanup of stale caches.

The last update tick/run counters give the time since specific
events happened related to the idle queue. The "Last update run"
counter shows the last time idle tasks were actually executed.
"Last update tick" shows the time since the last event after
which the queue might be processed.


#### Debug log

```
Debug log:
```

Errors that occur within the service worker will be logged here.


### Developer Tools

Browsers such as Chrome provide developer tools for interacting
with service workers. Such tools can be powerful when used properly,
but there are a few things to keep in mind.

* When using developer tools, the service worker is kept running
in the background and never restarts. This can cause behavior with Dev
Tools open to differ from behavior a user might experience.

* If you look in the Cache Storage viewer, the cache is frequently
out of date. Right click the Cache Storage title and refresh the caches.

Stopping and starting the service worker in the Service Worker
pane triggers a check for updates.

## Service Worker Safety

<<<<<<< HEAD
Like any complex system, bugs or broken configurations can cause 
the Angular service worker to act in unforeseen ways. While its 
design attempts to minimize the impact of such problems, the 
Angular service worker contains several failsafe mechanisms in case 
an administrator ever needs to deactivate the service worker quickly.

## Fail-safe

To deactivate the service worker, remove or rename the 
`ngsw-config.json` file. When the service worker's request 
for `ngsw.json` returns a `404`, then the service worker 
removes all of its caches and de-registers itself, 
=======
Like any complex system, bugs or broken configurations can cause
the Angular service worker to act in unforeseen ways. While its
design attempts to minimize the impact of such problems, the
Angular service worker contains several failsafe mechanisms in case
an administrator ever needs to deactivate the service worker quickly.

### Fail-safe

To deactivate the service worker, remove or rename the
`ngsw-config.json` file. When the service worker's request
for `ngsw.json` returns a `404`, then the service worker
removes all of its caches and de-registers itself,
>>>>>>> 77ff72f9
essentially self-destructing.

### Safety Worker

Also included in the `@angular/service-worker` NPM package is a small
script `safety-worker.js`, which when loaded will unregister itself
from the browser. This script can be used as a last resort to get rid
of unwanted service workers already installed on client pages.

It's important to note that you cannot register this worker directly,
as old clients with cached state may not see a new `index.html` which
installs the different worker script. Instead, you must serve the
contents of `safety-worker.js` at the URL of the Service Worker script
you are trying to unregister, and must continue to do so until you are
certain all users have successfully unregistered the old worker. For
most sites, this means that you should serve the safety worker at the
old Service Worker URL forever.

This script can be used both to deactivate `@angular/service-worker`
as well as any other Service Workers which might have been served in
the past on your site.

## More on Angular service workers

You may also be interested in the following:
* [Service Worker Configuration](guide/service-worker-config).
<|MERGE_RESOLUTION|>--- conflicted
+++ resolved
@@ -292,20 +292,6 @@
 
 ## Service Worker Safety
 
-<<<<<<< HEAD
-Like any complex system, bugs or broken configurations can cause 
-the Angular service worker to act in unforeseen ways. While its 
-design attempts to minimize the impact of such problems, the 
-Angular service worker contains several failsafe mechanisms in case 
-an administrator ever needs to deactivate the service worker quickly.
-
-## Fail-safe
-
-To deactivate the service worker, remove or rename the 
-`ngsw-config.json` file. When the service worker's request 
-for `ngsw.json` returns a `404`, then the service worker 
-removes all of its caches and de-registers itself, 
-=======
 Like any complex system, bugs or broken configurations can cause
 the Angular service worker to act in unforeseen ways. While its
 design attempts to minimize the impact of such problems, the
@@ -318,7 +304,6 @@
 `ngsw-config.json` file. When the service worker's request
 for `ngsw.json` returns a `404`, then the service worker
 removes all of its caches and de-registers itself,
->>>>>>> 77ff72f9
 essentially self-destructing.
 
 ### Safety Worker
