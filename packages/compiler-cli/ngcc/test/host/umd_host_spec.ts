/**
 * @license
 * Copyright Google Inc. All Rights Reserved.
 *
 * Use of this source code is governed by an MIT-style license that can be
 * found in the LICENSE file at https://angular.io/license
 */

import * as ts from 'typescript';

import {absoluteFrom, getFileSystem, getSourceFileOrError} from '../../../src/ngtsc/file_system';
import {TestFile, runInEachFileSystem} from '../../../src/ngtsc/file_system/testing';
import {ClassMemberKind, CtorParameter, Import, InlineDeclaration, isNamedClassDeclaration, isNamedFunctionDeclaration, isNamedVariableDeclaration} from '../../../src/ngtsc/reflection';
import {getDeclaration} from '../../../src/ngtsc/testing';
import {loadFakeCore, loadTestFiles} from '../../../test/helpers';
import {getIifeBody} from '../../src/host/esm5_host';
import {UmdReflectionHost} from '../../src/host/umd_host';
import {MockLogger} from '../helpers/mock_logger';
import {getRootFiles, makeTestBundleProgram} from '../helpers/utils';

import {expectTypeValueReferencesForParameters} from './util';

runInEachFileSystem(() => {
  describe('UmdReflectionHost', () => {
    let _: typeof absoluteFrom;

    let SOME_DIRECTIVE_FILE: TestFile;
    let TOPLEVEL_DECORATORS_FILE: TestFile;
    let CTOR_DECORATORS_ARRAY_FILE: TestFile;
    let SIMPLE_ES2015_CLASS_FILE: TestFile;
    let SIMPLE_CLASS_FILE: TestFile;
    let FOO_FUNCTION_FILE: TestFile;
    let INLINE_EXPORT_FILE: TestFile;
    let INVALID_DECORATORS_FILE: TestFile;
    let INVALID_DECORATOR_ARGS_FILE: TestFile;
    let INVALID_PROP_DECORATORS_FILE: TestFile;
    let INVALID_PROP_DECORATOR_ARGS_FILE: TestFile;
    let INVALID_CTOR_DECORATORS_FILE: TestFile;
    let INVALID_CTOR_DECORATOR_ARGS_FILE: TestFile;
    let IMPORTS_FILES: TestFile[];
    let EXPORTS_FILES: TestFile[];
    let FUNCTION_BODY_FILE: TestFile;
    let DECORATED_FILES: TestFile[];
    let TYPINGS_SRC_FILES: TestFile[];
    let TYPINGS_DTS_FILES: TestFile[];
    let MODULE_WITH_PROVIDERS_PROGRAM: TestFile[];

    beforeEach(() => {
      _ = absoluteFrom;

      SOME_DIRECTIVE_FILE = {
        name: _('/some_directive.umd.js'),
        contents: `
(function (global, factory) {
  typeof exports === 'object' && typeof module !== 'undefined' ? factory(exports, require('@angular/core')) :
  typeof define === 'function' && define.amd ? define('some_directive', ['exports', '@angular/core'], factory) :
  (factory(global.some_directive,global.ng.core));
}(this, (function (exports,core) { 'use strict';

  var INJECTED_TOKEN = new InjectionToken('injected');
  var ViewContainerRef = {};
  var TemplateRef = {};

  var SomeDirective = (function() {
    function SomeDirective(_viewContainer, _template, injected) {
      this.instanceProperty = 'instance';
    }
    SomeDirective.prototype = {
      instanceMethod: function() {},
    };
    SomeDirective.staticMethod = function() {};
    SomeDirective.staticProperty = 'static';
    SomeDirective.decorators = [
      { type: core.Directive, args: [{ selector: '[someDirective]' },] }
    ];
    SomeDirective.ctorParameters = function() { return [
      { type: ViewContainerRef, },
      { type: TemplateRef, },
      { type: undefined, decorators: [{ type: core.Inject, args: [INJECTED_TOKEN,] },] },
    ]; };
    SomeDirective.propDecorators = {
      "input1": [{ type: core.Input },],
      "input2": [{ type: core.Input },],
    };
    return SomeDirective;
  }());
  exports.SomeDirective = SomeDirective;
})));`,
      };

      TOPLEVEL_DECORATORS_FILE = {
        name: _('/toplevel_decorators.umd.js'),
        contents: `
(function (global, factory) {
  typeof exports === 'object' && typeof module !== 'undefined' ? factory(exports, require('@angular/core')) :
  typeof define === 'function' && define.amd ? define('some_directive', ['exports', '@angular/core'], factory) :
  (factory(global.some_directive,global.ng.core));
}(this, (function (exports,core) { 'use strict';

  var INJECTED_TOKEN = new core.InjectionToken('injected');
  var ViewContainerRef = {};
  var TemplateRef = {};

  var SomeDirective = (function() {
    function SomeDirective(_viewContainer, _template, injected) {}
    return SomeDirective;
  }());
  SomeDirective.decorators = [
    { type: core.Directive, args: [{ selector: '[someDirective]' },] }
  ];
  SomeDirective.ctorParameters = function() { return [
    { type: ViewContainerRef, },
    { type: TemplateRef, },
    { type: undefined, decorators: [{ type: core.Inject, args: [INJECTED_TOKEN,] },] },
  ]; };
  SomeDirective.propDecorators = {
    "input1": [{ type: core.Input },],
    "input2": [{ type: core.Input },],
  };
  exports.SomeDirective = SomeDirective;
})));`,
      };

      CTOR_DECORATORS_ARRAY_FILE = {
        name: _('/ctor_decorated_as_array.js'),
        contents: `
        (function (global, factory) {
          typeof exports === 'object' && typeof module !== 'undefined' ? factory(exports, require('@angular/core')) :
          typeof define === 'function' && define.amd ? define('ctor_decorated_as_array', ['exports', '@angular/core'], factory) :
          (factory(global.ctor_decorated_as_array,global.ng.core));
        }(this, (function (exports,core) { 'use strict';
            var CtorDecoratedAsArray = (function() {
            function CtorDecoratedAsArray(arg1) {
            }
            CtorDecoratedAsArray.ctorParameters = [{ type: ParamType, decorators: [{ type: Inject },] }];
            return CtorDecoratedAsArray;
          }());
          exports.CtorDecoratedAsArray = CtorDecoratedAsArray;
        })));`,
      };

<<<<<<< HEAD
const TOPLEVEL_DECORATORS_FILE = {
  name: '/toplevel_decorators.umd.js',
  contents: `
(function (global, factory) {
  typeof exports === 'object' && typeof module !== 'undefined' ? factory(exports, require('@angular/core')) :
  typeof define === 'function' && define.amd ? define('some_directive', ['exports', '@angular/core'], factory) :
  (factory(global.some_directive,global.ng.core));
}(this, (function (exports,core) { 'use strict';

  var INJECTED_TOKEN = new InjectionToken('injected');
  var ViewContainerRef = {};
  var TemplateRef = {};

  var SomeDirective = (function() {
    function SomeDirective(_viewContainer, _template, injected) {}
    return SomeDirective;
  }());
  SomeDirective.decorators = [
    { type: core.Directive, args: [{ selector: '[someDirective]' },] }
  ];
  SomeDirective.ctorParameters = function() { return [
    { type: ViewContainerRef, },
    { type: TemplateRef, },
    { type: undefined, decorators: [{ type: core.Inject, args: [INJECTED_TOKEN,] },] },
  ]; };
  SomeDirective.propDecorators = {
    "input1": [{ type: core.Input },],
    "input2": [{ type: core.Input },],
  };
  exports.SomeDirective = SomeDirective;
})));`,
};

const SIMPLE_ES2015_CLASS_FILE = {
  name: '/simple_es2015_class.d.ts',
  contents: `
=======
      SIMPLE_ES2015_CLASS_FILE = {
        name: _('/simple_es2015_class.d.ts'),
        contents: `
>>>>>>> ae0253f3
    export class EmptyClass {}
  `,
      };

      SIMPLE_CLASS_FILE = {
        name: _('/simple_class.js'),
        contents: `
(function (global, factory) {
  typeof exports === 'object' && typeof module !== 'undefined' ? factory(exports) :
  typeof define === 'function' && define.amd ? define('simple_class', ['exports'], factory) :
  (factory(global.simple_class));
}(this, (function (exports) { 'use strict';
  var EmptyClass = (function() {
    function EmptyClass() {
    }
    return EmptyClass;
  }());
  var NoParensClass = function() {
    function EmptyClass() {
    }
    return EmptyClass;
  }();
  var InnerParensClass = (function() {
    function EmptyClass() {
    }
    return EmptyClass;
  })();
  var NoDecoratorConstructorClass = (function() {
    function NoDecoratorConstructorClass(foo) {
    }
    return NoDecoratorConstructorClass;
  }());
  var OuterClass1 = (function() {
    function InnerClass1() {
    }
    return InnerClass1;
  }());
  var OuterClass2 = (function() {
    function InnerClass2() {
    }
    InnerClass2_1 = InnerClass12
    var InnerClass2_1;
    return InnerClass2;
  }());
  var SuperClass = (function() { function SuperClass() {} return SuperClass; }());
  var ChildClass = /** @class */ (function (_super) {
    __extends(ChildClass, _super);
    function InnerChildClass() {}
    return InnerChildClass;
  }(SuperClass);
  exports.EmptyClass = EmptyClass;
  exports.NoDecoratorConstructorClass = NoDecoratorConstructorClass;
})));`,
      };

      FOO_FUNCTION_FILE = {
        name: _('/foo_function.js'),
        contents: `
(function (global, factory) {
  typeof exports === 'object' && typeof module !== 'undefined' ? factory(exports, require('@angular/core')) :
  typeof define === 'function' && define.amd ? define('foo_function', ['exports', '@angular/core'], factory) :
  (factory(global.foo_function,global.ng.core));
}(this, (function (exports,core) { 'use strict';
  function foo() {}
  foo.decorators = [
    { type: core.Directive, args: [{ selector: '[ignored]' },] }
  ];
  exports.foo = foo;
})));`,
      };

      INLINE_EXPORT_FILE = {
        name: _('/inline_export.js'),
        contents: `
(function (global, factory) {
  typeof exports === 'object' && typeof module !== 'undefined' ? factory(exports, require('@angular/core')) :
  typeof define === 'function' && define.amd ? define('foo_function', ['exports', '@angular/core'], factory) :
  (factory(global.inline_export,global.ng.core));
}(this, (function (exports,core) { 'use strict';
  function foo() {}
  foo.decorators = [
    { type: core.Directive, args: [{ selector: '[ignored]' },] }
  ];
  exports.directives = [foo];
})));
`,
      };

      INVALID_DECORATORS_FILE = {
        name: _('/invalid_decorators.js'),
        contents: `
(function (global, factory) {
  typeof exports === 'object' && typeof module !== 'undefined' ? factory(exports, require('@angular/core')) :
  typeof define === 'function' && define.amd ? define('invalid_decorators', ['exports', '@angular/core'], factory) :
  (factory(global.invalid_decorators, global.ng.core));
}(this, (function (exports,core) { 'use strict';
  var NotArrayLiteral = (function() {
    function NotArrayLiteral() {
    }
    NotArrayLiteral.decorators = () => [
      { type: core.Directive, args: [{ selector: '[ignored]' },] },
    ];
    return NotArrayLiteral;
  }());

  var NotObjectLiteral = (function() {
    function NotObjectLiteral() {
    }
    NotObjectLiteral.decorators = [
      "This is not an object literal",
      { type: core.Directive },
    ];
    return NotObjectLiteral;
  }());

  var NoTypeProperty = (function() {
    function NoTypeProperty() {
    }
    NoTypeProperty.decorators = [
      { notType: core.Directive },
      { type: core.Directive },
    ];
    return NoTypeProperty;
  }());

  var NotIdentifier = (function() {
    function NotIdentifier() {
    }
    NotIdentifier.decorators = [
      { type: 'StringsLiteralsAreNotIdentifiers' },
      { type: core.Directive },
    ];
    return NotIdentifier;
  }());
})));`,
      };

      INVALID_DECORATOR_ARGS_FILE = {
        name: _('/invalid_decorator_args.js'),
        contents: `
(function (global, factory) {
  typeof exports === 'object' && typeof module !== 'undefined' ? factory(exports, require('@angular/core')) :
  typeof define === 'function' && define.amd ? define('invalid_decorator_args', ['exports', '@angular/core'], factory) :
  (factory(global.invalid_decorator_args, global.ng.core));
}(this, (function (exports,core) { 'use strict';
  var NoArgsProperty = (function() {
    function NoArgsProperty() {
    }
    NoArgsProperty.decorators = [
      { type: core.Directive },
    ];
    return NoArgsProperty;
  }());

  var args = [{ selector: '[ignored]' },];
  var NoPropertyAssignment = (function() {
    function NoPropertyAssignment() {
    }
    NoPropertyAssignment.decorators = [
      { type: core.Directive, args },
    ];
    return NoPropertyAssignment;
  }());

  var NotArrayLiteral = (function() {
    function NotArrayLiteral() {
    }
    NotArrayLiteral.decorators = [
      { type: core.Directive, args: () => [{ selector: '[ignored]' },] },
    ];
    return NotArrayLiteral;
  }());
})));`,
      };

      INVALID_PROP_DECORATORS_FILE = {
        name: _('/invalid_prop_decorators.js'),
        contents: `
(function (global, factory) {
  typeof exports === 'object' && typeof module !== 'undefined' ? factory(exports, require('@angular/core')) :
  typeof define === 'function' && define.amd ? define('invalid_prop_decorators', ['exports', '@angular/core'], factory) :
  (factory(global.invalid_prop_decorators, global.ng.core));
}(this, (function (exports,core) { 'use strict';
  var NotObjectLiteral = (function() {
    function NotObjectLiteral() {
    }
    NotObjectLiteral.propDecorators = () => ({
      "prop": [{ type: core.Directive },]
    });
    return NotObjectLiteral;
  }());

  var NotObjectLiteralProp = (function() {
    function NotObjectLiteralProp() {
    }
    NotObjectLiteralProp.propDecorators = {
      "prop": [
        "This is not an object literal",
        { type: core.Directive },
      ]
    };
    return NotObjectLiteralProp;
  }());

  var NoTypeProperty = (function() {
    function NoTypeProperty() {
    }
    NoTypeProperty.propDecorators = {
      "prop": [
        { notType: core.Directive },
        { type: core.Directive },
      ]
    };
    return NoTypeProperty;
  }());

  var NotIdentifier = (function() {
    function NotIdentifier() {
    }
    NotIdentifier.propDecorators = {
      "prop": [
        { type: 'StringsLiteralsAreNotIdentifiers' },
        { type: core.Directive },
      ]
    };
    return NotIdentifier;
  }());
})));`,
      };

      INVALID_PROP_DECORATOR_ARGS_FILE = {
        name: _('/invalid_prop_decorator_args.js'),
        contents: `
  (function (global, factory) {
    typeof exports === 'object' && typeof module !== 'undefined' ? factory(exports, require('@angular/core')) :
    typeof define === 'function' && define.amd ? define('invalid_prop_decorator_args', ['exports', '@angular/core'], factory) :
    (factory(global.invalid_prop_decorator_args, global.ng.core));
  }(this, (function (exports,core) { 'use strict';
  var NoArgsProperty = (function() {
    function NoArgsProperty() {
    }
    NoArgsProperty.propDecorators = {
      "prop": [{ type: core.Input },]
    };
    return NoArgsProperty;
  }());

  var args = [{ selector: '[ignored]' },];
  var NoPropertyAssignment = (function() {
    function NoPropertyAssignment() {
    }
    NoPropertyAssignment.propDecorators = {
      "prop": [{ type: core.Input, args },]
    };
    return NoPropertyAssignment;
  }());

  var NotArrayLiteral = (function() {
    function NotArrayLiteral() {
    }
    NotArrayLiteral.propDecorators = {
      "prop": [{ type: core.Input, args: () => [{ selector: '[ignored]' },] },],
    };
    return NotArrayLiteral;
  }());
})));`,
      };

      INVALID_CTOR_DECORATORS_FILE = {
        name: _('/invalid_ctor_decorators.js'),
        contents: `
  (function (global, factory) {
    typeof exports === 'object' && typeof module !== 'undefined' ? factory(exports, require('@angular/core')) :
    typeof define === 'function' && define.amd ? define('invalid_ctor_decorators', ['exports', '@angular/core'], factory) :
    (factory(global.invalid_ctor_decorators,global.ng.core));
  }(this, (function (exports,core) { 'use strict';
    var NoParameters = (function() {
    function NoParameters() {}
    return NoParameters;
  }());

  var NotArrayLiteral = (function() {
    function NotArrayLiteral(arg1) {
    }
    NotArrayLiteral.ctorParameters = function() { return 'StringsAreNotArrayLiterals'; };
    return NotArrayLiteral;
  }());

  var NotObjectLiteral = (function() {
    function NotObjectLiteral(arg1, arg2) {
    }
    NotObjectLiteral.ctorParameters = function() { return [
      "This is not an object literal",
      { type: 'ParamType', decorators: [{ type: core.Inject },] },
    ]; };
    return NotObjectLiteral;
  }());

  var NoTypeProperty = (function() {
    function NoTypeProperty(arg1, arg2) {
    }
    NoTypeProperty.ctorParameters = function() { return [
      {
        type: 'ParamType',
        decorators: [
          { notType: core.Inject },
          { type: core.Inject },
        ]
      },
    ]; };
    return NoTypeProperty;
  }());

  var NotIdentifier = (function() {
    function NotIdentifier(arg1, arg2) {
    }
    NotIdentifier.ctorParameters = function() { return [
      {
        type: 'ParamType',
        decorators: [
          { type: 'StringsLiteralsAreNotIdentifiers' },
          { type: core.Inject },
        ]
      },
    ]; };
    return NotIdentifier;
  }());
})));`,
      };

      INVALID_CTOR_DECORATOR_ARGS_FILE = {
        name: _('/invalid_ctor_decorator_args.js'),
        contents: `
  (function (global, factory) {
    typeof exports === 'object' && typeof module !== 'undefined' ? factory(exports, require('@angular/core')) :
    typeof define === 'function' && define.amd ? define('invalid_ctor_decorator_args', ['exports', '@angular/core'], factory) :
    (factory(global.invalid_ctor_decorator_args,global.ng.core));
  }(this, (function (exports,core) { 'use strict';
    var NoArgsProperty = (function() {
    function NoArgsProperty(arg1) {
    }
    NoArgsProperty.ctorParameters = function() { return [
      { type: 'ParamType', decorators: [{ type: core.Inject },] },
    ]; };
    return NoArgsProperty;
  }());

  var args = [{ selector: '[ignored]' },];
  var NoPropertyAssignment = (function() {
    function NoPropertyAssignment(arg1) {
    }
    NoPropertyAssignment.ctorParameters = function() { return [
      { type: 'ParamType', decorators: [{ type: core.Inject, args },] },
    ]; };
    return NoPropertyAssignment;
  }());

  var NotArrayLiteral = (function() {
    function NotArrayLiteral(arg1) {
    }
    NotArrayLiteral.ctorParameters = function() { return [
      { type: 'ParamType', decorators: [{ type: core.Inject, args: () => [{ selector: '[ignored]' },] },] },
    ]; };
    return NotArrayLiteral;
  }());
})));`,
      };

      IMPORTS_FILES = [
        {
          name: _('/index.js'),
          contents: `
          (function (global, factory) {
            typeof exports === 'object' && typeof module !== 'undefined' ? factory(exports, require('./file_a'), require('./file_b'), require('./file_c')) :
            typeof define === 'function' && define.amd ? define('index', ['exports', './file_a', './file_b', './file_c'], factory) :
            (factory(global.index, global.file_a, global.file_b, global.file_c));
          }(this, (function (exports, file_a, file_b, file_c) { 'use strict';
          })));`,
        },
        {
          name: _('/file_a.js'),
          contents: `
(function (global, factory) {
  typeof exports === 'object' && typeof module !== 'undefined' ? factory(exports) :
  typeof define === 'function' && define.amd ? define('file_a', ['exports'], factory) :
  (factory(global.file_a));
}(this, (function (exports) { 'use strict';
  var a = 'a';
  exports.a = a;
})));`,
        },
        {
          name: _('/file_b.js'),
          contents: `
(function (global, factory) {
  typeof exports === 'object' && typeof module !== 'undefined' ? factory(exports, require('./file_a')) :
  typeof define === 'function' && define.amd ? define('file_b', ['exports', './file_a'], factory) :
  (factory(global.file_b,global.file_a));
}(this, (function (exports, file_a) { 'use strict';
  var b = file_a.a;
  var c = 'c';
  var d = c;
})));`,
        },
        {
          name: _('/file_c.js'),
          contents: `
(function (global, factory) {
  typeof exports === 'object' && typeof module !== 'undefined' ? factory(exports, require('./file_a')) :
  typeof define === 'function' && define.amd ? define('file_c', ['exports', 'file_a'], factory) :
  (factory(global.file_c,global.file_a));
}(this, function (exports, file_a) { 'use strict';
  var c = file_a.a;
}));`,
        },
      ];

      EXPORTS_FILES = [
        {
          name: _('/index.js'),
          contents: `
          (function (global, factory) {
            typeof exports === 'object' && typeof module !== 'undefined' ? factory(exports, require('./a_module'), require('./b_module'), require('./wildcard_reexports'), require('./wildcard_reexports_imported_helpers'), require('./wildcard_reexports_with_require')) :
            typeof define === 'function' && define.amd ? define('index', ['exports', './a_module', './b_module', './wildcard_reexports', './wildcard_reexports_imported_helpers', './wildcard_reexports_with_require'], factory) :
            (factory(global.index, global.a_module, global.b_module, global.wildcard_reexports, global.wildcard_reexports_imported_helpers, global.wildcard_reexports_with_require));
          }(this, (function (exports, a_module, b_module, wildcard_reexports, wildcard_reexports_imported_helpers, wildcard_reexports_with_require) { 'use strict';
          })));
          `
        },
        {
          name: _('/a_module.js'),
          contents: `
(function (global, factory) {
  typeof exports === 'object' && typeof module !== 'undefined' ? factory(exports) :
  typeof define === 'function' && define.amd ? define('a_module', ['exports'], factory) :
  (factory(global.a_module));
}(this, (function (exports) { 'use strict';
  var a = 'a';
  exports.a = a;
})));`,
        },
        {
          name: _('/b_module.js'),
          contents: `
(function (global, factory) {
  typeof exports === 'object' && typeof module !== 'undefined' ? factory(exports, require('@angular/core'), require('/a_module')) :
  typeof define === 'function' && define.amd ? define('b_module', ['exports', '@angular/core', 'a_module'], factory) :
  (factory(global.b_module));
}(this, (function (exports, core, a_module) { 'use strict';
  var b = a_module.a;
  var e = 'e';
  var SomeClass = (function() {
    function SomeClass() {}
    return SomeClass;
  }());

  exports.Directive = core.Directive;
  exports.a = a_module.a;
  exports.b = b;
  exports.c = a_module.a;
  exports.d = b;
  exports.e = e;
  exports.DirectiveX = core.Directive;
  exports.SomeClass = SomeClass;
})));`,
        },
        {
          name: _('/xtra_module.js'),
          contents: `
(function (global, factory) {
  typeof exports === 'object' && typeof module !== 'undefined' ? factory(exports) :
  typeof define === 'function' && define.amd ? define('xtra_module', ['exports'], factory) :
  (factory(global.xtra_module));
}(this, (function (exports) { 'use strict';
  var xtra1 = 'xtra1';
  var xtra2 = 'xtra2';
  exports.xtra1 = xtra1;
  exports.xtra2 = xtra2;
})));`,
        },
        {
          name: _('/wildcard_reexports.js'),
          contents: `
(function (global, factory) {
  typeof exports === 'object' && typeof module !== 'undefined' ? factory(exports, require('./b_module'), require('./xtra_module')) :
  typeof define === 'function' && define.amd ? define('wildcard_reexports', ['exports', './b_module', './xtra_module'], factory) :
  (factory(global.wildcard_reexports, b_module, xtra_module));
}(this, (function (exports, b_module, xtra_module) { 'use strict';
  function __export(m) {
    for (var p in m) if (!exports.hasOwnProperty(p)) exports[p] = m[p];
  }
  __export(b_module);
  __export(xtra_module);
})));`,
        },
        {
          name: _('/wildcard_reexports_imported_helpers.js'),
          contents: `
(function (global, factory) {
  typeof exports === 'object' && typeof module !== 'undefined' ? factory(exports, require('tslib'), require('./b_module'), require('./xtra_module')) :
  typeof define === 'function' && define.amd ? define('wildcard_reexports', ['exports', 'tslib', './b_module', './xtra_module'], factory) :
  (factory(global.wildcard_reexports_imported_helpers, tslib, b_module, xtra_module));
}(this, (function (exports, tslib, b_module, xtra_module) { 'use strict';
  tslib.__exportStar(b_module, exports);
  tslib.__exportStar(xtra_module, exports);
})));`,
        },
        {
          name: _('/wildcard_reexports_with_require.js'),
          contents: `
(function (global, factory) {
  typeof exports === 'object' && typeof module !== 'undefined' ? factory(require, exports) :
  typeof define === 'function' && define.amd ? define('wildcard_reexports_with_require', ['require', 'exports'], factory);
}(this, (function (require, exports) { 'use strict';
  function __export(m) {
    for (var p in m) if (!exports.hasOwnProperty(p)) exports[p] = m[p];
  }
  var b_module = require('./b_module');
  __export(b_module);
  __export(require('./xtra_module'));
})));`,
        }
      ];

      FUNCTION_BODY_FILE = {
        name: _('/function_body.js'),
        contents: `
(function (global, factory) {
  typeof exports === 'object' && typeof module !== 'undefined' ? factory(exports) :
  typeof define === 'function' && define.amd ? define('function_body', ['exports'], factory) :
  (factory(global.function_body));
}(this, (function (exports) { 'use strict';
    function foo(x) {
    return x;
  }
  function bar(x, y) {
    if (y === void 0) { y = 42; }
    return x + y;
  }
  function complex() {
    var x = 42;
    return 42;
  }
  function baz(x) {
    var y;
    if (x === void 0) { y = 42; }
    return y;
  }
  var y;
  function qux(x) {
    if (x === void 0) { y = 42; }
    return y;
  }
  function moo() {
    var x;
    if (x === void 0) { x = 42; }
    return x;
  }
  var x;
  function juu() {
    if (x === void 0) { x = 42; }
    return x;
  }
})));`
      };

      DECORATED_FILES = [
        {
          name: _('/primary.js'),
          contents: `
    (function (global, factory) {
      typeof exports === 'object' && typeof module !== 'undefined' ? factory(exports, require('@angular/core'), require('./secondary')) :
      typeof define === 'function' && define.amd ? define('primary', ['exports', '@angular/core', './secondary'], factory) :
      (factory(global.primary,global.ng.core, global.secondary));
    }(this, (function (exports,core,secondary) { 'use strict';
    var A = (function() {
      function A() {}
      A.decorators = [
        { type: core.Directive, args: [{ selector: '[a]' }] }
      ];
      return A;
    }());
     var B = (function() {
      function B() {}
      B.decorators = [
        { type: core.Directive, args: [{ selector: '[b]' }] }
      ];
      return B;
    }());
     function x() {}
     function y() {}
     var C = (function() {
      function C() {}
      return C;
    });
    exports.A = A;
    exports.x = x;
    exports.C = C;
    })));`
        },
        {
          name: _('/secondary.js'),
          contents: `
    (function (global, factory) {
      typeof exports === 'object' && typeof module !== 'undefined' ? factory(exports, require('@angular/core')) :
      typeof define === 'function' && define.amd ? define('primary', ['exports', '@angular/core'], factory) :
      (factory(global.primary,global.ng.core));
    }(this, (function (exports,core) { 'use strict';
    var D = (function() {
      function D() {}
      D.decorators = [
        { type: core.Directive, args: [{ selector: '[d]' }] }
      ];
      return D;
    }());
    exports.D = D;
  })));
    `
        }
      ];

      TYPINGS_SRC_FILES = [
        {
          name: _('/ep/src/index.js'),
          contents: `
    (function (global, factory) {
      typeof exports === 'object' && typeof module !== 'undefined' ? factory(exports, require('./internal'), require('./class1'), require('./class2'), require('./missing-class'), require('./flat-file'), require('./func1')) :
      typeof define === 'function' && define.amd ? define('index', ['exports', './internal', './class1', './class2', './missing-class', './flat-file', './func1'], factory) :
      (factory(global.index,global.internal,global.class1,global.class2,global.missing_class,global.flat_file,global.func1));
    }(this, (function (exports,internal,class1,class2,missing_class,flat_file,func1) { 'use strict';
      function __export(m) {
        for (var p in m) if (!exports.hasOwnProperty(p)) exports[p] = m[p];
      }
      var InternalClass = internal.InternalClass;
      __export(class1);
      __export(class2);
    })));
    `
        },
        {
          name: _('/ep/src/class1.js'),
          contents: `
    (function (global, factory) {
      typeof exports === 'object' && typeof module !== 'undefined' ? factory(exports) :
      typeof define === 'function' && define.amd ? define('class1', ['exports'], factory) :
      (factory(global.class1));
    }(this, (function (exports) { 'use strict';
      var Class1 = (function() {
        function Class1() {}
        return Class1;
      }());
      var MissingClass1 = (function() {
        function MissingClass1() {}
        return MissingClass1;
      }());
      exports.Class1 = Class1;
      exports.MissingClass1 = MissingClass1;
    })));
    `
        },
        {
          name: _('/ep/src/class2.js'),
          contents: `
    (function (global, factory) {
      typeof exports === 'object' && typeof module !== 'undefined' ? factory(exports) :
      typeof define === 'function' && define.amd ? define('class2', ['exports'], factory) :
      (factory(global.class2));
    }(this, (function (exports) { 'use strict';
      var Class2 = (function() {
        function Class2() {}
        return Class2;
      }());
      exports.Class2 = Class2;
    })));
    `
        },
        {name: _('/ep/src/func1.js'), contents: 'function mooFn() {} export {mooFn}'}, {
          name: _('/ep/src/internal.js'),
          contents: `
    (function (global, factory) {
      typeof exports === 'object' && typeof module !== 'undefined' ? factory(exports) :
      typeof define === 'function' && define.amd ? define('internal', ['exports'], factory) :
      (factory(global.internal));
    }(this, (function (exports) { 'use strict';
      var InternalClass = (function() {
        function InternalClass() {}
        return InternalClass;
      }());
      var Class2 = (function() {
        function Class2() {}
        return Class2;
      }());
      exports.InternalClass =InternalClass;
      exports.Class2 = Class2;
    })));
    `
        },
        {
          name: _('/ep/src/missing-class.js'),
          contents: `
    (function (global, factory) {
      typeof exports === 'object' && typeof module !== 'undefined' ? factory(exports) :
      typeof define === 'function' && define.amd ? define('missingClass', ['exports'], factory) :
      (factory(global.missingClass));
    }(this, (function (exports) { 'use strict';
      var MissingClass2 = (function() {
        function MissingClass2() {}
        return MissingClass2;
      }());
      exports. MissingClass2 = MissingClass2;
    })));
    `
        },
        {
          name: _('/ep/src/flat-file.js'),
          contents: `
    (function (global, factory) {
      typeof exports === 'object' && typeof module !== 'undefined' ? factory(exports) :
      typeof define === 'function' && define.amd ? define('missingClass', ['exports'], factory) :
      (factory(global.missingClass));
    }(this, (function (exports) { 'use strict';
      var Class1 = (function() {
        function Class1() {}
        return Class1;
      }());
      var MissingClass1 = (function() {
        function MissingClass1() {}
        return MissingClass1;
      }());
      var MissingClass2 = (function() {
        function MissingClass2() {}
        return MissingClass2;
      }());
      var SourceClass = (function() {
        function SourceClass() {}
        return SourceClass;
      }());
    exports.Class1 = Class1;
      exports.AliasedClass = SourceClass;
      exports.MissingClass1 = MissingClass1;
      exports.MissingClass2 = MissingClass2;
    })));
    `
        }
      ];

      TYPINGS_DTS_FILES = [
        {
          name: _('/ep/typings/index.d.ts'),
          contents: `
            import '../../an_external_lib/index';
            import {InternalClass} from './internal';
            import {mooFn} from './func1';
            export * from './class1';
            export * from './class2';
            `
        },
        {
          name: _('/ep/typings/class1.d.ts'),
          contents: `export declare class Class1 {}\nexport declare class OtherClass {}`
        },
        {
          name: _('/ep/typings/class2.d.ts'),
          contents: `
            export declare class Class2 {}
            export declare interface SomeInterface {}
            export {TypingsClass as AliasedClass} from './typings-class';
          `
        },
        {name: _('/ep/typings/func1.d.ts'), contents: 'export declare function mooFn(): void;'},
        {
          name: _('/ep/typings/internal.d.ts'),
          contents: `export declare class InternalClass {}\nexport declare class Class2 {}`
        },
        {
          name: _('/ep/typings/typings-class.d.ts'),
          contents: `export declare class TypingsClass {}`
        },
        {name: _('/ep/typings/shadow-class.d.ts'), contents: `export declare class ShadowClass {}`},
        {name: _('/an_external_lib/index.d.ts'), contents: 'export declare class ShadowClass {}'},
      ];

      MODULE_WITH_PROVIDERS_PROGRAM = [
        {
          name: _('/src/index.js'),
          contents: `
        (function (global, factory) {
          typeof exports === 'object' && typeof module !== 'undefined' ? factory(exports, require('./functions'), require('./methods'), require('./aliased_class')) :
          typeof define === 'function' && define.amd ? define('index', ['exports', './functions', './methods', './aliased_class'], factory) :
          (factory(global.index,global.functions,global.methods,global.aliased_class));
        }(this, (function (exports,functions,methods,aliased_class) { 'use strict';
        }))));
        `,
        },
        {
          name: _('/src/functions.js'),
          contents: `
    (function (global, factory) {
      typeof exports === 'object' && typeof module !== 'undefined' ? factory(exports, require('./module')) :
      typeof define === 'function' && define.amd ? define('functions', ['exports', './module'], factory) :
      (factory(global.functions,global.module));
    }(this, (function (exports,module) { 'use strict';
      var SomeService = (function() {
        function SomeService() {}
        return SomeService;
      }());

      var InternalModule = (function() {
        function InternalModule() {}
        return InternalModule;
      }());

      function aNumber() { return 42; }
      function aString() { return 'foo'; }
      function emptyObject() { return {}; }
      function ngModuleIdentifier() { return { ngModule: InternalModule }; }
      function ngModuleWithEmptyProviders() { return { ngModule: InternalModule, providers: [] }; }
      function ngModuleWithProviders() { return { ngModule: InternalModule, providers: [SomeService] }; }
      function onlyProviders() { return { providers: [SomeService] }; }
      function ngModuleNumber() { return { ngModule: 42 }; }
      function ngModuleString() { return { ngModule: 'foo' }; }
      function ngModuleObject() { return { ngModule: { foo: 42 } }; }
      function externalNgModule() { return { ngModule: module.ExternalModule }; }
      // NOTE: We do not include the "namespaced" export tests in UMD as all UMD exports are already namespaced.
      // function namespacedExternalNgModule() { return { ngModule: mod.ExternalModule }; }

      exports.aNumber = aNumber;
      exports.aString = aString;
      exports.emptyObject = emptyObject;
      exports.ngModuleIdentifier = ngModuleIdentifier;
      exports.ngModuleWithEmptyProviders = ngModuleWithEmptyProviders;
      exports.ngModuleWithProviders = ngModuleWithProviders;
      exports.onlyProviders = onlyProviders;
      exports.ngModuleNumber = ngModuleNumber;
      exports.ngModuleString = ngModuleString;
      exports.ngModuleObject = ngModuleObject;
      exports.externalNgModule = externalNgModule;
      exports.SomeService = SomeService;
      exports.InternalModule = InternalModule;
    })));
    `
        },
        {
          name: _('/src/methods.js'),
          contents: `
    (function (global, factory) {
      typeof exports === 'object' && typeof module !== 'undefined' ? factory(exports, require('./module')) :
      typeof define === 'function' && define.amd ? define('methods', ['exports', './module'], factory) :
      (factory(global.methods,global.module));
    }(this, (function (exports,module) { 'use strict';
      var SomeService = (function() {
        function SomeService() {}
        return SomeService;
      }());

      var InternalModule = (function() {
        function InternalModule() {}
        InternalModule.prototype = {
          instanceNgModuleIdentifier: function() { return { ngModule: InternalModule }; },
          instanceNgModuleWithEmptyProviders: function() { return { ngModule: InternalModule, providers: [] }; },
          instanceNgModuleWithProviders: function() { return { ngModule: InternalModule, providers: [SomeService] }; },
          instanceExternalNgModule: function() { return { ngModule: module.ExternalModule }; },
        };
        InternalModule.aNumber = function() { return 42; };
        InternalModule.aString = function() { return 'foo'; };
        InternalModule.emptyObject = function() { return {}; };
        InternalModule.ngModuleIdentifier = function() { return { ngModule: InternalModule }; };
        InternalModule.ngModuleWithEmptyProviders = function() { return { ngModule: InternalModule, providers: [] }; };
        InternalModule.ngModuleWithProviders = function() { return { ngModule: InternalModule, providers: [SomeService] }; };
        InternalModule.onlyProviders = function() { return { providers: [SomeService] }; };
        InternalModule.ngModuleNumber = function() { return { ngModule: 42 }; };
        InternalModule.ngModuleString = function() { return { ngModule: 'foo' }; };
        InternalModule.ngModuleObject = function() { return { ngModule: { foo: 42 } }; };
        InternalModule.externalNgModule = function() { return { ngModule: module.ExternalModule }; };
        return InternalModule;
      }());

      exports.SomeService = SomeService;
      exports.InternalModule = InternalModule;
    })));
    `
        },
        {
          name: _('/src/aliased_class.js'),
          contents: `
    (function (global, factory) {
      typeof exports === 'object' && typeof module !== 'undefined' ? factory(exports) :
      typeof define === 'function' && define.amd ? define('aliased_class', ['exports'], factory) :
      (factory(global.aliased_class));
    }(this, (function (exports,module) { 'use strict';
      var AliasedModule = (function() {
        function AliasedModule() {}
        AliasedModule_1 = AliasedModule;
        AliasedModule.forRoot = function() { return { ngModule: AliasedModule_1 }; };
        var AliasedModule_1;
        return AliasedModule;
      }());
      exports.AliasedModule = AliasedModule;
    })));
    `
        },
        {
          name: _('/src/module.js'),
          contents: `
    (function (global, factory) {
      typeof exports === 'object' && typeof module !== 'undefined' ? factory(exports) :
      typeof define === 'function' && define.amd ? define('module', ['exports'], factory) :
      (factory(global.module));
    }(this, (function (exports,module) { 'use strict';
      var ExternalModule = (function() {
        function ExternalModule() {}
        return ExternalModule;
      }());
      exports.ExternalModule = ExternalModule;
    })));
    `
<<<<<<< HEAD
  },
];


describe('UmdReflectionHost', () => {

  describe('getDecoratorsOfDeclaration()', () => {
    it('should find the decorators on a class', () => {
      const {program, host: compilerHost} = makeTestBundleProgram([SOME_DIRECTIVE_FILE]);
      const host = new UmdReflectionHost(new MockLogger(), false, program, compilerHost);
      const classNode = getDeclaration(
          program, SOME_DIRECTIVE_FILE.name, 'SomeDirective', isNamedVariableDeclaration);
      const decorators = host.getDecoratorsOfDeclaration(classNode) !;

      expect(decorators).toBeDefined();
      expect(decorators.length).toEqual(1);

      const decorator = decorators[0];
      expect(decorator.name).toEqual('Directive');
      expect(decorator.import).toEqual({name: 'Directive', from: '@angular/core'});
      expect(decorator.args !.map(arg => arg.getText())).toEqual([
        '{ selector: \'[someDirective]\' }',
      ]);
    });

    it('should find the decorators on a class at the top level', () => {
      const {program, host: compilerHost} = makeTestBundleProgram([TOPLEVEL_DECORATORS_FILE]);
      const host = new UmdReflectionHost(new MockLogger(), false, program, compilerHost);
      const classNode = getDeclaration(
          program, TOPLEVEL_DECORATORS_FILE.name, 'SomeDirective', isNamedVariableDeclaration);
      const decorators = host.getDecoratorsOfDeclaration(classNode) !;

      expect(decorators).toBeDefined();
      expect(decorators.length).toEqual(1);

      const decorator = decorators[0];
      expect(decorator.name).toEqual('Directive');
      expect(decorator.import).toEqual({name: 'Directive', from: '@angular/core'});
      expect(decorator.args !.map(arg => arg.getText())).toEqual([
        '{ selector: \'[someDirective]\' }',
      ]);
    });

    it('should return null if the symbol is not a class', () => {
      const {program, host: compilerHost} = makeTestBundleProgram([FOO_FUNCTION_FILE]);
      const host = new UmdReflectionHost(new MockLogger(), false, program, compilerHost);
      const functionNode =
          getDeclaration(program, FOO_FUNCTION_FILE.name, 'foo', isNamedFunctionDeclaration);
      const decorators = host.getDecoratorsOfDeclaration(functionNode);
      expect(decorators).toBe(null);
    });

    it('should return null if there are no decorators', () => {
      const {program, host: compilerHost} = makeTestBundleProgram([SIMPLE_CLASS_FILE]);
      const host = new UmdReflectionHost(new MockLogger(), false, program, compilerHost);
      const classNode =
          getDeclaration(program, SIMPLE_CLASS_FILE.name, 'EmptyClass', isNamedVariableDeclaration);
      const decorators = host.getDecoratorsOfDeclaration(classNode);
      expect(decorators).toBe(null);
    });

    it('should ignore `decorators` if it is not an array literal', () => {
      const {program, host: compilerHost} = makeTestBundleProgram([INVALID_DECORATORS_FILE]);
      const host = new UmdReflectionHost(new MockLogger(), false, program, compilerHost);
      const classNode = getDeclaration(
          program, INVALID_DECORATORS_FILE.name, 'NotArrayLiteral', isNamedVariableDeclaration);
      const decorators = host.getDecoratorsOfDeclaration(classNode);
      expect(decorators).toEqual([]);
=======
        },
      ];
>>>>>>> ae0253f3
    });

    describe('getDecoratorsOfDeclaration()', () => {
      it('should find the decorators on a class', () => {
        loadTestFiles([SOME_DIRECTIVE_FILE]);
        const bundle = makeTestBundleProgram(SOME_DIRECTIVE_FILE.name);
        const host = new UmdReflectionHost(new MockLogger(), false, bundle);
        const classNode = getDeclaration(
            bundle.program, SOME_DIRECTIVE_FILE.name, 'SomeDirective', isNamedVariableDeclaration);
        const decorators = host.getDecoratorsOfDeclaration(classNode) !;

        expect(decorators).toBeDefined();
        expect(decorators.length).toEqual(1);

        const decorator = decorators[0];
        expect(decorator.name).toEqual('Directive');
        expect(decorator.import).toEqual({name: 'Directive', from: '@angular/core'});
        expect(decorator.args !.map(arg => arg.getText())).toEqual([
          '{ selector: \'[someDirective]\' }',
        ]);
      });

      it('should find the decorators on a class at the top level', () => {
        loadTestFiles([TOPLEVEL_DECORATORS_FILE]);
        const bundle = makeTestBundleProgram(TOPLEVEL_DECORATORS_FILE.name);
        const host = new UmdReflectionHost(new MockLogger(), false, bundle);
        const classNode = getDeclaration(
            bundle.program, TOPLEVEL_DECORATORS_FILE.name, 'SomeDirective',
            isNamedVariableDeclaration);
        const decorators = host.getDecoratorsOfDeclaration(classNode) !;

        expect(decorators).toBeDefined();
        expect(decorators.length).toEqual(1);

        const decorator = decorators[0];
        expect(decorator.name).toEqual('Directive');
        expect(decorator.import).toEqual({name: 'Directive', from: '@angular/core'});
        expect(decorator.args !.map(arg => arg.getText())).toEqual([
          '{ selector: \'[someDirective]\' }',
        ]);
      });

      it('should return null if the symbol is not a class', () => {
        loadTestFiles([FOO_FUNCTION_FILE]);
        const bundle = makeTestBundleProgram(FOO_FUNCTION_FILE.name);
        const host = new UmdReflectionHost(new MockLogger(), false, bundle);
        const functionNode = getDeclaration(
            bundle.program, FOO_FUNCTION_FILE.name, 'foo', isNamedFunctionDeclaration);
        const decorators = host.getDecoratorsOfDeclaration(functionNode);
        expect(decorators).toBe(null);
      });

      it('should return null if there are no decorators', () => {
        loadTestFiles([SIMPLE_CLASS_FILE]);
        const bundle = makeTestBundleProgram(SIMPLE_CLASS_FILE.name);
        const host = new UmdReflectionHost(new MockLogger(), false, bundle);
        const classNode = getDeclaration(
            bundle.program, SIMPLE_CLASS_FILE.name, 'EmptyClass', isNamedVariableDeclaration);
        const decorators = host.getDecoratorsOfDeclaration(classNode);
        expect(decorators).toBe(null);
      });

      it('should ignore `decorators` if it is not an array literal', () => {
        loadTestFiles([INVALID_DECORATORS_FILE]);
        const bundle = makeTestBundleProgram(INVALID_DECORATORS_FILE.name);
        const host = new UmdReflectionHost(new MockLogger(), false, bundle);
        const classNode = getDeclaration(
            bundle.program, INVALID_DECORATORS_FILE.name, 'NotArrayLiteral',
            isNamedVariableDeclaration);
        const decorators = host.getDecoratorsOfDeclaration(classNode);
        expect(decorators).toEqual([]);
      });

      it('should ignore decorator elements that are not object literals', () => {
        loadTestFiles([INVALID_DECORATORS_FILE]);
        const bundle = makeTestBundleProgram(INVALID_DECORATORS_FILE.name);
        const host = new UmdReflectionHost(new MockLogger(), false, bundle);
        const classNode = getDeclaration(
            bundle.program, INVALID_DECORATORS_FILE.name, 'NotObjectLiteral',
            isNamedVariableDeclaration);
        const decorators = host.getDecoratorsOfDeclaration(classNode) !;

        expect(decorators.length).toBe(1);
        expect(decorators[0]).toEqual(jasmine.objectContaining({name: 'Directive'}));
      });

      it('should ignore decorator elements that have no `type` property', () => {
        loadTestFiles([INVALID_DECORATORS_FILE]);
        const bundle = makeTestBundleProgram(INVALID_DECORATORS_FILE.name);
        const host = new UmdReflectionHost(new MockLogger(), false, bundle);
        const classNode = getDeclaration(
            bundle.program, INVALID_DECORATORS_FILE.name, 'NoTypeProperty',
            isNamedVariableDeclaration);
        const decorators = host.getDecoratorsOfDeclaration(classNode) !;

        expect(decorators.length).toBe(1);
        expect(decorators[0]).toEqual(jasmine.objectContaining({name: 'Directive'}));
      });

      it('should ignore decorator elements whose `type` value is not an identifier', () => {
        loadTestFiles([INVALID_DECORATORS_FILE]);
        const bundle = makeTestBundleProgram(INVALID_DECORATORS_FILE.name);
        const host = new UmdReflectionHost(new MockLogger(), false, bundle);
        const classNode = getDeclaration(
            bundle.program, INVALID_DECORATORS_FILE.name, 'NotIdentifier',
            isNamedVariableDeclaration);
        const decorators = host.getDecoratorsOfDeclaration(classNode) !;

        expect(decorators.length).toBe(1);
        expect(decorators[0]).toEqual(jasmine.objectContaining({name: 'Directive'}));
      });

      it('should have import information on decorators', () => {
        loadTestFiles([SOME_DIRECTIVE_FILE]);
        const bundle = makeTestBundleProgram(SOME_DIRECTIVE_FILE.name);
        const host = new UmdReflectionHost(new MockLogger(), false, bundle);

        const classNode = getDeclaration(
            bundle.program, SOME_DIRECTIVE_FILE.name, 'SomeDirective', isNamedVariableDeclaration);
        const decorators = host.getDecoratorsOfDeclaration(classNode) !;

        expect(decorators.length).toEqual(1);
        expect(decorators[0].import).toEqual({name: 'Directive', from: '@angular/core'});
      });

<<<<<<< HEAD
    it('should find decorated members on a class at the top level', () => {
      const {program, host: compilerHost} = makeTestBundleProgram([TOPLEVEL_DECORATORS_FILE]);
      const host = new UmdReflectionHost(new MockLogger(), false, program, compilerHost);
      const classNode = getDeclaration(
          program, TOPLEVEL_DECORATORS_FILE.name, 'SomeDirective', isNamedVariableDeclaration);
      const members = host.getMembersOfClass(classNode);

      const input1 = members.find(member => member.name === 'input1') !;
      expect(input1.kind).toEqual(ClassMemberKind.Property);
      expect(input1.isStatic).toEqual(false);
      expect(input1.decorators !.map(d => d.name)).toEqual(['Input']);

      const input2 = members.find(member => member.name === 'input2') !;
      expect(input2.kind).toEqual(ClassMemberKind.Property);
      expect(input2.isStatic).toEqual(false);
      expect(input1.decorators !.map(d => d.name)).toEqual(['Input']);
    });

    it('should find non decorated properties on a class', () => {
      const {program, host: compilerHost} = makeTestBundleProgram([SOME_DIRECTIVE_FILE]);
      const host = new UmdReflectionHost(new MockLogger(), false, program, compilerHost);
      const classNode = getDeclaration(
          program, SOME_DIRECTIVE_FILE.name, 'SomeDirective', isNamedVariableDeclaration);
      const members = host.getMembersOfClass(classNode);
=======
      it('should find decorated members on a class at the top level', () => {
        loadTestFiles([TOPLEVEL_DECORATORS_FILE]);
        const bundle = makeTestBundleProgram(TOPLEVEL_DECORATORS_FILE.name);
        const host = new UmdReflectionHost(new MockLogger(), false, bundle);
        const classNode = getDeclaration(
            bundle.program, TOPLEVEL_DECORATORS_FILE.name, 'SomeDirective',
            isNamedVariableDeclaration);
        const members = host.getMembersOfClass(classNode);
>>>>>>> ae0253f3

        const input1 = members.find(member => member.name === 'input1') !;
        expect(input1.kind).toEqual(ClassMemberKind.Property);
        expect(input1.isStatic).toEqual(false);
        expect(input1.decorators !.map(d => d.name)).toEqual(['Input']);

        const input2 = members.find(member => member.name === 'input2') !;
        expect(input2.kind).toEqual(ClassMemberKind.Property);
        expect(input2.isStatic).toEqual(false);
        expect(input1.decorators !.map(d => d.name)).toEqual(['Input']);
      });

      describe('(returned decorators `args`)', () => {
        it('should be an empty array if decorator has no `args` property', () => {
          loadTestFiles([INVALID_DECORATOR_ARGS_FILE]);
          const bundle = makeTestBundleProgram(INVALID_DECORATOR_ARGS_FILE.name);
          const host = new UmdReflectionHost(new MockLogger(), false, bundle);
          const classNode = getDeclaration(
              bundle.program, INVALID_DECORATOR_ARGS_FILE.name, 'NoArgsProperty',
              isNamedVariableDeclaration);
          const decorators = host.getDecoratorsOfDeclaration(classNode) !;

          expect(decorators.length).toBe(1);
          expect(decorators[0].name).toBe('Directive');
          expect(decorators[0].args).toEqual([]);
        });

        it('should be an empty array if decorator\'s `args` has no property assignment', () => {
          loadTestFiles([INVALID_DECORATOR_ARGS_FILE]);
          const bundle = makeTestBundleProgram(INVALID_DECORATOR_ARGS_FILE.name);
          const host = new UmdReflectionHost(new MockLogger(), false, bundle);
          const classNode = getDeclaration(
              bundle.program, INVALID_DECORATOR_ARGS_FILE.name, 'NoPropertyAssignment',
              isNamedVariableDeclaration);
          const decorators = host.getDecoratorsOfDeclaration(classNode) !;

          expect(decorators.length).toBe(1);
          expect(decorators[0].name).toBe('Directive');
          expect(decorators[0].args).toEqual([]);
        });

        it('should be an empty array if `args` property value is not an array literal', () => {
          loadTestFiles([INVALID_DECORATOR_ARGS_FILE]);
          const bundle = makeTestBundleProgram(INVALID_DECORATOR_ARGS_FILE.name);
          const host = new UmdReflectionHost(new MockLogger(), false, bundle);
          const classNode = getDeclaration(
              bundle.program, INVALID_DECORATOR_ARGS_FILE.name, 'NotArrayLiteral',
              isNamedVariableDeclaration);
          const decorators = host.getDecoratorsOfDeclaration(classNode) !;

          expect(decorators.length).toBe(1);
          expect(decorators[0].name).toBe('Directive');
          expect(decorators[0].args).toEqual([]);
        });
      });
    });

    describe('getMembersOfClass()', () => {
      it('should find decorated members on a class', () => {
        loadTestFiles([SOME_DIRECTIVE_FILE]);
        const bundle = makeTestBundleProgram(SOME_DIRECTIVE_FILE.name);
        const host = new UmdReflectionHost(new MockLogger(), false, bundle);
        const classNode = getDeclaration(
            bundle.program, SOME_DIRECTIVE_FILE.name, 'SomeDirective', isNamedVariableDeclaration);
        const members = host.getMembersOfClass(classNode);

        const input1 = members.find(member => member.name === 'input1') !;
        expect(input1.kind).toEqual(ClassMemberKind.Property);
        expect(input1.isStatic).toEqual(false);
        expect(input1.decorators !.map(d => d.name)).toEqual(['Input']);

        const input2 = members.find(member => member.name === 'input2') !;
        expect(input2.kind).toEqual(ClassMemberKind.Property);
        expect(input2.isStatic).toEqual(false);
        expect(input1.decorators !.map(d => d.name)).toEqual(['Input']);
      });

      it('should find non decorated properties on a class', () => {
        loadTestFiles([SOME_DIRECTIVE_FILE]);
        const bundle = makeTestBundleProgram(SOME_DIRECTIVE_FILE.name);
        const host = new UmdReflectionHost(new MockLogger(), false, bundle);
        const classNode = getDeclaration(
            bundle.program, SOME_DIRECTIVE_FILE.name, 'SomeDirective', isNamedVariableDeclaration);
        const members = host.getMembersOfClass(classNode);

        const instanceProperty = members.find(member => member.name === 'instanceProperty') !;
        expect(instanceProperty.kind).toEqual(ClassMemberKind.Property);
        expect(instanceProperty.isStatic).toEqual(false);
        expect(ts.isBinaryExpression(instanceProperty.implementation !)).toEqual(true);
        expect(instanceProperty.value !.getText()).toEqual(`'instance'`);
      });

      it('should find static methods on a class', () => {
        loadTestFiles([SOME_DIRECTIVE_FILE]);
        const bundle = makeTestBundleProgram(SOME_DIRECTIVE_FILE.name);
        const host = new UmdReflectionHost(new MockLogger(), false, bundle);
        const classNode = getDeclaration(
            bundle.program, SOME_DIRECTIVE_FILE.name, 'SomeDirective', isNamedVariableDeclaration);
        const members = host.getMembersOfClass(classNode);

        const staticMethod = members.find(member => member.name === 'staticMethod') !;
        expect(staticMethod.kind).toEqual(ClassMemberKind.Method);
        expect(staticMethod.isStatic).toEqual(true);
        expect(ts.isFunctionExpression(staticMethod.implementation !)).toEqual(true);
      });

      it('should find static properties on a class', () => {
        loadTestFiles([SOME_DIRECTIVE_FILE]);
        const bundle = makeTestBundleProgram(SOME_DIRECTIVE_FILE.name);
        const host = new UmdReflectionHost(new MockLogger(), false, bundle);
        const classNode = getDeclaration(
            bundle.program, SOME_DIRECTIVE_FILE.name, 'SomeDirective', isNamedVariableDeclaration);
        const members = host.getMembersOfClass(classNode);

        const staticProperty = members.find(member => member.name === 'staticProperty') !;
        expect(staticProperty.kind).toEqual(ClassMemberKind.Property);
        expect(staticProperty.isStatic).toEqual(true);
        expect(ts.isPropertyAccessExpression(staticProperty.implementation !)).toEqual(true);
        expect(staticProperty.value !.getText()).toEqual(`'static'`);
      });

      it('should throw if the symbol is not a class', () => {
        loadTestFiles([FOO_FUNCTION_FILE]);
        const bundle = makeTestBundleProgram(FOO_FUNCTION_FILE.name);
        const host = new UmdReflectionHost(new MockLogger(), false, bundle);
        const functionNode = getDeclaration(
            bundle.program, FOO_FUNCTION_FILE.name, 'foo', isNamedFunctionDeclaration);
        expect(() => {
          host.getMembersOfClass(functionNode);
        }).toThrowError(`Attempted to get members of a non-class: "function foo() {}"`);
      });

      it('should return an empty array if there are no prop decorators', () => {
        loadTestFiles([SIMPLE_CLASS_FILE]);
        const bundle = makeTestBundleProgram(SIMPLE_CLASS_FILE.name);
        const host = new UmdReflectionHost(new MockLogger(), false, bundle);
        const classNode = getDeclaration(
            bundle.program, SIMPLE_CLASS_FILE.name, 'EmptyClass', isNamedVariableDeclaration);
        const members = host.getMembersOfClass(classNode);

        expect(members).toEqual([]);
      });

      it('should not process decorated properties in `propDecorators` if it is not an object literal',
         () => {
           loadTestFiles([INVALID_PROP_DECORATORS_FILE]);
           const bundle = makeTestBundleProgram(INVALID_PROP_DECORATORS_FILE.name);
           const host = new UmdReflectionHost(new MockLogger(), false, bundle);
           const classNode = getDeclaration(
               bundle.program, INVALID_PROP_DECORATORS_FILE.name, 'NotObjectLiteral',
               isNamedVariableDeclaration);
           const members = host.getMembersOfClass(classNode);

           expect(members.map(member => member.name)).not.toContain('prop');
         });

      it('should ignore prop decorator elements that are not object literals', () => {
        loadTestFiles([INVALID_PROP_DECORATORS_FILE]);
        const bundle = makeTestBundleProgram(INVALID_PROP_DECORATORS_FILE.name);
        const host = new UmdReflectionHost(new MockLogger(), false, bundle);
        const classNode = getDeclaration(
            bundle.program, INVALID_PROP_DECORATORS_FILE.name, 'NotObjectLiteralProp',
            isNamedVariableDeclaration);
        const members = host.getMembersOfClass(classNode);
        const prop = members.find(m => m.name === 'prop') !;
        const decorators = prop.decorators !;

        expect(decorators.length).toBe(1);
        expect(decorators[0]).toEqual(jasmine.objectContaining({name: 'Directive'}));
      });

      it('should ignore prop decorator elements that have no `type` property', () => {
        loadTestFiles([INVALID_PROP_DECORATORS_FILE]);
        const bundle = makeTestBundleProgram(INVALID_PROP_DECORATORS_FILE.name);
        const host = new UmdReflectionHost(new MockLogger(), false, bundle);
        const classNode = getDeclaration(
            bundle.program, INVALID_PROP_DECORATORS_FILE.name, 'NoTypeProperty',
            isNamedVariableDeclaration);
        const members = host.getMembersOfClass(classNode);
        const prop = members.find(m => m.name === 'prop') !;
        const decorators = prop.decorators !;

        expect(decorators.length).toBe(1);
        expect(decorators[0]).toEqual(jasmine.objectContaining({name: 'Directive'}));
      });
    });

    it('should ignore prop decorator elements whose `type` value is not an identifier', () => {
      loadTestFiles([INVALID_PROP_DECORATORS_FILE]);
      const bundle = makeTestBundleProgram(INVALID_PROP_DECORATORS_FILE.name);
      const host = new UmdReflectionHost(new MockLogger(), false, bundle);
      const classNode = getDeclaration(
          bundle.program, INVALID_PROP_DECORATORS_FILE.name, 'NotIdentifier',
          isNamedVariableDeclaration);
      const members = host.getMembersOfClass(classNode);
      const prop = members.find(m => m.name === 'prop') !;
      const decorators = prop.decorators !;

      expect(decorators.length).toBe(1);
      expect(decorators[0]).toEqual(jasmine.objectContaining({name: 'Directive'}));
    });

    it('should have import information on decorators', () => {
      loadTestFiles([SOME_DIRECTIVE_FILE]);
      const bundle = makeTestBundleProgram(SOME_DIRECTIVE_FILE.name);
      const host = new UmdReflectionHost(new MockLogger(), false, bundle);

      const classNode = getDeclaration(
          bundle.program, SOME_DIRECTIVE_FILE.name, 'SomeDirective', isNamedVariableDeclaration);
      const decorators = host.getDecoratorsOfDeclaration(classNode) !;

      expect(decorators.length).toEqual(1);
      expect(decorators[0].import).toEqual({name: 'Directive', from: '@angular/core'});
    });

    describe('(returned prop decorators `args`)', () => {
      it('should be an empty array if prop decorator has no `args` property', () => {
        loadTestFiles([INVALID_PROP_DECORATOR_ARGS_FILE]);
        const bundle = makeTestBundleProgram(INVALID_PROP_DECORATOR_ARGS_FILE.name);
        const host = new UmdReflectionHost(new MockLogger(), false, bundle);
        const classNode = getDeclaration(
            bundle.program, INVALID_PROP_DECORATOR_ARGS_FILE.name, 'NoArgsProperty',
            isNamedVariableDeclaration);
        const members = host.getMembersOfClass(classNode);
        const prop = members.find(m => m.name === 'prop') !;
        const decorators = prop.decorators !;

        expect(decorators.length).toBe(1);
        expect(decorators[0].name).toBe('Input');
        expect(decorators[0].args).toEqual([]);
      });

      it('should be an empty array if prop decorator\'s `args` has no property assignment', () => {
        loadTestFiles([INVALID_PROP_DECORATOR_ARGS_FILE]);
        const bundle = makeTestBundleProgram(INVALID_PROP_DECORATOR_ARGS_FILE.name);
        const host = new UmdReflectionHost(new MockLogger(), false, bundle);
        const classNode = getDeclaration(
            bundle.program, INVALID_PROP_DECORATOR_ARGS_FILE.name, 'NoPropertyAssignment',
            isNamedVariableDeclaration);
        const members = host.getMembersOfClass(classNode);
        const prop = members.find(m => m.name === 'prop') !;
        const decorators = prop.decorators !;

        expect(decorators.length).toBe(1);
        expect(decorators[0].name).toBe('Input');
        expect(decorators[0].args).toEqual([]);
      });

      it('should be an empty array if `args` property value is not an array literal', () => {
        loadTestFiles([INVALID_PROP_DECORATOR_ARGS_FILE]);
        const bundle = makeTestBundleProgram(INVALID_PROP_DECORATOR_ARGS_FILE.name);
        const host = new UmdReflectionHost(new MockLogger(), false, bundle);
        const classNode = getDeclaration(
            bundle.program, INVALID_PROP_DECORATOR_ARGS_FILE.name, 'NotArrayLiteral',
            isNamedVariableDeclaration);
        const members = host.getMembersOfClass(classNode);
        const prop = members.find(m => m.name === 'prop') !;
        const decorators = prop.decorators !;

        expect(decorators.length).toBe(1);
        expect(decorators[0].name).toBe('Input');
        expect(decorators[0].args).toEqual([]);
      });
    });
<<<<<<< HEAD
  });

  describe('getConstructorParameters', () => {
    it('should find the decorated constructor parameters', () => {
      const {program, host: compilerHost} = makeTestBundleProgram([SOME_DIRECTIVE_FILE]);
      const host = new UmdReflectionHost(new MockLogger(), false, program, compilerHost);
      const classNode = getDeclaration(
          program, SOME_DIRECTIVE_FILE.name, 'SomeDirective', isNamedVariableDeclaration);
      const parameters = host.getConstructorParameters(classNode);

      expect(parameters).toBeDefined();
      expect(parameters !.map(parameter => parameter.name)).toEqual([
        '_viewContainer', '_template', 'injected'
      ]);
      expectTypeValueReferencesForParameters(parameters !, [
        'ViewContainerRef',
        'TemplateRef',
        null,
      ]);
    });

    it('should find the decorated constructor parameters at the top level', () => {
      const {program, host: compilerHost} = makeTestBundleProgram([TOPLEVEL_DECORATORS_FILE]);
      const host = new UmdReflectionHost(new MockLogger(), false, program, compilerHost);
      const classNode = getDeclaration(
          program, TOPLEVEL_DECORATORS_FILE.name, 'SomeDirective', isNamedVariableDeclaration);
      const parameters = host.getConstructorParameters(classNode);

      expect(parameters).toBeDefined();
      expect(parameters !.map(parameter => parameter.name)).toEqual([
        '_viewContainer', '_template', 'injected'
      ]);
      expectTypeValueReferencesForParameters(parameters !, [
        'ViewContainerRef',
        'TemplateRef',
        null,
      ]);
    });

    it('should throw if the symbol is not a class', () => {
      const {program, host: compilerHost} = makeTestBundleProgram([FOO_FUNCTION_FILE]);
      const host = new UmdReflectionHost(new MockLogger(), false, program, compilerHost);
      const functionNode =
          getDeclaration(program, FOO_FUNCTION_FILE.name, 'foo', isNamedFunctionDeclaration);
      expect(() => { host.getConstructorParameters(functionNode); })
          .toThrowError(
              'Attempted to get constructor parameters of a non-class: "function foo() {}"');
    });
=======
>>>>>>> ae0253f3

    describe('getConstructorParameters', () => {
      it('should find the decorated constructor parameters', () => {
        loadTestFiles([SOME_DIRECTIVE_FILE]);
        const bundle = makeTestBundleProgram(SOME_DIRECTIVE_FILE.name);
        const host = new UmdReflectionHost(new MockLogger(), false, bundle);
        const classNode = getDeclaration(
            bundle.program, SOME_DIRECTIVE_FILE.name, 'SomeDirective', isNamedVariableDeclaration);
        const parameters = host.getConstructorParameters(classNode);

        expect(parameters).toBeDefined();
        expect(parameters !.map(parameter => parameter.name)).toEqual([
          '_viewContainer', '_template', 'injected'
        ]);
        expectTypeValueReferencesForParameters(parameters !, [
          'ViewContainerRef',
          'TemplateRef',
          null,
        ]);
      });

      it('should find the decorated constructor parameters at the top level', () => {
        loadTestFiles([TOPLEVEL_DECORATORS_FILE]);
        const bundle = makeTestBundleProgram(TOPLEVEL_DECORATORS_FILE.name);
        const host = new UmdReflectionHost(new MockLogger(), false, bundle);
        const classNode = getDeclaration(
            bundle.program, TOPLEVEL_DECORATORS_FILE.name, 'SomeDirective',
            isNamedVariableDeclaration);
        const parameters = host.getConstructorParameters(classNode);

        expect(parameters).toBeDefined();
        expect(parameters !.map(parameter => parameter.name)).toEqual([
          '_viewContainer', '_template', 'injected'
        ]);
        expectTypeValueReferencesForParameters(parameters !, [
          'ViewContainerRef',
          'TemplateRef',
          null,
        ]);
      });

      it('should accept `ctorParameters` as an array', () => {
        loadTestFiles([CTOR_DECORATORS_ARRAY_FILE]);
        const bundle = makeTestBundleProgram(CTOR_DECORATORS_ARRAY_FILE.name);
        const host = new UmdReflectionHost(new MockLogger(), false, bundle);
        const classNode = getDeclaration(
            bundle.program, CTOR_DECORATORS_ARRAY_FILE.name, 'CtorDecoratedAsArray',
            isNamedVariableDeclaration);
        const parameters = host.getConstructorParameters(classNode) !;

        expect(parameters).toBeDefined();
        expect(parameters.map(parameter => parameter.name)).toEqual(['arg1']);
        expectTypeValueReferencesForParameters(parameters, ['ParamType']);
      });

      it('should throw if the symbol is not a class', () => {
        loadTestFiles([FOO_FUNCTION_FILE]);
        const bundle = makeTestBundleProgram(FOO_FUNCTION_FILE.name);
        const host = new UmdReflectionHost(new MockLogger(), false, bundle);
        const functionNode = getDeclaration(
            bundle.program, FOO_FUNCTION_FILE.name, 'foo', isNamedFunctionDeclaration);
        expect(() => { host.getConstructorParameters(functionNode); })
            .toThrowError(
                'Attempted to get constructor parameters of a non-class: "function foo() {}"');
      });

      // In ES5 there is no such thing as a constructor-less class
      // it('should return `null` if there is no constructor', () => { });

      it('should return an array even if there are no decorators', () => {
        loadTestFiles([SIMPLE_CLASS_FILE]);
        const bundle = makeTestBundleProgram(SIMPLE_CLASS_FILE.name);
        const host = new UmdReflectionHost(new MockLogger(), false, bundle);
        const classNode = getDeclaration(
            bundle.program, SIMPLE_CLASS_FILE.name, 'NoDecoratorConstructorClass',
            isNamedVariableDeclaration);
        const parameters = host.getConstructorParameters(classNode);

        expect(parameters).toEqual(jasmine.any(Array));
        expect(parameters !.length).toEqual(1);
        expect(parameters ![0].name).toEqual('foo');
        expect(parameters ![0].decorators).toBe(null);
      });

      it('should return an empty array if there are no constructor parameters', () => {
        loadTestFiles([INVALID_CTOR_DECORATORS_FILE]);
        const bundle = makeTestBundleProgram(INVALID_CTOR_DECORATORS_FILE.name);
        const host = new UmdReflectionHost(new MockLogger(), false, bundle);
        const classNode = getDeclaration(
            bundle.program, INVALID_CTOR_DECORATORS_FILE.name, 'NoParameters',
            isNamedVariableDeclaration);
        const parameters = host.getConstructorParameters(classNode);

        expect(parameters).toEqual([]);
      });

      // In ES5 there are no arrow functions
      // it('should ignore `ctorParameters` if it is an arrow function', () => { });

      it('should ignore `ctorParameters` if it does not return an array literal', () => {
        loadTestFiles([INVALID_CTOR_DECORATORS_FILE]);
        const bundle = makeTestBundleProgram(INVALID_CTOR_DECORATORS_FILE.name);
        const host = new UmdReflectionHost(new MockLogger(), false, bundle);
        const classNode = getDeclaration(
            bundle.program, INVALID_CTOR_DECORATORS_FILE.name, 'NotArrayLiteral',
            isNamedVariableDeclaration);
        const parameters = host.getConstructorParameters(classNode);

        expect(parameters !.length).toBe(1);
        expect(parameters ![0]).toEqual(jasmine.objectContaining<CtorParameter>({
          name: 'arg1',
          decorators: null,
        }));
      });

<<<<<<< HEAD
  describe('getDefinitionOfFunction()', () => {
    it('should return an object describing the function declaration passed as an argument', () => {
      const {program, host: compilerHost} = makeTestBundleProgram([FUNCTION_BODY_FILE]);
      const host = new UmdReflectionHost(new MockLogger(), false, program, compilerHost);

      const fooNode =
          getDeclaration(program, FUNCTION_BODY_FILE.name, 'foo', isNamedFunctionDeclaration) !;
      const fooDef = host.getDefinitionOfFunction(fooNode) !;
      expect(fooDef.node).toBe(fooNode);
      expect(fooDef.body !.length).toEqual(1);
      expect(fooDef.body ![0].getText()).toEqual(`return x;`);
      expect(fooDef.parameters.length).toEqual(1);
      expect(fooDef.parameters[0].name).toEqual('x');
      expect(fooDef.parameters[0].initializer).toBe(null);

      const barNode =
          getDeclaration(program, FUNCTION_BODY_FILE.name, 'bar', isNamedFunctionDeclaration) !;
      const barDef = host.getDefinitionOfFunction(barNode) !;
      expect(barDef.node).toBe(barNode);
      expect(barDef.body !.length).toEqual(1);
      expect(ts.isReturnStatement(barDef.body ![0])).toBeTruthy();
      expect(barDef.body ![0].getText()).toEqual(`return x + y;`);
      expect(barDef.parameters.length).toEqual(2);
      expect(barDef.parameters[0].name).toEqual('x');
      expect(fooDef.parameters[0].initializer).toBe(null);
      expect(barDef.parameters[1].name).toEqual('y');
      expect(barDef.parameters[1].initializer !.getText()).toEqual('42');

      const bazNode =
          getDeclaration(program, FUNCTION_BODY_FILE.name, 'baz', isNamedFunctionDeclaration) !;
      const bazDef = host.getDefinitionOfFunction(bazNode) !;
      expect(bazDef.node).toBe(bazNode);
      expect(bazDef.body !.length).toEqual(3);
      expect(bazDef.parameters.length).toEqual(1);
      expect(bazDef.parameters[0].name).toEqual('x');
      expect(bazDef.parameters[0].initializer).toBe(null);

      const quxNode =
          getDeclaration(program, FUNCTION_BODY_FILE.name, 'qux', isNamedFunctionDeclaration) !;
      const quxDef = host.getDefinitionOfFunction(quxNode) !;
      expect(quxDef.node).toBe(quxNode);
      expect(quxDef.body !.length).toEqual(2);
      expect(quxDef.parameters.length).toEqual(1);
      expect(quxDef.parameters[0].name).toEqual('x');
      expect(quxDef.parameters[0].initializer).toBe(null);
=======
      describe('(returned parameters `decorators`)', () => {
        it('should ignore param decorator elements that are not object literals', () => {
          loadTestFiles([INVALID_CTOR_DECORATORS_FILE]);
          const bundle = makeTestBundleProgram(INVALID_CTOR_DECORATORS_FILE.name);
          const host = new UmdReflectionHost(new MockLogger(), false, bundle);
          const classNode = getDeclaration(
              bundle.program, INVALID_CTOR_DECORATORS_FILE.name, 'NotObjectLiteral',
              isNamedVariableDeclaration);
          const parameters = host.getConstructorParameters(classNode);

          expect(parameters !.length).toBe(2);
          expect(parameters ![0]).toEqual(jasmine.objectContaining<CtorParameter>({
            name: 'arg1',
            decorators: null,
          }));
          expect(parameters ![1]).toEqual(jasmine.objectContaining<CtorParameter>({
            name: 'arg2',
            decorators: jasmine.any(Array) as any
          }));
        });

        it('should ignore param decorator elements that have no `type` property', () => {
          loadTestFiles([INVALID_CTOR_DECORATORS_FILE]);
          const bundle = makeTestBundleProgram(INVALID_CTOR_DECORATORS_FILE.name);
          const host = new UmdReflectionHost(new MockLogger(), false, bundle);
          const classNode = getDeclaration(
              bundle.program, INVALID_CTOR_DECORATORS_FILE.name, 'NoTypeProperty',
              isNamedVariableDeclaration);
          const parameters = host.getConstructorParameters(classNode);
          const decorators = parameters ![0].decorators !;

          expect(decorators.length).toBe(1);
          expect(decorators[0]).toEqual(jasmine.objectContaining({name: 'Inject'}));
        });

        it('should ignore param decorator elements whose `type` value is not an identifier', () => {
          loadTestFiles([INVALID_CTOR_DECORATORS_FILE]);
          const bundle = makeTestBundleProgram(INVALID_CTOR_DECORATORS_FILE.name);
          const host = new UmdReflectionHost(new MockLogger(), false, bundle);
          const classNode = getDeclaration(
              bundle.program, INVALID_CTOR_DECORATORS_FILE.name, 'NotIdentifier',
              isNamedVariableDeclaration);
          const parameters = host.getConstructorParameters(classNode);
          const decorators = parameters ![0].decorators !;

          expect(decorators.length).toBe(1);
          expect(decorators[0]).toEqual(jasmine.objectContaining({name: 'Inject'}));
        });

        it('should use `getImportOfIdentifier()` to retrieve import info', () => {
          loadTestFiles([SOME_DIRECTIVE_FILE]);
          const bundle = makeTestBundleProgram(SOME_DIRECTIVE_FILE.name);
          const host = new UmdReflectionHost(new MockLogger(), false, bundle);
          const classNode = getDeclaration(
              bundle.program, SOME_DIRECTIVE_FILE.name, 'SomeDirective',
              isNamedVariableDeclaration);
          const mockImportInfo: Import = {from: '@angular/core', name: 'Directive'};
          const spy = spyOn(UmdReflectionHost.prototype, 'getImportOfIdentifier')
                          .and.returnValue(mockImportInfo);

          const parameters = host.getConstructorParameters(classNode);
          const decorators = parameters ![2].decorators !;

          expect(decorators.length).toEqual(1);
          expect(decorators[0].import).toBe(mockImportInfo);
        });
      });

      describe('(returned parameters `decorators.args`)', () => {
        it('should be an empty array if param decorator has no `args` property', () => {
          loadTestFiles([INVALID_CTOR_DECORATOR_ARGS_FILE]);
          const bundle = makeTestBundleProgram(INVALID_CTOR_DECORATOR_ARGS_FILE.name);
          const host = new UmdReflectionHost(new MockLogger(), false, bundle);
          const classNode = getDeclaration(
              bundle.program, INVALID_CTOR_DECORATOR_ARGS_FILE.name, 'NoArgsProperty',
              isNamedVariableDeclaration);
          const parameters = host.getConstructorParameters(classNode);
          expect(parameters !.length).toBe(1);
          const decorators = parameters ![0].decorators !;

          expect(decorators.length).toBe(1);
          expect(decorators[0].name).toBe('Inject');
          expect(decorators[0].args).toEqual([]);
        });

        it('should be an empty array if param decorator\'s `args` has no property assignment',
           () => {
             loadTestFiles([INVALID_CTOR_DECORATOR_ARGS_FILE]);
             const bundle = makeTestBundleProgram(INVALID_CTOR_DECORATOR_ARGS_FILE.name);
             const host = new UmdReflectionHost(new MockLogger(), false, bundle);
             const classNode = getDeclaration(
                 bundle.program, INVALID_CTOR_DECORATOR_ARGS_FILE.name, 'NoPropertyAssignment',
                 isNamedVariableDeclaration);
             const parameters = host.getConstructorParameters(classNode);
             const decorators = parameters ![0].decorators !;

             expect(decorators.length).toBe(1);
             expect(decorators[0].name).toBe('Inject');
             expect(decorators[0].args).toEqual([]);
           });

        it('should be an empty array if `args` property value is not an array literal', () => {
          loadTestFiles([INVALID_CTOR_DECORATOR_ARGS_FILE]);
          const bundle = makeTestBundleProgram(INVALID_CTOR_DECORATOR_ARGS_FILE.name);
          const host = new UmdReflectionHost(new MockLogger(), false, bundle);
          const classNode = getDeclaration(
              bundle.program, INVALID_CTOR_DECORATOR_ARGS_FILE.name, 'NotArrayLiteral',
              isNamedVariableDeclaration);
          const parameters = host.getConstructorParameters(classNode);
          const decorators = parameters ![0].decorators !;

          expect(decorators.length).toBe(1);
          expect(decorators[0].name).toBe('Inject');
          expect(decorators[0].args).toEqual([]);
        });
      });
>>>>>>> ae0253f3
    });

    describe('getDefinitionOfFunction()', () => {
      it('should return an object describing the function declaration passed as an argument',
         () => {
           loadTestFiles([FUNCTION_BODY_FILE]);
           const bundle = makeTestBundleProgram(FUNCTION_BODY_FILE.name);
           const host = new UmdReflectionHost(new MockLogger(), false, bundle);

           const fooNode = getDeclaration(
               bundle.program, FUNCTION_BODY_FILE.name, 'foo', isNamedFunctionDeclaration) !;
           const fooDef = host.getDefinitionOfFunction(fooNode) !;
           expect(fooDef.node).toBe(fooNode);
           expect(fooDef.body !.length).toEqual(1);
           expect(fooDef.body ![0].getText()).toEqual(`return x;`);
           expect(fooDef.parameters.length).toEqual(1);
           expect(fooDef.parameters[0].name).toEqual('x');
           expect(fooDef.parameters[0].initializer).toBe(null);

           const barNode = getDeclaration(
               bundle.program, FUNCTION_BODY_FILE.name, 'bar', isNamedFunctionDeclaration) !;
           const barDef = host.getDefinitionOfFunction(barNode) !;
           expect(barDef.node).toBe(barNode);
           expect(barDef.body !.length).toEqual(1);
           expect(ts.isReturnStatement(barDef.body ![0])).toBeTruthy();
           expect(barDef.body ![0].getText()).toEqual(`return x + y;`);
           expect(barDef.parameters.length).toEqual(2);
           expect(barDef.parameters[0].name).toEqual('x');
           expect(fooDef.parameters[0].initializer).toBe(null);
           expect(barDef.parameters[1].name).toEqual('y');
           expect(barDef.parameters[1].initializer !.getText()).toEqual('42');

           const bazNode = getDeclaration(
               bundle.program, FUNCTION_BODY_FILE.name, 'baz', isNamedFunctionDeclaration) !;
           const bazDef = host.getDefinitionOfFunction(bazNode) !;
           expect(bazDef.node).toBe(bazNode);
           expect(bazDef.body !.length).toEqual(3);
           expect(bazDef.parameters.length).toEqual(1);
           expect(bazDef.parameters[0].name).toEqual('x');
           expect(bazDef.parameters[0].initializer).toBe(null);

           const quxNode = getDeclaration(
               bundle.program, FUNCTION_BODY_FILE.name, 'qux', isNamedFunctionDeclaration) !;
           const quxDef = host.getDefinitionOfFunction(quxNode) !;
           expect(quxDef.node).toBe(quxNode);
           expect(quxDef.body !.length).toEqual(2);
           expect(quxDef.parameters.length).toEqual(1);
           expect(quxDef.parameters[0].name).toEqual('x');
           expect(quxDef.parameters[0].initializer).toBe(null);
         });
    });

    describe('getImportOfIdentifier', () => {
      it('should find the import of an identifier', () => {
        loadTestFiles(IMPORTS_FILES);
        const bundle = makeTestBundleProgram(_('/index.js'));
        const host = new UmdReflectionHost(new MockLogger(), false, bundle);
        const variableNode =
            getDeclaration(bundle.program, _('/file_b.js'), 'b', isNamedVariableDeclaration);
        const identifier =
            (variableNode.initializer && ts.isPropertyAccessExpression(variableNode.initializer)) ?
            variableNode.initializer.name :
            null;

        expect(identifier).not.toBe(null);
        const importOfIdent = host.getImportOfIdentifier(identifier !);
        expect(importOfIdent).toEqual({name: 'a', from: './file_a'});
      });

      it('should find the import of an identifier in a declaration file', () => {
        loadTestFiles([
          {
            name: _('/index.d.ts'),
            contents: `
              import {MyClass} from './myclass.d.ts';
              export declare const a: MyClass;`
          },
          {
            name: _('/myclass.d.ts'),
            contents: `export declare class MyClass {}`,
          }
        ]);
        const bundle = makeTestBundleProgram(_('/index.d.ts'));
        const host = new UmdReflectionHost(new MockLogger(), false, bundle);
        const variableNode =
            getDeclaration(bundle.program, _('/index.d.ts'), 'a', isNamedVariableDeclaration);
        const identifier = ((variableNode.type as ts.TypeReferenceNode).typeName as ts.Identifier);

        const importOfIdent = host.getImportOfIdentifier(identifier !);
        expect(importOfIdent).toEqual({name: 'MyClass', from: './myclass.d.ts'});
      });

      it('should return null if the identifier was not imported', () => {
        loadTestFiles(IMPORTS_FILES);
        const bundle = makeTestBundleProgram(_('/index.js'));
        const host = new UmdReflectionHost(new MockLogger(), false, bundle);
        const variableNode =
            getDeclaration(bundle.program, _('/file_b.js'), 'd', isNamedVariableDeclaration);
        const importOfIdent = host.getImportOfIdentifier(variableNode.initializer as ts.Identifier);

        expect(importOfIdent).toBeNull();
      });

      it('should handle factory functions not wrapped in parentheses', () => {
        loadTestFiles(IMPORTS_FILES);
        const bundle = makeTestBundleProgram(_('/index.js'));
        const host = new UmdReflectionHost(new MockLogger(), false, bundle);
        const variableNode =
            getDeclaration(bundle.program, _('/file_c.js'), 'c', isNamedVariableDeclaration);
        const identifier =
            (variableNode.initializer && ts.isPropertyAccessExpression(variableNode.initializer)) ?
            variableNode.initializer.name :
            null;

        expect(identifier).not.toBe(null);
        const importOfIdent = host.getImportOfIdentifier(identifier !);
        expect(importOfIdent).toEqual({name: 'a', from: './file_a'});
      });
    });

    describe('getDeclarationOfIdentifier', () => {
      it('should return the declaration of a locally defined identifier', () => {
        loadTestFiles([SOME_DIRECTIVE_FILE]);
        const bundle = makeTestBundleProgram(SOME_DIRECTIVE_FILE.name);
        const host = new UmdReflectionHost(new MockLogger(), false, bundle);
        const classNode = getDeclaration(
            bundle.program, SOME_DIRECTIVE_FILE.name, 'SomeDirective', isNamedVariableDeclaration);
        const ctrDecorators = host.getConstructorParameters(classNode) !;
        const identifierOfViewContainerRef = (ctrDecorators[0].typeValueReference !as{
                                               local: true,
                                               expression: ts.Identifier,
                                               defaultImportStatement: null,
                                             }).expression;

        const expectedDeclarationNode = getDeclaration(
            bundle.program, SOME_DIRECTIVE_FILE.name, 'ViewContainerRef',
            isNamedVariableDeclaration);
        const actualDeclaration = host.getDeclarationOfIdentifier(identifierOfViewContainerRef);
        expect(actualDeclaration).not.toBe(null);
        expect(actualDeclaration !.node).toBe(expectedDeclarationNode);
        expect(actualDeclaration !.viaModule).toBe(null);
      });

      it('should return the source-file of an import namespace', () => {
        loadFakeCore(getFileSystem());
        loadTestFiles([SOME_DIRECTIVE_FILE]);
        const bundle = makeTestBundleProgram(SOME_DIRECTIVE_FILE.name);
        const host = new UmdReflectionHost(new MockLogger(), false, bundle);
        const classNode = getDeclaration(
            bundle.program, SOME_DIRECTIVE_FILE.name, 'SomeDirective', isNamedVariableDeclaration);
        const classDecorators = host.getDecoratorsOfDeclaration(classNode) !;
        const identifierOfDirective = (((classDecorators[0].node as ts.ObjectLiteralExpression)
                                            .properties[0] as ts.PropertyAssignment)
                                           .initializer as ts.PropertyAccessExpression)
                                          .expression as ts.Identifier;

        const expectedDeclarationNode =
            getSourceFileOrError(bundle.program, _('/node_modules/@angular/core/index.d.ts'));
        const actualDeclaration = host.getDeclarationOfIdentifier(identifierOfDirective);
        expect(actualDeclaration).not.toBe(null);
        expect(actualDeclaration !.node).toBe(expectedDeclarationNode);
        expect(actualDeclaration !.viaModule).toBe('@angular/core');
      });

      it('should return the correct declaration of an identifier imported in a typings file',
         () => {

           const FILES = [
             {
               name: _('/node_modules/test-package/index.d.ts'),
               contents: `
              import {SubModule} from 'sub_module';
              export const x = SubModule;
              `,
             },
             {
               name: _('/node_modules/packages.json'),
               contents: '{ "typings: "index.d.ts" }',
             },
             {
               name: _('/node_modules/sub_module/index.d.ts'),
               contents: `export class SubModule {}`,
             }
           ];
           loadTestFiles(FILES);
           const bundle = makeTestBundleProgram(FILES[0].name);
           const host = new UmdReflectionHost(new MockLogger(), false, bundle);
           const expectedDeclaration =
               getDeclaration(bundle.program, FILES[2].name, 'SubModule', isNamedClassDeclaration);
           const x = getDeclaration(bundle.program, FILES[0].name, 'x', isNamedVariableDeclaration);
           if (x.initializer === undefined || !ts.isIdentifier(x.initializer)) {
             return fail('Expected constant `x` to have an identifer as an initializer.');
           }
           const decl = host.getDeclarationOfIdentifier(x.initializer);
           if (decl === null) {
             return fail('Expected to find a declaration for ' + x.initializer.getText());
           }
           expect(decl.viaModule).toEqual('sub_module');
           expect(decl.node).toBe(expectedDeclaration);
         });
    });

    describe('getExportsOfModule()', () => {
      it('should return a map of all the exports from a given module', () => {
        loadFakeCore(getFileSystem());
        loadTestFiles(EXPORTS_FILES);
        const bundle = makeTestBundleProgram(_('/index.js'));
        const host = new UmdReflectionHost(new MockLogger(), false, bundle);
        const file = getSourceFileOrError(bundle.program, _('/b_module.js'));
        const exportDeclarations = host.getExportsOfModule(file);
        expect(exportDeclarations).not.toBe(null);
        expect(Array.from(exportDeclarations !.entries())
                   .map(entry => [entry[0], entry[1].node !.getText(), entry[1].viaModule]))
            .toEqual([
              ['Directive', `Directive: FnWithArg<(clazz: any) => any>`, '@angular/core'],
              ['a', `a = 'a'`, '/a_module'],
              ['b', `b = a_module.a`, null],
              ['c', `a = 'a'`, '/a_module'],
              ['d', `b = a_module.a`, null],
              ['e', `e = 'e'`, null],
              ['DirectiveX', `Directive: FnWithArg<(clazz: any) => any>`, '@angular/core'],
              [
                'SomeClass', `SomeClass = (function() {
    function SomeClass() {}
    return SomeClass;
  }())`,
                null
              ],
            ]);
      });

      it('should handle inline exports', () => {
        loadFakeCore(getFileSystem());
        loadTestFiles([INLINE_EXPORT_FILE]);
        const bundle = makeTestBundleProgram(INLINE_EXPORT_FILE.name);
        const host = new UmdReflectionHost(new MockLogger(), false, bundle);
        const file = getSourceFileOrError(bundle.program, INLINE_EXPORT_FILE.name);
        const exportDeclarations = host.getExportsOfModule(file);
        expect(exportDeclarations).not.toBe(null);
        const decl = exportDeclarations !.get('directives') as InlineDeclaration;
        expect(decl).not.toBeUndefined();
        expect(decl.node).toBeNull();
        expect(decl.expression).toBeDefined();
      });

      // Currently we do not support UMD versions of `export * from 'x';`
      // because it gets compiled to something like:
      //
      //     __export(m) {
      //       for (var p in m) if (!exports.hasOwnProperty(p)) exports[p] = m[p];
      //     }
      //     __export(x);
      //
      // So far all UMD formatted entry-points are flat so this should not occur.
      // If it does later then we should implement parsing.
    });

    describe('getClassSymbol()', () => {
      it('should return the class symbol for an ES2015 class', () => {
        loadTestFiles([SIMPLE_ES2015_CLASS_FILE]);
        const bundle = makeTestBundleProgram(SIMPLE_ES2015_CLASS_FILE.name);
        const host = new UmdReflectionHost(new MockLogger(), false, bundle);
        const node = getDeclaration(
            bundle.program, SIMPLE_ES2015_CLASS_FILE.name, 'EmptyClass', isNamedClassDeclaration);
        const classSymbol = host.getClassSymbol(node);

        expect(classSymbol).toBeDefined();
        expect(classSymbol !.declaration.valueDeclaration).toBe(node);
        expect(classSymbol !.implementation.valueDeclaration).toBe(node);
      });

      it('should handle wildcard re-exports of other modules (with emitted helpers)', () => {
        loadFakeCore(getFileSystem());
        loadTestFiles(EXPORTS_FILES);
        const bundle = makeTestBundleProgram(_('/index.js'));
        const host = new UmdReflectionHost(new MockLogger(), false, bundle);
        const file = getSourceFileOrError(bundle.program, _('/wildcard_reexports.js'));
        const exportDeclarations = host.getExportsOfModule(file);
        expect(exportDeclarations).not.toBe(null);
        expect(Array.from(exportDeclarations !.entries())
                   .map(entry => [entry[0], entry[1].node !.getText(), entry[1].viaModule]))
            .toEqual([
              ['Directive', `Directive: FnWithArg<(clazz: any) => any>`, _('/b_module')],
              ['a', `a = 'a'`, _('/b_module')],
              ['b', `b = a_module.a`, _('/b_module')],
              ['c', `a = 'a'`, _('/b_module')],
              ['d', `b = a_module.a`, _('/b_module')],
              ['e', `e = 'e'`, _('/b_module')],
              ['DirectiveX', `Directive: FnWithArg<(clazz: any) => any>`, _('/b_module')],
              [
                'SomeClass',
                `SomeClass = (function() {\n    function SomeClass() {}\n    return SomeClass;\n  }())`,
                _('/b_module')
              ],
              ['xtra1', `xtra1 = 'xtra1'`, _('/xtra_module')],
              ['xtra2', `xtra2 = 'xtra2'`, _('/xtra_module')],
            ]);
      });

      it('should handle wildcard re-exports of other modules (with imported helpers)', () => {
        loadFakeCore(getFileSystem());
        loadTestFiles(EXPORTS_FILES);
        const bundle = makeTestBundleProgram(_('/index.js'));
        const host = new UmdReflectionHost(new MockLogger(), false, bundle);
        const file =
            getSourceFileOrError(bundle.program, _('/wildcard_reexports_imported_helpers.js'));
        const exportDeclarations = host.getExportsOfModule(file);
        expect(exportDeclarations).not.toBe(null);
        expect(Array.from(exportDeclarations !.entries())
                   .map(entry => [entry[0], entry[1].node !.getText(), entry[1].viaModule]))
            .toEqual([
              ['Directive', `Directive: FnWithArg<(clazz: any) => any>`, _('/b_module')],
              ['a', `a = 'a'`, _('/b_module')],
              ['b', `b = a_module.a`, _('/b_module')],
              ['c', `a = 'a'`, _('/b_module')],
              ['d', `b = a_module.a`, _('/b_module')],
              ['e', `e = 'e'`, _('/b_module')],
              ['DirectiveX', `Directive: FnWithArg<(clazz: any) => any>`, _('/b_module')],
              [
                'SomeClass',
                `SomeClass = (function() {\n    function SomeClass() {}\n    return SomeClass;\n  }())`,
                _('/b_module')
              ],
              ['xtra1', `xtra1 = 'xtra1'`, _('/xtra_module')],
              ['xtra2', `xtra2 = 'xtra2'`, _('/xtra_module')],
            ]);
      });

      it('should handle wildcard re-exports of other modules using `require()` calls', () => {
        loadFakeCore(getFileSystem());
        loadTestFiles(EXPORTS_FILES);
        const bundle = makeTestBundleProgram(_('/index.js'));
        const host = new UmdReflectionHost(new MockLogger(), false, bundle);
        const file = getSourceFileOrError(bundle.program, _('/wildcard_reexports_with_require.js'));
        const exportDeclarations = host.getExportsOfModule(file);
        expect(exportDeclarations).not.toBe(null);
        expect(Array.from(exportDeclarations !.entries())
                   .map(entry => [entry[0], entry[1].node !.getText(), entry[1].viaModule]))
            .toEqual([
              ['Directive', `Directive: FnWithArg<(clazz: any) => any>`, _('/b_module')],
              ['a', `a = 'a'`, _('/b_module')],
              ['b', `b = a_module.a`, _('/b_module')],
              ['c', `a = 'a'`, _('/b_module')],
              ['d', `b = a_module.a`, _('/b_module')],
              ['e', `e = 'e'`, _('/b_module')],
              ['DirectiveX', `Directive: FnWithArg<(clazz: any) => any>`, _('/b_module')],
              [
                'SomeClass',
                `SomeClass = (function() {\n    function SomeClass() {}\n    return SomeClass;\n  }())`,
                _('/b_module')
              ],
              ['xtra1', `xtra1 = 'xtra1'`, _('/xtra_module')],
              ['xtra2', `xtra2 = 'xtra2'`, _('/xtra_module')],
            ]);
      });

      it('should return the class symbol for an ES5 class (outer variable declaration)', () => {
        loadTestFiles([SIMPLE_CLASS_FILE]);
        const bundle = makeTestBundleProgram(SIMPLE_CLASS_FILE.name);
        const host = new UmdReflectionHost(new MockLogger(), false, bundle);
        const outerNode = getDeclaration(
            bundle.program, SIMPLE_CLASS_FILE.name, 'EmptyClass', isNamedVariableDeclaration);
        const innerNode = getIifeBody(outerNode) !.statements.find(isNamedFunctionDeclaration) !;
        const classSymbol = host.getClassSymbol(outerNode);

        expect(classSymbol).toBeDefined();
        expect(classSymbol !.declaration.valueDeclaration).toBe(outerNode);
        expect(classSymbol !.implementation.valueDeclaration).toBe(innerNode);
      });

      it('should return the class symbol for an ES5 class (inner function declaration)', () => {
        loadTestFiles([SIMPLE_CLASS_FILE]);
        const bundle = makeTestBundleProgram(SIMPLE_CLASS_FILE.name);
        const host = new UmdReflectionHost(new MockLogger(), false, bundle);
        const outerNode = getDeclaration(
            bundle.program, SIMPLE_CLASS_FILE.name, 'EmptyClass', isNamedVariableDeclaration);
        const innerNode = getIifeBody(outerNode) !.statements.find(isNamedFunctionDeclaration) !;
        const classSymbol = host.getClassSymbol(innerNode);

        expect(classSymbol).toBeDefined();
        expect(classSymbol !.declaration.valueDeclaration).toBe(outerNode);
        expect(classSymbol !.implementation.valueDeclaration).toBe(innerNode);
      });

      it('should return the same class symbol (of the outer declaration) for outer and inner declarations',
         () => {
           loadTestFiles([SIMPLE_CLASS_FILE]);
           const bundle = makeTestBundleProgram(SIMPLE_CLASS_FILE.name);
           const host = new UmdReflectionHost(new MockLogger(), false, bundle);
           const outerNode = getDeclaration(
               bundle.program, SIMPLE_CLASS_FILE.name, 'EmptyClass', isNamedVariableDeclaration);
           const innerNode = getIifeBody(outerNode) !.statements.find(isNamedFunctionDeclaration) !;

           const innerSymbol = host.getClassSymbol(innerNode) !;
           const outerSymbol = host.getClassSymbol(outerNode) !;
           expect(innerSymbol.declaration).toBe(outerSymbol.declaration);
           expect(innerSymbol.implementation).toBe(outerSymbol.implementation);
         });

      it('should return the class symbol for an ES5 class whose IIFE is not wrapped in parens',
         () => {
           loadTestFiles([SIMPLE_CLASS_FILE]);
           const bundle = makeTestBundleProgram(SIMPLE_CLASS_FILE.name);
           const host = new UmdReflectionHost(new MockLogger(), false, bundle);
           const outerNode = getDeclaration(
               bundle.program, SIMPLE_CLASS_FILE.name, 'NoParensClass', isNamedVariableDeclaration);
           const innerNode = getIifeBody(outerNode) !.statements.find(isNamedFunctionDeclaration) !;
           const classSymbol = host.getClassSymbol(outerNode);

           expect(classSymbol).toBeDefined();
           expect(classSymbol !.declaration.valueDeclaration).toBe(outerNode);
           expect(classSymbol !.implementation.valueDeclaration).toBe(innerNode);
         });

      it('should return the class symbol for an ES5 class whose IIFE is not wrapped with inner parens',
         () => {
           loadTestFiles([SIMPLE_CLASS_FILE]);
           const bundle = makeTestBundleProgram(SIMPLE_CLASS_FILE.name);
           const host = new UmdReflectionHost(new MockLogger(), false, bundle);
           const outerNode = getDeclaration(
               bundle.program, SIMPLE_CLASS_FILE.name, 'InnerParensClass',
               isNamedVariableDeclaration);
           const innerNode = getIifeBody(outerNode) !.statements.find(isNamedFunctionDeclaration) !;
           const classSymbol = host.getClassSymbol(outerNode);

           expect(classSymbol).toBeDefined();
           expect(classSymbol !.declaration.valueDeclaration).toBe(outerNode);
           expect(classSymbol !.implementation.valueDeclaration).toBe(innerNode);
         });

      it('should return undefined if node is not an ES5 class', () => {
        loadTestFiles([FOO_FUNCTION_FILE]);
        const bundle = makeTestBundleProgram(FOO_FUNCTION_FILE.name);
        const host = new UmdReflectionHost(new MockLogger(), false, bundle);
        const node = getDeclaration(
            bundle.program, FOO_FUNCTION_FILE.name, 'foo', isNamedFunctionDeclaration);
        const classSymbol = host.getClassSymbol(node);

        expect(classSymbol).toBeUndefined();
      });

      it('should return undefined if variable declaration is not initialized using an IIFE', () => {
        const testFile = {
          name: _('/test.js'),
          contents: `var MyClass = null;`,
        };
        loadTestFiles([testFile]);
        const bundle = makeTestBundleProgram(testFile.name);
        const host = new UmdReflectionHost(new MockLogger(), false, bundle);
        const node =
            getDeclaration(bundle.program, testFile.name, 'MyClass', isNamedVariableDeclaration);
        const classSymbol = host.getClassSymbol(node);

        expect(classSymbol).toBeUndefined();
      });
    });

    describe('isClass()', () => {
      it('should return true if a given node is a TS class declaration', () => {
        loadTestFiles([SIMPLE_ES2015_CLASS_FILE]);
        const bundle = makeTestBundleProgram(SIMPLE_ES2015_CLASS_FILE.name);
        const host = new UmdReflectionHost(new MockLogger(), false, bundle);
        const node = getDeclaration(
            bundle.program, SIMPLE_ES2015_CLASS_FILE.name, 'EmptyClass', isNamedClassDeclaration);
        expect(host.isClass(node)).toBe(true);
      });

      it('should return true if a given node is the outer variable declaration of a class', () => {
        loadTestFiles([SIMPLE_CLASS_FILE]);
        const bundle = makeTestBundleProgram(SIMPLE_CLASS_FILE.name);
        const host = new UmdReflectionHost(new MockLogger(), false, bundle);
        const node = getDeclaration(
            bundle.program, SIMPLE_CLASS_FILE.name, 'EmptyClass', ts.isVariableDeclaration);
        expect(host.isClass(node)).toBe(true);
      });

      it('should return true if a given node is the inner variable declaration of a class', () => {
        loadTestFiles([SIMPLE_CLASS_FILE]);
        const bundle = makeTestBundleProgram(SIMPLE_CLASS_FILE.name);
        const host = new UmdReflectionHost(new MockLogger(), false, bundle);
        const outerNode = getDeclaration(
            bundle.program, SIMPLE_CLASS_FILE.name, 'EmptyClass', ts.isVariableDeclaration);
        const innerNode = getIifeBody(outerNode) !.statements.find(isNamedFunctionDeclaration) !;
        expect(host.isClass(innerNode)).toBe(true);
      });

      it('should return false if a given node is a function declaration', () => {
        loadTestFiles([FOO_FUNCTION_FILE]);
        const bundle = makeTestBundleProgram(FOO_FUNCTION_FILE.name);
        const host = new UmdReflectionHost(new MockLogger(), false, bundle);
        const node = getDeclaration(
            bundle.program, FOO_FUNCTION_FILE.name, 'foo', isNamedFunctionDeclaration);
        expect(host.isClass(node)).toBe(false);
      });
    });

    describe('hasBaseClass()', () => {
      function hasBaseClass(source: string) {
        const file = {
          name: _('/synthesized_constructors.js'),
          contents: source,
        };

        loadTestFiles([file]);
        const bundle = makeTestBundleProgram(file.name);
        const host = new UmdReflectionHost(new MockLogger(), false, bundle);
        const classNode =
            getDeclaration(bundle.program, file.name, 'TestClass', isNamedVariableDeclaration);
        return host.hasBaseClass(classNode);
      }

      it('should consider an IIFE with _super parameter as having a base class', () => {
        const result = hasBaseClass(`
      var TestClass = /** @class */ (function (_super) {
        __extends(TestClass, _super);
        function TestClass() {}
        return TestClass;
      }(null));`);
        expect(result).toBe(true);
      });

      it('should consider an IIFE with a unique name generated for the _super parameter as having a base class',
         () => {
           const result = hasBaseClass(`
      var TestClass = /** @class */ (function (_super_1) {
        __extends(TestClass, _super_1);
        function TestClass() {}
        return TestClass;
      }(null));`);
           expect(result).toBe(true);
         });

      it('should not consider an IIFE without parameter as having a base class', () => {
        const result = hasBaseClass(`
      var TestClass = /** @class */ (function () {
        __extends(TestClass, _super);
        function TestClass() {}
        return TestClass;
      }(null));`);
        expect(result).toBe(false);
      });
    });

    describe('getBaseClassExpression()', () => {
      function getBaseClassIdentifier(source: string): ts.Identifier|null {
        const file = {
          name: _('/synthesized_constructors.js'),
          contents: source,
        };

        loadTestFiles([file]);
        const bundle = makeTestBundleProgram(file.name);
        const host = new UmdReflectionHost(new MockLogger(), false, bundle);
        const classNode =
            getDeclaration(bundle.program, file.name, 'TestClass', isNamedVariableDeclaration);
        const expression = host.getBaseClassExpression(classNode);
        if (expression !== null && !ts.isIdentifier(expression)) {
          throw new Error(
              'Expected class to inherit via an identifier but got: ' + expression.getText());
        }
        return expression;
      }

      it('should find the base class of an IIFE with _super parameter', () => {
        const identifier = getBaseClassIdentifier(`
        var BaseClass = /** @class */ (function () {
          function BaseClass() {}
          return BaseClass;
        }());
        var TestClass = /** @class */ (function (_super) {
          __extends(TestClass, _super);
          function TestClass() {}
          return TestClass;
        }(BaseClass));`);
        expect(identifier !.text).toBe('BaseClass');
      });

      it('should find the base class of an IIFE with a unique name generated for the _super parameter',
         () => {
           const identifier = getBaseClassIdentifier(`
        var BaseClass = /** @class */ (function () {
          function BaseClass() {}
          return BaseClass;
        }());
        var TestClass = /** @class */ (function (_super_1) {
          __extends(TestClass, _super_1);
          function TestClass() {}
          return TestClass;
        }(BaseClass));`);
           expect(identifier !.text).toBe('BaseClass');
         });

      it('should not find a base class for an IIFE without parameter', () => {
        const identifier = getBaseClassIdentifier(`
        var BaseClass = /** @class */ (function () {
          function BaseClass() {}
          return BaseClass;
        }());
        var TestClass = /** @class */ (function () {
          __extends(TestClass, _super);
          function TestClass() {}
          return TestClass;
        }(BaseClass));`);
        expect(identifier).toBe(null);
      });

<<<<<<< HEAD
  describe('findClassSymbols()', () => {
    it('should return an array of all classes in the given source file', () => {
      const {program, host: compilerHost} = makeTestBundleProgram(DECORATED_FILES);
      const host = new UmdReflectionHost(new MockLogger(), false, program, compilerHost);
      const primaryFile = program.getSourceFile(DECORATED_FILES[0].name) !;
      const secondaryFile = program.getSourceFile(DECORATED_FILES[1].name) !;

      const classSymbolsPrimary = host.findClassSymbols(primaryFile);
      expect(classSymbolsPrimary.length).toEqual(2);
      expect(classSymbolsPrimary.map(c => c.name)).toEqual(['A', 'B']);

      const classSymbolsSecondary = host.findClassSymbols(secondaryFile);
      expect(classSymbolsSecondary.length).toEqual(1);
      expect(classSymbolsSecondary.map(c => c.name)).toEqual(['D']);
    });
  });

  describe('getDecoratorsOfSymbol()', () => {
    it('should return decorators of class symbol', () => {
      const {program, host: compilerHost} = makeTestBundleProgram(DECORATED_FILES);
      const host = new UmdReflectionHost(new MockLogger(), false, program, compilerHost);
      const primaryFile = program.getSourceFile(DECORATED_FILES[0].name) !;
      const secondaryFile = program.getSourceFile(DECORATED_FILES[1].name) !;

      const classSymbolsPrimary = host.findClassSymbols(primaryFile);
      const classDecoratorsPrimary = classSymbolsPrimary.map(s => host.getDecoratorsOfSymbol(s));
      expect(classDecoratorsPrimary.length).toEqual(2);
      expect(classDecoratorsPrimary[0] !.map(d => d.name)).toEqual(['Directive']);
      expect(classDecoratorsPrimary[1] !.map(d => d.name)).toEqual(['Directive']);

      const classSymbolsSecondary = host.findClassSymbols(secondaryFile);
      const classDecoratorsSecondary =
          classSymbolsSecondary.map(s => host.getDecoratorsOfSymbol(s));
      expect(classDecoratorsSecondary.length).toEqual(1);
      expect(classDecoratorsSecondary[0] !.map(d => d.name)).toEqual(['Directive']);
=======
      it('should find a dynamic base class expression of an IIFE', () => {
        const file = {
          name: _('/synthesized_constructors.js'),
          contents: `
          var BaseClass = /** @class */ (function () {
            function BaseClass() {}
            return BaseClass;
          }());
          function foo() { return BaseClass; }
          var TestClass = /** @class */ (function (_super) {
            __extends(TestClass, _super);
            function TestClass() {}
            return TestClass;
          }(foo()));`,
        };

        loadTestFiles([file]);
        const bundle = makeTestBundleProgram(file.name);
        const host = new UmdReflectionHost(new MockLogger(), false, bundle);
        const classNode =
            getDeclaration(bundle.program, file.name, 'TestClass', isNamedVariableDeclaration);
        const expression = host.getBaseClassExpression(classNode) !;
        expect(expression.getText()).toBe('foo()');
      });
>>>>>>> ae0253f3
    });

    describe('findClassSymbols()', () => {
      it('should return an array of all classes in the given source file', () => {
        loadTestFiles(DECORATED_FILES);
        const bundle = makeTestBundleProgram(DECORATED_FILES[0].name);
        const host = new UmdReflectionHost(new MockLogger(), false, bundle);
        const primaryFile = getSourceFileOrError(bundle.program, DECORATED_FILES[0].name);
        const secondaryFile = getSourceFileOrError(bundle.program, DECORATED_FILES[1].name);

        const classSymbolsPrimary = host.findClassSymbols(primaryFile);
        expect(classSymbolsPrimary.length).toEqual(2);
        expect(classSymbolsPrimary.map(c => c.name)).toEqual(['A', 'B']);

        const classSymbolsSecondary = host.findClassSymbols(secondaryFile);
        expect(classSymbolsSecondary.length).toEqual(1);
        expect(classSymbolsSecondary.map(c => c.name)).toEqual(['D']);
      });
    });

    describe('getDecoratorsOfSymbol()', () => {
      it('should return decorators of class symbol', () => {
        loadTestFiles(DECORATED_FILES);
        const bundle = makeTestBundleProgram(DECORATED_FILES[0].name);
        const host = new UmdReflectionHost(new MockLogger(), false, bundle);
        const primaryFile = getSourceFileOrError(bundle.program, DECORATED_FILES[0].name);
        const secondaryFile = getSourceFileOrError(bundle.program, DECORATED_FILES[1].name);

        const classSymbolsPrimary = host.findClassSymbols(primaryFile);
        const classDecoratorsPrimary = classSymbolsPrimary.map(s => host.getDecoratorsOfSymbol(s));
        expect(classDecoratorsPrimary.length).toEqual(2);
        expect(classDecoratorsPrimary[0] !.map(d => d.name)).toEqual(['Directive']);
        expect(classDecoratorsPrimary[1] !.map(d => d.name)).toEqual(['Directive']);

        const classSymbolsSecondary = host.findClassSymbols(secondaryFile);
        const classDecoratorsSecondary =
            classSymbolsSecondary.map(s => host.getDecoratorsOfSymbol(s));
        expect(classDecoratorsSecondary.length).toEqual(1);
        expect(classDecoratorsSecondary[0] !.map(d => d.name)).toEqual(['Directive']);
      });
    });

    describe('getDtsDeclaration()', () => {
      it('should find the dts declaration that has the same relative path to the source file',
         () => {
           loadTestFiles(TYPINGS_SRC_FILES);
           loadTestFiles(TYPINGS_DTS_FILES);
           const bundle = makeTestBundleProgram(getRootFiles(TYPINGS_SRC_FILES)[0]);
           const dts = makeTestBundleProgram(getRootFiles(TYPINGS_DTS_FILES)[0]);
           const class1 = getDeclaration(
               bundle.program, _('/ep/src/class1.js'), 'Class1', ts.isVariableDeclaration);
           const host = new UmdReflectionHost(new MockLogger(), false, bundle, dts);

           const dtsDeclaration = host.getDtsDeclaration(class1);
           expect(dtsDeclaration !.getSourceFile().fileName).toEqual(_('/ep/typings/class1.d.ts'));
         });

      it('should find the dts declaration for exported functions', () => {
        loadTestFiles(TYPINGS_SRC_FILES);
        loadTestFiles(TYPINGS_DTS_FILES);
        const bundle = makeTestBundleProgram(_('/ep/src/func1.js'));
        const dts = makeTestBundleProgram(_('/ep/typings/func1.d.ts'));
        const mooFn = getDeclaration(
            bundle.program, _('/ep/src/func1.js'), 'mooFn', ts.isFunctionDeclaration);
        const host = new UmdReflectionHost(new MockLogger(), false, bundle, dts);

        const dtsDeclaration = host.getDtsDeclaration(mooFn);
        expect(dtsDeclaration !.getSourceFile().fileName).toEqual(_('/ep/typings/func1.d.ts'));
      });

      it('should return null if there is no matching class in the matching dts file', () => {
        loadTestFiles(TYPINGS_SRC_FILES);
        loadTestFiles(TYPINGS_DTS_FILES);
        const bundle = makeTestBundleProgram(getRootFiles(TYPINGS_SRC_FILES)[0]);
        const dts = makeTestBundleProgram(getRootFiles(TYPINGS_DTS_FILES)[0]);
        const missingClass = getDeclaration(
            bundle.program, _('/ep/src/class1.js'), 'MissingClass1', ts.isVariableDeclaration);
        const host = new UmdReflectionHost(new MockLogger(), false, bundle, dts);
        expect(host.getDtsDeclaration(missingClass)).toBe(null);
      });

      it('should return null if there is no matching dts file', () => {
        loadTestFiles(TYPINGS_SRC_FILES);
        loadTestFiles(TYPINGS_DTS_FILES);
        const bundle = makeTestBundleProgram(getRootFiles(TYPINGS_SRC_FILES)[0]);
        const dts = makeTestBundleProgram(getRootFiles(TYPINGS_DTS_FILES)[0]);
        const missingClass = getDeclaration(
            bundle.program, _('/ep/src/missing-class.js'), 'MissingClass2',
            ts.isVariableDeclaration);
        const host = new UmdReflectionHost(new MockLogger(), false, bundle, dts);

        expect(host.getDtsDeclaration(missingClass)).toBe(null);
      });

      it('should find the dts file that contains a matching class declaration, even if the source files do not match',
         () => {
           loadTestFiles(TYPINGS_SRC_FILES);
           loadTestFiles(TYPINGS_DTS_FILES);
           const bundle = makeTestBundleProgram(getRootFiles(TYPINGS_SRC_FILES)[0]);
           const dts = makeTestBundleProgram(getRootFiles(TYPINGS_DTS_FILES)[0]);
           const class1 = getDeclaration(
               bundle.program, _('/ep/src/flat-file.js'), 'Class1', ts.isVariableDeclaration);
           const host = new UmdReflectionHost(new MockLogger(), false, bundle, dts);

           const dtsDeclaration = host.getDtsDeclaration(class1);
           expect(dtsDeclaration !.getSourceFile().fileName).toEqual(_('/ep/typings/class1.d.ts'));
         });

      it('should find the dts file that contains a matching class declaration, even if the source files do not match',
         () => {
           loadTestFiles(TYPINGS_SRC_FILES);
           loadTestFiles(TYPINGS_DTS_FILES);
           const bundle = makeTestBundleProgram(_('/ep/src/flat-file.js'));
           const dts = makeTestBundleProgram(getRootFiles(TYPINGS_DTS_FILES)[0]);
           const class1 = getDeclaration(
               bundle.program, _('/ep/src/flat-file.js'), 'Class1', ts.isVariableDeclaration);
           const host = new UmdReflectionHost(new MockLogger(), false, bundle, dts);

           const dtsDeclaration = host.getDtsDeclaration(class1);
           expect(dtsDeclaration !.getSourceFile().fileName).toEqual(_('/ep/typings/class1.d.ts'));
         });

      it('should find aliased exports', () => {
        loadTestFiles(TYPINGS_SRC_FILES);
        loadTestFiles(TYPINGS_DTS_FILES);
        const bundle = makeTestBundleProgram(_('/ep/src/flat-file.js'));
        const dts = makeTestBundleProgram(getRootFiles(TYPINGS_DTS_FILES)[0]);
        const sourceClass = getDeclaration(
            bundle.program, _('/ep/src/flat-file.js'), 'SourceClass', ts.isVariableDeclaration);
        const host = new UmdReflectionHost(new MockLogger(), false, bundle, dts);

        const dtsDeclaration = host.getDtsDeclaration(sourceClass);
        if (dtsDeclaration === null) {
          return fail('Expected dts class to be found');
        }
        if (!isNamedClassDeclaration(dtsDeclaration)) {
          return fail('Expected a named class to be found.');
        }
        expect(dtsDeclaration.name.text).toEqual('TypingsClass');
        expect(_(dtsDeclaration.getSourceFile().fileName))
            .toEqual(_('/ep/typings/typings-class.d.ts'));
      });

      it('should match publicly and internal exported classes correctly, even if they have the same name',
         () => {
           loadTestFiles(TYPINGS_SRC_FILES);
           loadTestFiles(TYPINGS_DTS_FILES);
           const bundle = makeTestBundleProgram(getRootFiles(TYPINGS_SRC_FILES)[0]);
           const dts = makeTestBundleProgram(getRootFiles(TYPINGS_DTS_FILES)[0]);
           const host = new UmdReflectionHost(new MockLogger(), false, bundle, dts);

           const class2 = getDeclaration(
               bundle.program, _('/ep/src/class2.js'), 'Class2', isNamedVariableDeclaration);
           const class2DtsDeclaration = host.getDtsDeclaration(class2);
           expect(class2DtsDeclaration !.getSourceFile().fileName)
               .toEqual(_('/ep/typings/class2.d.ts'));

           const internalClass2 = getDeclaration(
               bundle.program, _('/ep/src/internal.js'), 'Class2', isNamedVariableDeclaration);
           const internalClass2DtsDeclaration = host.getDtsDeclaration(internalClass2);
           expect(internalClass2DtsDeclaration !.getSourceFile().fileName)
               .toEqual(_('/ep/typings/internal.d.ts'));
         });

      it('should prefer the publicly exported class if there are multiple classes with the same name',
         () => {
           loadTestFiles(TYPINGS_SRC_FILES);
           loadTestFiles(TYPINGS_DTS_FILES);
           const bundle = makeTestBundleProgram(_('/ep/src/index.js'));
           const dts = makeTestBundleProgram(_('/ep/typings/index.d.ts'));
           const class2 = getDeclaration(
               bundle.program, _('/ep/src/class2.js'), 'Class2', ts.isVariableDeclaration);
           const internalClass2 = getDeclaration(
               bundle.program, _('/ep/src/internal.js'), 'Class2', ts.isVariableDeclaration);
           const host = new UmdReflectionHost(new MockLogger(), false, bundle, dts);

           const class2DtsDeclaration = host.getDtsDeclaration(class2);
           expect(class2DtsDeclaration !.getSourceFile().fileName)
               .toEqual(_('/ep/typings/class2.d.ts'));

           const internalClass2DtsDeclaration = host.getDtsDeclaration(internalClass2);
           expect(internalClass2DtsDeclaration !.getSourceFile().fileName)
               .toEqual(_('/ep/typings/internal.d.ts'));
         });
    });

    describe('getInternalNameOfClass()', () => {
      it('should return the name of the inner class declaration', () => {
        loadTestFiles([SIMPLE_CLASS_FILE]);
        const bundle = makeTestBundleProgram(SIMPLE_CLASS_FILE.name);
        const host = new UmdReflectionHost(new MockLogger(), false, bundle);

        const emptyClass = getDeclaration(
            bundle.program, SIMPLE_CLASS_FILE.name, 'EmptyClass', isNamedVariableDeclaration);
        expect(host.getInternalNameOfClass(emptyClass).text).toEqual('EmptyClass');

        const class1 = getDeclaration(
            bundle.program, SIMPLE_CLASS_FILE.name, 'OuterClass1', isNamedVariableDeclaration);
        expect(host.getInternalNameOfClass(class1).text).toEqual('InnerClass1');

        const class2 = getDeclaration(
            bundle.program, SIMPLE_CLASS_FILE.name, 'OuterClass2', isNamedVariableDeclaration);
        expect(host.getInternalNameOfClass(class2).text).toEqual('InnerClass2');

        const childClass = getDeclaration(
            bundle.program, SIMPLE_CLASS_FILE.name, 'ChildClass', isNamedVariableDeclaration);
        expect(host.getInternalNameOfClass(childClass).text).toEqual('InnerChildClass');
      });
    });

    describe('getAdjacentNameOfClass()', () => {
      it('should return the name of the inner class declaration', () => {
        loadTestFiles([SIMPLE_CLASS_FILE]);
        const bundle = makeTestBundleProgram(SIMPLE_CLASS_FILE.name);
        const host = new UmdReflectionHost(new MockLogger(), false, bundle);

        const emptyClass = getDeclaration(
            bundle.program, SIMPLE_CLASS_FILE.name, 'EmptyClass', isNamedVariableDeclaration);
        expect(host.getAdjacentNameOfClass(emptyClass).text).toEqual('EmptyClass');

        const class1 = getDeclaration(
            bundle.program, SIMPLE_CLASS_FILE.name, 'OuterClass1', isNamedVariableDeclaration);
        expect(host.getAdjacentNameOfClass(class1).text).toEqual('InnerClass1');

        const class2 = getDeclaration(
            bundle.program, SIMPLE_CLASS_FILE.name, 'OuterClass2', isNamedVariableDeclaration);
        expect(host.getAdjacentNameOfClass(class2).text).toEqual('InnerClass2');

        const childClass = getDeclaration(
            bundle.program, SIMPLE_CLASS_FILE.name, 'ChildClass', isNamedVariableDeclaration);
        expect(host.getAdjacentNameOfClass(childClass).text).toEqual('InnerChildClass');
      });
    });

    describe('getModuleWithProvidersFunctions', () => {
      it('should find every exported function that returns an object that looks like a ModuleWithProviders object',
         () => {
           loadTestFiles(MODULE_WITH_PROVIDERS_PROGRAM);
           const bundle = makeTestBundleProgram(getRootFiles(MODULE_WITH_PROVIDERS_PROGRAM)[0]);
           const host = new UmdReflectionHost(new MockLogger(), false, bundle);
           const file = getSourceFileOrError(bundle.program, _('/src/functions.js'));
           const fns = host.getModuleWithProvidersFunctions(file);
           expect(fns.map(fn => [fn.declaration.name !.getText(), fn.ngModule.node.name.text]))
               .toEqual([
                 ['ngModuleIdentifier', 'InternalModule'],
                 ['ngModuleWithEmptyProviders', 'InternalModule'],
                 ['ngModuleWithProviders', 'InternalModule'],
                 ['externalNgModule', 'ExternalModule'],
               ]);
         });

      it('should find every static method on exported classes that return an object that looks like a ModuleWithProviders object',
         () => {
           loadTestFiles(MODULE_WITH_PROVIDERS_PROGRAM);
           const bundle = makeTestBundleProgram(getRootFiles(MODULE_WITH_PROVIDERS_PROGRAM)[0]);
           const host = new UmdReflectionHost(new MockLogger(), false, bundle);
           const file = getSourceFileOrError(bundle.program, _('/src/methods.js'));
           const fn = host.getModuleWithProvidersFunctions(file);
           expect(fn.map(fn => [fn.declaration.getText(), fn.ngModule.node.name.text])).toEqual([
             [
               'function() { return { ngModule: InternalModule }; }',
               'InternalModule',
             ],
             [
               'function() { return { ngModule: InternalModule, providers: [] }; }',
               'InternalModule',
             ],
             [
               'function() { return { ngModule: InternalModule, providers: [SomeService] }; }',
               'InternalModule',
             ],
             [
               'function() { return { ngModule: module.ExternalModule }; }',
               'ExternalModule',
             ],
           ]);
         });

      // https://github.com/angular/angular/issues/29078
      it('should resolve aliased module references to their original declaration', () => {
        loadTestFiles(MODULE_WITH_PROVIDERS_PROGRAM);
        const bundle = makeTestBundleProgram(getRootFiles(MODULE_WITH_PROVIDERS_PROGRAM)[0]);
        const host = new UmdReflectionHost(new MockLogger(), false, bundle);
        const file = getSourceFileOrError(bundle.program, _('/src/aliased_class.js'));
        const fn = host.getModuleWithProvidersFunctions(file);
        expect(fn.map(fn => [fn.declaration.getText(), fn.ngModule.node.name.text])).toEqual([
          ['function() { return { ngModule: AliasedModule_1 }; }', 'AliasedModule'],
        ]);
      });
    });
  });
});<|MERGE_RESOLUTION|>--- conflicted
+++ resolved
@@ -139,48 +139,9 @@
         })));`,
       };
 
-<<<<<<< HEAD
-const TOPLEVEL_DECORATORS_FILE = {
-  name: '/toplevel_decorators.umd.js',
-  contents: `
-(function (global, factory) {
-  typeof exports === 'object' && typeof module !== 'undefined' ? factory(exports, require('@angular/core')) :
-  typeof define === 'function' && define.amd ? define('some_directive', ['exports', '@angular/core'], factory) :
-  (factory(global.some_directive,global.ng.core));
-}(this, (function (exports,core) { 'use strict';
-
-  var INJECTED_TOKEN = new InjectionToken('injected');
-  var ViewContainerRef = {};
-  var TemplateRef = {};
-
-  var SomeDirective = (function() {
-    function SomeDirective(_viewContainer, _template, injected) {}
-    return SomeDirective;
-  }());
-  SomeDirective.decorators = [
-    { type: core.Directive, args: [{ selector: '[someDirective]' },] }
-  ];
-  SomeDirective.ctorParameters = function() { return [
-    { type: ViewContainerRef, },
-    { type: TemplateRef, },
-    { type: undefined, decorators: [{ type: core.Inject, args: [INJECTED_TOKEN,] },] },
-  ]; };
-  SomeDirective.propDecorators = {
-    "input1": [{ type: core.Input },],
-    "input2": [{ type: core.Input },],
-  };
-  exports.SomeDirective = SomeDirective;
-})));`,
-};
-
-const SIMPLE_ES2015_CLASS_FILE = {
-  name: '/simple_es2015_class.d.ts',
-  contents: `
-=======
       SIMPLE_ES2015_CLASS_FILE = {
         name: _('/simple_es2015_class.d.ts'),
         contents: `
->>>>>>> ae0253f3
     export class EmptyClass {}
   `,
       };
@@ -1097,79 +1058,8 @@
       exports.ExternalModule = ExternalModule;
     })));
     `
-<<<<<<< HEAD
-  },
-];
-
-
-describe('UmdReflectionHost', () => {
-
-  describe('getDecoratorsOfDeclaration()', () => {
-    it('should find the decorators on a class', () => {
-      const {program, host: compilerHost} = makeTestBundleProgram([SOME_DIRECTIVE_FILE]);
-      const host = new UmdReflectionHost(new MockLogger(), false, program, compilerHost);
-      const classNode = getDeclaration(
-          program, SOME_DIRECTIVE_FILE.name, 'SomeDirective', isNamedVariableDeclaration);
-      const decorators = host.getDecoratorsOfDeclaration(classNode) !;
-
-      expect(decorators).toBeDefined();
-      expect(decorators.length).toEqual(1);
-
-      const decorator = decorators[0];
-      expect(decorator.name).toEqual('Directive');
-      expect(decorator.import).toEqual({name: 'Directive', from: '@angular/core'});
-      expect(decorator.args !.map(arg => arg.getText())).toEqual([
-        '{ selector: \'[someDirective]\' }',
-      ]);
-    });
-
-    it('should find the decorators on a class at the top level', () => {
-      const {program, host: compilerHost} = makeTestBundleProgram([TOPLEVEL_DECORATORS_FILE]);
-      const host = new UmdReflectionHost(new MockLogger(), false, program, compilerHost);
-      const classNode = getDeclaration(
-          program, TOPLEVEL_DECORATORS_FILE.name, 'SomeDirective', isNamedVariableDeclaration);
-      const decorators = host.getDecoratorsOfDeclaration(classNode) !;
-
-      expect(decorators).toBeDefined();
-      expect(decorators.length).toEqual(1);
-
-      const decorator = decorators[0];
-      expect(decorator.name).toEqual('Directive');
-      expect(decorator.import).toEqual({name: 'Directive', from: '@angular/core'});
-      expect(decorator.args !.map(arg => arg.getText())).toEqual([
-        '{ selector: \'[someDirective]\' }',
-      ]);
-    });
-
-    it('should return null if the symbol is not a class', () => {
-      const {program, host: compilerHost} = makeTestBundleProgram([FOO_FUNCTION_FILE]);
-      const host = new UmdReflectionHost(new MockLogger(), false, program, compilerHost);
-      const functionNode =
-          getDeclaration(program, FOO_FUNCTION_FILE.name, 'foo', isNamedFunctionDeclaration);
-      const decorators = host.getDecoratorsOfDeclaration(functionNode);
-      expect(decorators).toBe(null);
-    });
-
-    it('should return null if there are no decorators', () => {
-      const {program, host: compilerHost} = makeTestBundleProgram([SIMPLE_CLASS_FILE]);
-      const host = new UmdReflectionHost(new MockLogger(), false, program, compilerHost);
-      const classNode =
-          getDeclaration(program, SIMPLE_CLASS_FILE.name, 'EmptyClass', isNamedVariableDeclaration);
-      const decorators = host.getDecoratorsOfDeclaration(classNode);
-      expect(decorators).toBe(null);
-    });
-
-    it('should ignore `decorators` if it is not an array literal', () => {
-      const {program, host: compilerHost} = makeTestBundleProgram([INVALID_DECORATORS_FILE]);
-      const host = new UmdReflectionHost(new MockLogger(), false, program, compilerHost);
-      const classNode = getDeclaration(
-          program, INVALID_DECORATORS_FILE.name, 'NotArrayLiteral', isNamedVariableDeclaration);
-      const decorators = host.getDecoratorsOfDeclaration(classNode);
-      expect(decorators).toEqual([]);
-=======
         },
       ];
->>>>>>> ae0253f3
     });
 
     describe('getDecoratorsOfDeclaration()', () => {
@@ -1295,32 +1185,6 @@
         expect(decorators[0].import).toEqual({name: 'Directive', from: '@angular/core'});
       });
 
-<<<<<<< HEAD
-    it('should find decorated members on a class at the top level', () => {
-      const {program, host: compilerHost} = makeTestBundleProgram([TOPLEVEL_DECORATORS_FILE]);
-      const host = new UmdReflectionHost(new MockLogger(), false, program, compilerHost);
-      const classNode = getDeclaration(
-          program, TOPLEVEL_DECORATORS_FILE.name, 'SomeDirective', isNamedVariableDeclaration);
-      const members = host.getMembersOfClass(classNode);
-
-      const input1 = members.find(member => member.name === 'input1') !;
-      expect(input1.kind).toEqual(ClassMemberKind.Property);
-      expect(input1.isStatic).toEqual(false);
-      expect(input1.decorators !.map(d => d.name)).toEqual(['Input']);
-
-      const input2 = members.find(member => member.name === 'input2') !;
-      expect(input2.kind).toEqual(ClassMemberKind.Property);
-      expect(input2.isStatic).toEqual(false);
-      expect(input1.decorators !.map(d => d.name)).toEqual(['Input']);
-    });
-
-    it('should find non decorated properties on a class', () => {
-      const {program, host: compilerHost} = makeTestBundleProgram([SOME_DIRECTIVE_FILE]);
-      const host = new UmdReflectionHost(new MockLogger(), false, program, compilerHost);
-      const classNode = getDeclaration(
-          program, SOME_DIRECTIVE_FILE.name, 'SomeDirective', isNamedVariableDeclaration);
-      const members = host.getMembersOfClass(classNode);
-=======
       it('should find decorated members on a class at the top level', () => {
         loadTestFiles([TOPLEVEL_DECORATORS_FILE]);
         const bundle = makeTestBundleProgram(TOPLEVEL_DECORATORS_FILE.name);
@@ -1329,7 +1193,6 @@
             bundle.program, TOPLEVEL_DECORATORS_FILE.name, 'SomeDirective',
             isNamedVariableDeclaration);
         const members = host.getMembersOfClass(classNode);
->>>>>>> ae0253f3
 
         const input1 = members.find(member => member.name === 'input1') !;
         expect(input1.kind).toEqual(ClassMemberKind.Property);
@@ -1594,57 +1457,6 @@
         expect(decorators[0].args).toEqual([]);
       });
     });
-<<<<<<< HEAD
-  });
-
-  describe('getConstructorParameters', () => {
-    it('should find the decorated constructor parameters', () => {
-      const {program, host: compilerHost} = makeTestBundleProgram([SOME_DIRECTIVE_FILE]);
-      const host = new UmdReflectionHost(new MockLogger(), false, program, compilerHost);
-      const classNode = getDeclaration(
-          program, SOME_DIRECTIVE_FILE.name, 'SomeDirective', isNamedVariableDeclaration);
-      const parameters = host.getConstructorParameters(classNode);
-
-      expect(parameters).toBeDefined();
-      expect(parameters !.map(parameter => parameter.name)).toEqual([
-        '_viewContainer', '_template', 'injected'
-      ]);
-      expectTypeValueReferencesForParameters(parameters !, [
-        'ViewContainerRef',
-        'TemplateRef',
-        null,
-      ]);
-    });
-
-    it('should find the decorated constructor parameters at the top level', () => {
-      const {program, host: compilerHost} = makeTestBundleProgram([TOPLEVEL_DECORATORS_FILE]);
-      const host = new UmdReflectionHost(new MockLogger(), false, program, compilerHost);
-      const classNode = getDeclaration(
-          program, TOPLEVEL_DECORATORS_FILE.name, 'SomeDirective', isNamedVariableDeclaration);
-      const parameters = host.getConstructorParameters(classNode);
-
-      expect(parameters).toBeDefined();
-      expect(parameters !.map(parameter => parameter.name)).toEqual([
-        '_viewContainer', '_template', 'injected'
-      ]);
-      expectTypeValueReferencesForParameters(parameters !, [
-        'ViewContainerRef',
-        'TemplateRef',
-        null,
-      ]);
-    });
-
-    it('should throw if the symbol is not a class', () => {
-      const {program, host: compilerHost} = makeTestBundleProgram([FOO_FUNCTION_FILE]);
-      const host = new UmdReflectionHost(new MockLogger(), false, program, compilerHost);
-      const functionNode =
-          getDeclaration(program, FOO_FUNCTION_FILE.name, 'foo', isNamedFunctionDeclaration);
-      expect(() => { host.getConstructorParameters(functionNode); })
-          .toThrowError(
-              'Attempted to get constructor parameters of a non-class: "function foo() {}"');
-    });
-=======
->>>>>>> ae0253f3
 
     describe('getConstructorParameters', () => {
       it('should find the decorated constructor parameters', () => {
@@ -1760,53 +1572,6 @@
         }));
       });
 
-<<<<<<< HEAD
-  describe('getDefinitionOfFunction()', () => {
-    it('should return an object describing the function declaration passed as an argument', () => {
-      const {program, host: compilerHost} = makeTestBundleProgram([FUNCTION_BODY_FILE]);
-      const host = new UmdReflectionHost(new MockLogger(), false, program, compilerHost);
-
-      const fooNode =
-          getDeclaration(program, FUNCTION_BODY_FILE.name, 'foo', isNamedFunctionDeclaration) !;
-      const fooDef = host.getDefinitionOfFunction(fooNode) !;
-      expect(fooDef.node).toBe(fooNode);
-      expect(fooDef.body !.length).toEqual(1);
-      expect(fooDef.body ![0].getText()).toEqual(`return x;`);
-      expect(fooDef.parameters.length).toEqual(1);
-      expect(fooDef.parameters[0].name).toEqual('x');
-      expect(fooDef.parameters[0].initializer).toBe(null);
-
-      const barNode =
-          getDeclaration(program, FUNCTION_BODY_FILE.name, 'bar', isNamedFunctionDeclaration) !;
-      const barDef = host.getDefinitionOfFunction(barNode) !;
-      expect(barDef.node).toBe(barNode);
-      expect(barDef.body !.length).toEqual(1);
-      expect(ts.isReturnStatement(barDef.body ![0])).toBeTruthy();
-      expect(barDef.body ![0].getText()).toEqual(`return x + y;`);
-      expect(barDef.parameters.length).toEqual(2);
-      expect(barDef.parameters[0].name).toEqual('x');
-      expect(fooDef.parameters[0].initializer).toBe(null);
-      expect(barDef.parameters[1].name).toEqual('y');
-      expect(barDef.parameters[1].initializer !.getText()).toEqual('42');
-
-      const bazNode =
-          getDeclaration(program, FUNCTION_BODY_FILE.name, 'baz', isNamedFunctionDeclaration) !;
-      const bazDef = host.getDefinitionOfFunction(bazNode) !;
-      expect(bazDef.node).toBe(bazNode);
-      expect(bazDef.body !.length).toEqual(3);
-      expect(bazDef.parameters.length).toEqual(1);
-      expect(bazDef.parameters[0].name).toEqual('x');
-      expect(bazDef.parameters[0].initializer).toBe(null);
-
-      const quxNode =
-          getDeclaration(program, FUNCTION_BODY_FILE.name, 'qux', isNamedFunctionDeclaration) !;
-      const quxDef = host.getDefinitionOfFunction(quxNode) !;
-      expect(quxDef.node).toBe(quxNode);
-      expect(quxDef.body !.length).toEqual(2);
-      expect(quxDef.parameters.length).toEqual(1);
-      expect(quxDef.parameters[0].name).toEqual('x');
-      expect(quxDef.parameters[0].initializer).toBe(null);
-=======
       describe('(returned parameters `decorators`)', () => {
         it('should ignore param decorator elements that are not object literals', () => {
           loadTestFiles([INVALID_CTOR_DECORATORS_FILE]);
@@ -1923,7 +1688,6 @@
           expect(decorators[0].args).toEqual([]);
         });
       });
->>>>>>> ae0253f3
     });
 
     describe('getDefinitionOfFunction()', () => {
@@ -2530,43 +2294,6 @@
         expect(identifier).toBe(null);
       });
 
-<<<<<<< HEAD
-  describe('findClassSymbols()', () => {
-    it('should return an array of all classes in the given source file', () => {
-      const {program, host: compilerHost} = makeTestBundleProgram(DECORATED_FILES);
-      const host = new UmdReflectionHost(new MockLogger(), false, program, compilerHost);
-      const primaryFile = program.getSourceFile(DECORATED_FILES[0].name) !;
-      const secondaryFile = program.getSourceFile(DECORATED_FILES[1].name) !;
-
-      const classSymbolsPrimary = host.findClassSymbols(primaryFile);
-      expect(classSymbolsPrimary.length).toEqual(2);
-      expect(classSymbolsPrimary.map(c => c.name)).toEqual(['A', 'B']);
-
-      const classSymbolsSecondary = host.findClassSymbols(secondaryFile);
-      expect(classSymbolsSecondary.length).toEqual(1);
-      expect(classSymbolsSecondary.map(c => c.name)).toEqual(['D']);
-    });
-  });
-
-  describe('getDecoratorsOfSymbol()', () => {
-    it('should return decorators of class symbol', () => {
-      const {program, host: compilerHost} = makeTestBundleProgram(DECORATED_FILES);
-      const host = new UmdReflectionHost(new MockLogger(), false, program, compilerHost);
-      const primaryFile = program.getSourceFile(DECORATED_FILES[0].name) !;
-      const secondaryFile = program.getSourceFile(DECORATED_FILES[1].name) !;
-
-      const classSymbolsPrimary = host.findClassSymbols(primaryFile);
-      const classDecoratorsPrimary = classSymbolsPrimary.map(s => host.getDecoratorsOfSymbol(s));
-      expect(classDecoratorsPrimary.length).toEqual(2);
-      expect(classDecoratorsPrimary[0] !.map(d => d.name)).toEqual(['Directive']);
-      expect(classDecoratorsPrimary[1] !.map(d => d.name)).toEqual(['Directive']);
-
-      const classSymbolsSecondary = host.findClassSymbols(secondaryFile);
-      const classDecoratorsSecondary =
-          classSymbolsSecondary.map(s => host.getDecoratorsOfSymbol(s));
-      expect(classDecoratorsSecondary.length).toEqual(1);
-      expect(classDecoratorsSecondary[0] !.map(d => d.name)).toEqual(['Directive']);
-=======
       it('should find a dynamic base class expression of an IIFE', () => {
         const file = {
           name: _('/synthesized_constructors.js'),
@@ -2591,7 +2318,6 @@
         const expression = host.getBaseClassExpression(classNode) !;
         expect(expression.getText()).toBe('foo()');
       });
->>>>>>> ae0253f3
     });
 
     describe('findClassSymbols()', () => {
