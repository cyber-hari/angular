package(default_visibility = ["//visibility:public"])

load("//tools:defaults.bzl", "ng_module", "ng_package")

ng_module(
    name = "http",
    srcs = glob(
        [
            "*.ts",
            "src/**/*.ts",
        ],
    ),
    module_name = "@angular/http",
    deps = [
        "//packages/core",
        "//packages/platform-browser",
        "@rxjs",
    ],
)

ng_package(
    name = "npm_package",
    srcs = [
        "package.json",
        "//packages/http/testing:package.json",
    ],
    entry_point = "packages/http/index.js",
<<<<<<< HEAD
=======
    tags = ["release-with-framework"],
>>>>>>> 77ff72f9
    deps = [
        ":http",
        "//packages/http/testing",
    ],
)<|MERGE_RESOLUTION|>--- conflicted
+++ resolved
@@ -25,10 +25,7 @@
         "//packages/http/testing:package.json",
     ],
     entry_point = "packages/http/index.js",
-<<<<<<< HEAD
-=======
     tags = ["release-with-framework"],
->>>>>>> 77ff72f9
     deps = [
         ":http",
         "//packages/http/testing",
