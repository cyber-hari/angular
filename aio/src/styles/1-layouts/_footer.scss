--- conflicted
+++ resolved
@@ -40,11 +40,7 @@
     @include font-size(16);
     text-transform: uppercase;
     font-weight: 400;
-<<<<<<< HEAD
-    margin: 0 0 16px;
-=======
     margin: 8px 0 12px;
->>>>>>> ae0253f3
     color: $white;
   }
   p {
