--- conflicted
+++ resolved
@@ -1,37 +1,12 @@
-<<<<<<< HEAD
-<!--
-# Setup for local development
+<!--
+# Setup for Upgrading from AngularJS
 -->
 # 로컬 개발환경 설정하기
-=======
-# Setup for Upgrading from AngularJS
->>>>>>> 3f98ac19
 
 <!-- 
 Question: Can we remove this file and instead direct readers to https://github.com/angular/quickstart/blob/master/README.md
 -->
 
-<<<<<<< HEAD
-<!--
-The <live-example name=quickstart>QuickStart live-coding</live-example> example is an Angular _playground_.
-It's not where you'd develop a real application.
-You [should develop locally](guide/setup#why-locally "Why develop locally") on your own machine ... and that's also how we think you should learn Angular.
--->
-<live-example name=quickstart>QuickStart live-coding</live-example>은 Angular를 온라인에서 테스트해볼 수 있는 환경이며, Angular _플레이 그라운드_ 애플리케이션을 실행한 것입니다.
-하지만 이 환경은 실제 애플리케이션을 개발하는 환경이 아닙니다.
-[개발은 로컬 환경에서](guide/setup#why-locally "Why develop locally") 해야 하며, Angular는 이 방식으로 개발하는 것을 전제로 개발되었습니다.
-
-<!--
-Setting up a new project on your machine is quick and easy with the **QuickStart seed**,
-maintained [on github](https://github.com/angular/quickstart "Install the github QuickStart repo").
--->
-프로젝트 환경을 새로 만드는 것은 [github](https://github.com/angular/quickstart "Install the github QuickStart repo")으로 관리되고 있는 **QuickStart seed**를 사용하는 것이 간단합니다.
-
-<!--
-Make sure you have [Node.js® and npm installed](guide/setup#install-prerequisites "What if you don't have Node.js and npm?").
--->
-물론 프로젝트를 생성하기 전에 [Node.js® 와 npm이 설치되어 있어야](guide/setup#install-prerequisites "What if you don't have Node.js and npm?") 합니다.
-=======
 <div class="alert is-critical">
 
 **Audience:** Use this guide **only** in the context of  [Upgrading from AngularJS](guide/upgrade "Upgrading from AngularJS to Angular") or [Upgrading for Performance](guide/upgrade-performance "Upgrading for Performance"). 
@@ -39,27 +14,20 @@
 
 **For all other scenarios,** see the current instructions in [Local Environment Setup](guide/setup-local "Setting up for Local Development").
 
->>>>>>> 3f98ac19
-
-</div>
-
-<!--
+</div>
+
 The <live-example name=quickstart>QuickStart live-coding</live-example> example is an Angular _playground_.
 There are also some differences from a local app, to simplify that live-coding experience.
 In particular, the QuickStart live-coding example shows just the AppComponent file; it creates the equivalent of app.module.ts and main.ts internally for the playground only.
--->
 
 This guide describes how to develop locally on your own machine.
 Setting up a new project on your machine is quick and easy with the [QuickStart seed on github](https://github.com/angular/quickstart "Install the github QuickStart repo").
 
-<<<<<<< HEAD
-<!--
-=======
 **Prerequisite:** Make sure you have [Node.js® and npm installed](guide/setup-local#prerequisites "Angular prerequisites").
 
 
 {@a clone}
->>>>>>> 3f98ac19
+<!--
 ## Clone
 -->
 ## 저장소 복제
@@ -188,21 +156,13 @@
 ## QuickStart seed에는 어떤 내용이 있나요?
 
 
-<<<<<<< HEAD
-<!--
-The **QuickStart seed** contains the same application as the QuickStart playground.
-But its true purpose is to provide a solid foundation for _local_ development.
-Consequently, there are _many more files_ in the project folder on your machine,
-=======
-
+<!--
 The **QuickStart seed** provides a basic QuickStart playground application and other files necessary for local development.
 Consequently, there are many files in the project folder on your machine,
->>>>>>> 3f98ac19
 most of which you can [learn about later](guide/file-structure).
 -->
-**QuickStart seed**에는 QuickStart 플레이그라운드와 동일한 애플리케이션이 구현되어 있습니다.
-하지만 이 프로젝트의 원래 목적은 _로컬_ 개발 환경의 기본 틀을 제공하는 것입니다.
-[가이드 문서의 내용](guide/file-structure)을 계속 따라가다 보면 이 프로젝트에 _많은 파일들이_ 추가될 것입니다.
+**QuickStart seed**는 QuickStart 플레이그라운드와 거의 비슷한 애플리케이션이며, 로컬 개발환경에 맞게 몇 개 파일이 더 추가된 것입니다.
+[가이드 문서의 내용](guide/file-structure)을 계속 따라가다 보면 이 프로젝트에 많은 파일들이 추가될 것입니다.
 
 
 {@a app-files}
@@ -453,109 +413,34 @@
 Node.js 버전을 바꾸면서 개발해야 한다면 [nvm](https://github.com/creationix/nvm)을 사용하는 것도 권장합니다.
 그리고 이미 개발이 끝난 프로젝트가 요구하는 Node.js 버전이 다를 때, [nvm](https://github.com/creationix/nvm)을 사용하면 Node.js를 다시 설치하지 않아도 버전을 변경할 수 있습니다.
 
-<<<<<<< HEAD
-{@a why-locally}
-
-
-<!--
-## Appendix: Why develop locally
--->
-## 부록: 왜 로컬 환경에서 개발하나요?
-
-<!--
-<live-example title="QuickStart Seed in Stackblitz">Live coding</live-example> in the browser is a great way to explore Angular.
--->
-Angular를 테스트해보려면 브라우저에서도 <live-example title="QuickStart Seed in Stackblitz">라이브 코딩</live-example>을 해볼 수 있습니다.
-
-<!--
-Links on almost every documentation page open completed samples in the browser.
-You can play with the sample code, share your changes with friends, and download and run the code on your own machine.
--->
-그리고 이 웹사이트에 제공하는 예제 코드도 브라우저에서 대부분 실행해 볼 수 있습니다.
-이렇게 실행한 예제 코드를 변경해 볼 수도 있고, 변경한 내용을 친구에게 공유할 수도 있으며, 로컬 환경에 다운받아서 실행할 수도 있습니다.
-
-<!--
-The [Getting Started](guide/quickstart "Angular QuickStart Playground") shows just the `AppComponent` file.
-It creates the equivalent of `app.module.ts` and `main.ts` internally _for the playground only_.
-so the reader can discover Angular without distraction.
-The other samples are based on the QuickStart seed.
--->
-[시작하기](guide/quickstart "Angular QuickStart Playground")는 `AppComponent`를 단순하게 화면에 표시한 것 뿐입니다.
-그리고 `app.module.ts` 파일과 `main.ts` 파일은 로컬에 Angular를 설치하지 않아도 애플리케이션을 실행할 수 있도록 _플레이 그라운드_ 용으로 만들어진 것입니다.
-가이드 문서의 다른 예제도 QuickStart seed를 활용해서 만들어졌습니다.
-
-<!--
-As much fun as this is ...
--->
-그런데 이 라이브 코딩 환경은 다음과 같은 한계가 있습니다.
-
-<!--
-* you can't ship your app in Stackblitz
-* you aren't always online when writing code
-* transpiling TypeScript in the browser is slow
-* the type support, refactoring, and code completion only work in your local IDE
--->
-* Stackblitz로는 애플리케이션을 배포할 수 없습니다.
-* 코드를 작성할 때 인터넷에 연결된 상태가 아닐 수도 있습니다.
-* 브라우저에서 TypeScript 코드를 변환하는 것은 상대적으로 느립니다.
-* 타입 정보 제공, 리팩토링, 코드 자동완성과 같은 기능은 로컬 IDE에서만 동작합니다.
-
-<!--
-Use the <live-example title="QuickStart Seed in Stackblitz">live coding</live-example> environment as a _playground_,
-a place to try the documentation samples and experiment on your own.
-It's the perfect place to reproduce a bug when you want to
-<a href="https://github.com/angular/angular/issues/new" title="File a documentation issue">file a documentation issue</a> or
-<a href="https://github.com/angular/angular/issues/new" title="File an Angular issue">file an issue with Angular itself</a>.
--->
-그래서 <live-example title="QuickStart Seed in Stackblitz">라이브 코딩</live-example> 환경은 _간단한 테스트용_ 으로만 사용하는 것이 좋습니다.
-그리고 가이드 문서의 잘못된 부분을 리포트하거나 Angular의 버그를 리포트할 때는 <a href="https://github.com/angular/angular/issues/new">이 곳</a>을 활용하는 것이 좋습니다.
-
-<!--
-For real development, we strongly recommend [developing locally](guide/setup#develop-locally).
--->
-실제 개발은 [로컬 환경에서](guide/setup#develop-locally) 하는 것을 적극 추천합니다.
-
-<!--
-## Appendix: develop locally with IE
+
+<!--
+## Appendix: Develop locally with IE
 -->
 ## 부록: 로컬 개발 환경에서 IE 활용하기
 
 <!--
-If you develop angular locally with `ng serve`, there will be `websocket` connection being setup automatically between browser and local dev server, so when your code change, browser can automatically refresh.
+If you develop angular locally with `ng serve`, a `websocket` connection is set up automatically between browser and local dev server, so when your code changes, the browser can automatically refresh.
+
+In Windows, by default, one application can only have 6 websocket connections, <a href="https://msdn.microsoft.com/library/ee330736%28v=vs.85%29.aspx?f=255&MSPPError=-2147217396#websocket_maxconn" title="MSDN WebSocket settings">MSDN WebSocket Settings</a>.
+So when IE is refreshed (manually or automatically by `ng serve`), sometimes the websocket does not close properly. When websocket connections exceed the limitations, a `SecurityError` will be thrown. This error will not affect the angular application, you can just restart IE to clear this error, or modify the windows registry to update the limitations.
 -->
 로컬 개발환경에서 Angular 애플리케이션을 개발하면 `ng serve` 명령을 실행했을 때 브라우저와 로컬 개발 서버가 `websocket`으로 연결됩니다. 그래서 코드를 변경했을 때 브라우저가 코드 변경분을 반영하기 위해 페이지를 자동으로 갱신합니다.
 
-<!--
-In windows, by default one application can only have 6 websocket connections, <a href="https://msdn.microsoft.com/library/ee330736%28v=vs.85%29.aspx?f=255&MSPPError=-2147217396#websocket_maxconn" title="MSDN WebSocket settings">MSDN WebSocket Settings</a>.
-So if IE was refreshed manunally or automatically by `ng serve`, sometimes, the websocket will not close properly, when websocket connections exceed limitations, `SecurityError` will be thrown, this error will not affect the angular application, you can just restart IE to clear this error, or modify the windows registry to update the limitations.
--->
 그리고 Windows에서는 <a href="https://msdn.microsoft.com/library/ee330736%28v=vs.85%29.aspx?f=255&MSPPError=-2147217396#websocket_maxconn" title="MSDN WebSocket settings">MSDN WebSocket 설정에 따라</a> 애플리케이션에 6개의 웹소켓을 연결할 수 있습니다.
 그래서 IE에서 수동으로 페이지를 새로고침하거나 `ng serve`에 의해 자동으로 갱신되면 종종 웹소켓이 정상적으로 종료되지 않아서 새로운 웹소켓을 연결하지 못할 때가 있습니다. 이 때 `SecurityError` 가 발생하는데, 이 에러가 Angular 애플리케이션에는 영향을 주지 않지만 에러를 없애려면 IE를 재시작해야 합니다.
 Windows에서 이 제한을 해제하려면 레지스트리를 수정해야 합니다.
 
 <!--
-## Appendix: test using `fakeAsync()/async()`
+## Appendix: Test using `fakeAsync()/async()`
 -->
 ## 부록: `fakeAsync()/async()` 활용하기
 
 <!--
-If you use the `fakeAsync()/async()` helper function to run unit tests (for details, read [testing guide](guide/testing#async-test-with-fakeasync)), you need to import `zone.js/dist/zone-testing` in your test setup file.
+If you use the `fakeAsync()/async()` helper function to run unit tests (for details, read the [Testing guide](guide/testing#async-test-with-fakeasync)), you need to import `zone.js/dist/zone-testing` in your test setup file.
 -->
 유닛 테스트를 실행할 때 `fakeAsync()/async()` 헬퍼 함수를 사용한다면, 테스트 환경 설정을 위해 `zone.js/dist/zone-testing` 패키지들을 로드해야 합니다.
 자세한 내용은 [테스트](guide/testing#비동기로-테스트하기-fakeasync) 문서를 참고하세요.
-=======
-
-## Appendix: Develop locally with IE
-
-If you develop angular locally with `ng serve`, a `websocket` connection is set up automatically between browser and local dev server, so when your code changes, the browser can automatically refresh.
-
-In Windows, by default, one application can only have 6 websocket connections, <a href="https://msdn.microsoft.com/library/ee330736%28v=vs.85%29.aspx?f=255&MSPPError=-2147217396#websocket_maxconn" title="MSDN WebSocket settings">MSDN WebSocket Settings</a>.
-So when IE is refreshed (manually or automatically by `ng serve`), sometimes the websocket does not close properly. When websocket connections exceed the limitations, a `SecurityError` will be thrown. This error will not affect the angular application, you can just restart IE to clear this error, or modify the windows registry to update the limitations.
-
-## Appendix: Test using `fakeAsync()/async()`
-
-If you use the `fakeAsync()/async()` helper function to run unit tests (for details, read the [Testing guide](guide/testing#async-test-with-fakeasync)), you need to import `zone.js/dist/zone-testing` in your test setup file.
->>>>>>> 3f98ac19
 
 <div class="alert is-important">
 <!--
