--- conflicted
+++ resolved
@@ -53,15 +53,18 @@
 
 <!--
 The two update events, `available` and `activated`, are `Observable` properties of `SwUpdate`:
+
+<code-example path="service-worker-getting-started/src/app/log-update.service.ts" header="log-update.service.ts" region="sw-update"></code-example>
+
+
+You can use these events to notify the user of a pending update or to refresh their pages when the code they are running is out of date.
 -->
 업데이트와 관련된 이벤트 중 `available` 이벤트와 `activated` 이벤트는 `SwUpdate`의 프로퍼티로 제공되며, 모두 `Observable` 타입입니다:
 
 <code-example path="service-worker-getting-started/src/app/log-update.service.ts" header="log-update.service.ts" region="sw-update"></code-example>
 
-<!--
-You can use these events to notify the user of a pending update or to refresh their pages when the code they are running is out of date.
--->
 이 이벤트들을 활용하면 사용자가 현재 최신 버전의 앱을 사용하지 않고 있으며, 최신 버전으로 업데이트할 수 있고, 새로운 버전을 실행하려면 페이지를 새로고침해야 한다는 알림을 제공할 수 있습니다.
+
 
 <!--
 ### Checking for updates
@@ -123,6 +126,15 @@
 
 <!--
 If the current tab needs to be updated to the latest app version immediately, it can ask to do so with the `activateUpdate()` method:
+
+<code-example path="service-worker-getting-started/src/app/prompt-update.service.ts" header="prompt-update.service.ts" region="sw-activate"></code-example>
+
+<div class="alert is-important">
+
+Calling `activateUpdate()` without reloading the page could break lazy-loading in a currently running app, especially if the lazy-loaded chunks use filenames with hashes, which change every version.
+Therefore, it is recommended to reload the page once the promise returned by `activateUpdate()` is resolved.
+
+</div>
 -->
 현재 탭에서 실행하고 있는 앱을 최신 버전으로 즉시 전환하려면 `activateUpdate()` 메소드를 실행하면 됩니다:
 
@@ -135,10 +147,7 @@
 
 </div>
 
-<<<<<<< HEAD
 
-<!--
-=======
 ### Handling an unrecoverable state
 
 In some cases, the version of the app used by the service worker to serve a client might be in a broken state that cannot be recovered from without a full page reload.
@@ -166,7 +175,7 @@
 <code-example path="service-worker-getting-started/src/app/handle-unrecoverable-state.service.ts" header="handle-unrecoverable-state.service.ts" region="sw-unrecoverable-state"></code-example>
 
 
->>>>>>> 81f4c065
+<!--
 ## More on Angular service workers
 -->
 ## 서비스 워커 더 알아보기
