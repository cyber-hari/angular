<!--
# Pipes
-->
# 파이프

<!--
Every application starts out with what seems like a simple task: get data, transform them, and show them to users.
Getting data could be as simple as creating a local variable or as complex as streaming data over a WebSocket.
-->
애플리케이션이 수행하는 로직을 모두 동일합니다. 데이터를 가져와서, 적절하게 처리하고, 사용자에게 표시합니다.
이때 사용하는 데이터가 지역 변수인지 스트리밍 데이터나 웹소켓인지에 따라 데이터를 가져오는 로직은 달라질 수 있습니다.

<!--
Once data arrives, you could push their raw `toString` values directly to the view,
but that rarely makes for a good user experience.
For example, in most use cases, users prefer to see a date in a simple format like
<samp>April 15, 1988</samp> rather than the raw string format
<samp>Fri Apr 15 1988 00:00:00 GMT-0700 (Pacific Daylight Time)</samp>.
-->
가져온 데이터를 화면에 표시하려면 `toString` 을 바로 사용할 수도 있지만, 이렇게 표시하는 데이터는 사용자가 보기에 적합하지 않습니다.
사용자의 입장에서 생각해보면 <samp>Fri Apr 15 1988 00:00:00 GMT-0700 (Pacific Daylight Time)</samp>과 같이 날짜를 문자열로 바로 변환한 표현보다 <samp>April 15, 1988</samp>와 같은 표현이 사용자가 보기에 더 좋은 것이 당연합니다.

<!--
Clearly, some values benefit from a bit of editing. You may notice that you
desire many of the same transformations repeatedly, both within and across many applications.
You can almost think of them as styles.
In fact, you might like to apply them in your HTML templates as you do styles.
-->
그래서 화면에 표시되는 데이터는 사용자가 보기 편한 형식으로 변환하는 것이 좋습니다.
이 때 데이터를 변환하는 로직이 애플리케이션 전반에 필요하다면 이 로직을 어디에 작성하는 것이 좋은지 고민을 해볼 수 있습니다.
왜냐하면 화면에 표시되는 데이터의 종류가 같다면 일관된 형식으로 변환하는 것이 좋기 때문입니다.

<!--
Introducing Angular pipes, a way to write display-value transformations that you can declare in your HTML.
-->
Angular 파이프는 화면에 표시되는 데이터를 일관되게 변환할 때 사용합니다.

<!--
You can run the <live-example></live-example> in Stackblitz and download the code from there.
-->
이 문서에서 다루는 예제는 <live-example></live-example>에서 직접 확인하거나 다운받아 확인할 수 있습니다.

<!--
## Using pipes
-->
## 파이프 사용하기

<!--
A pipe takes in data as input and transforms it to a desired output.
In this page, you'll use pipes to transform a component's birthday property into
a human-friendly date.
-->
파이프는 데이터를 입력으로 받고, 이 데이터를 특정 형식으로 변환해서 반환합니다.
다음 예제는 컴포넌트에 있는 날짜 데이터를 사용자에게 효율적으로 표시하기 위해 파이프를 어떻게 사용할 수 있는지 알아봅니다.

<code-example path="pipes/src/app/hero-birthday1.component.ts" header="src/app/hero-birthday1.component.ts" linenums="false">

</code-example>


<!--
Focus on the component's template.
-->
컴포넌트 템플릿을 자세히 봅시다.

<code-example path="pipes/src/app/app.component.html" region="hero-birthday-template" header="src/app/app.component.html" linenums="false">

</code-example>


<!--
Inside the interpolation expression, you flow the component's `birthday` value through the
[pipe operator](guide/template-syntax#pipe) ( | ) to the [Date pipe](api/common/DatePipe)
function on the right. All pipes work this way.
-->
문자열 삽입 표현식 안에 사용된 것을 보면, 순서대로 `birthday` 프로퍼티, [파이프 연산자](guide/template-syntax#pipe) (`|`), [Date 파이프](api/common/DatePipe) 입니다.
데이터는 파이프 연산자를 통해 특정 파이프로 전달되며, 모든 파이프가 이 방식으로 동작합니다.


<!--
## Built-in pipes
-->
## 기본 파이프
<!--
Angular comes with a stock of pipes such as
`DatePipe`, `UpperCasePipe`, `LowerCasePipe`, `CurrencyPipe`, and `PercentPipe`.
They are all available for use in any template.
-->
Angular는 `DatePipe`, `UpperCasePipe`, `LowerCasePipe`, `CurrencyPipe`, `PercentPipe`와 같은 파이프를 기본으로 제공합니다.
이 파이프들은 모든 템플릿에 자유롭게 사용할 수 있습니다.

<div class="alert is-helpful">


<!--
Read more about these and many other built-in pipes in the [pipes topics](api?type=pipe) of the
[API Reference](api); filter for entries that include the word "pipe".

Angular doesn't have a `FilterPipe` or an `OrderByPipe` for reasons explained in the [Appendix](guide/pipes#no-filter-pipe) of this page.
-->
각각의 파이프에 대해 알아보고 싶거나 기본 파이프에 대해 좀 더 알아보려면 [API 문서](api)에서 파이프를 검색해 보세요. [이 링크](api?type=pipe)는 검색 결과로 바로 이동합니다.

Angular에서 제공하는 기본 파이프 중에 `FilterPipe`나 `orderByPipe`는 없습니다. 그 이유에 대해서는 이 문서의 [부록](guide/pipes#no-filter-pipe) 부분을 참고하세요.

</div>



<!--
## Parameterizing a pipe
-->
## 파이프 인자 사용하기

<!--
A pipe can accept any number of optional parameters to fine-tune its output.
To add parameters to a pipe, follow the pipe name with a colon ( : ) and then the parameter value
(such as `currency:'EUR'`). If the pipe accepts multiple parameters, separate the values with colons (such as `slice:1:5`)
-->
파이프의 결과물을 특정 형식으로 지정하려면 인자를 전달할 수도 있습니다.
파이프 인자는 파이프 이름 뒤에 콜론(`:`)을 붙이고 지정합니다.
그래서 간단하게는 `currency:'EUR'`와 같이 사용할 수 있으며, 콜론을 여러개 사용하면 `slice:1:5`와 같이 여러 인자를 전달할 수도 있습니다.

<!--
Modify the birthday template to give the date pipe a format parameter.
After formatting the hero's April 15th birthday, it renders as **<samp>04/15/88</samp>**:
-->
템플릿에 생년월일을 표시할 때 특정 형식을 인자로 지정해 보겠습니다.
**<samp>04/15/88</samp>**과 같이 표시하려면 다음과 같이 작성합니다:

<code-example path="pipes/src/app/app.component.html" region="format-birthday" header="src/app/app.component.html" linenums="false">

</code-example>


<!--
The parameter value can be any valid template expression,
(see the [Template expressions](guide/template-syntax#template-expressions) section of the
[Template Syntax](guide/template-syntax) page)
such as a string literal or a component property.
In other words, you can control the format through a binding the same way you control the birthday value through a binding.
-->
파이프 인자는 [템플릿 표현식](guide/template-syntax#템플릿-표현식) 에 적합하다면 어떠한 형태로든 사용할 수 있습니다.
그래서 문자열은 물론이고 컴포넌트 프로퍼티도 사용할 수 있는데, 이 방법을 활용하면 파이프의 동작을 컴포넌트 클래스에서 지정할 수도 있습니다.

<!--
Write a second component that *binds* the pipe's format parameter
to the component's `format` property. Here's the template for that component:
-->
컴포넌트 클래스에 있는 `format` 프로퍼티를 파이프 인자로 *바인딩 하는* 컴포넌트를 작성해 봅시다.
이 컴포넌트의 템플릿은 다음과 같이 작성합니다:

<code-example path="pipes/src/app/hero-birthday2.component.ts" region="template" header="src/app/hero-birthday2.component.ts (template)" linenums="false">

</code-example>


<!--
You also added a button to the template and bound its click event to the component's `toggleFormat()` method.
That method toggles the component's `format` property between a short form
(`'shortDate'`) and a longer form (`'fullDate'`).
-->
그리고 템플릿에 버튼을 추가하는데, 이 버튼을 클릭할 때마다 `toggleFormat()` 함수를 실행합니다.
이 함수는 컴포넌트의 `format` 프로퍼티를 간단한 형식(`'shortDate'`)이나 자세한 형식(`'fullDate'`)으로 지정합니다.

<code-example path="pipes/src/app/hero-birthday2.component.ts" region="class" header="src/app/hero-birthday2.component.ts (class)" linenums="false">

</code-example>


<!--
As you click the button, the displayed date alternates between
"**<samp>04/15/1988</samp>**" and
"**<samp>Friday, April 15, 1988</samp>**".
-->
앱을 실행하고 버튼을 클릭하면 템플릿에 적용되는 파이프의 형식이 바뀌는 것을 확인할 수 있습니다.

<figure>
  <img src='generated/images/guide/pipes/date-format-toggle-anim.gif' alt="Date Format Toggle">
</figure>



<div class="alert is-helpful">


<!--
Read more about the `DatePipe` format options in the [Date Pipe](api/common/DatePipe)
API Reference page.
-->
`DatePipe`에 적용할 수 있는 옵션을 확인하려면 [Date Pipe](api/common/DatePipe) 문서를 참고하세요.

</div>


<!--
## Chaining pipes
-->
## 파이프 체이닝

<!--
You can chain pipes together in potentially useful combinations.
In the following example, to display the birthday in uppercase,
the birthday is chained to the `DatePipe` and on to the `UpperCasePipe`.
The birthday displays as **<samp>APR 15, 1988</samp>**.
-->
파이프는 체이닝해서 여러 파이프를 한 번에 적용할 수도 있습니다.
아래 예제는 생년월일을 `DatePipe`로 처리한 후에 `UpperasePipe`로 다시 한 번 처리해서 최종 결과를 대문자로 표시합니다.
화면에는 **<samp>APR 15, 1988</samp>**과 같이 표시됩니다.

<code-example path="pipes/src/app/app.component.html" region="chained-birthday" header="src/app/app.component.html" linenums="false">

</code-example>


<!--
This example&mdash;which displays **<samp>FRIDAY, APRIL 15, 1988</samp>**&mdash;chains
the same pipes as above, but passes in a parameter to `date` as well.
-->
같은 방식으로 파이프를 체이닝하면서 `date` 파이프에 인자를 지정하면 **<samp>FRIDAY, APRIL 15, 1988</samp>**과 같은 형식으로도 표현할 수 있습니다.

<code-example path="pipes/src/app/app.component.html" region="chained-parameter-birthday" header="src/app/app.component.html" linenums="false">

</code-example>



<!--
## Custom pipes
-->
## 커스텀 파이프

<!--
You can write your own custom pipes.
Here's a custom pipe named `ExponentialStrengthPipe` that can boost a hero's powers:
-->
기본 파이프 기능 외에 다른 기능이 필요하다면 커스텀 파이프를 만들어서 활용할 수도 있습니다.
이번에는 히어로의 파워를 증폭시키는 `ExponentialStrengthPipe` 를 만들어 봅시다.

<code-example path="pipes/src/app/exponential-strength.pipe.ts" header="src/app/exponential-strength.pipe.ts" linenums="false">

</code-example>


<!--
This pipe definition reveals the following key points:

* A pipe is a class decorated with pipe metadata.
* The pipe class implements the `PipeTransform` interface's `transform` method that
accepts an input value followed by optional parameters and returns the transformed value.
* There will be one additional argument to the `transform` method for each parameter passed to the pipe.
Your pipe has one such parameter: the `exponent`.
* To tell Angular that this is a pipe, you apply the
`@Pipe` decorator, which you import from the core Angular library.
* The `@Pipe` decorator allows you to define the
   pipe name that you'll use within template expressions. It must be a valid JavaScript identifier.
   Your pipe's name is `exponentialStrength`.
-->
커스텀 파이프를 정의하는 과정에는 다음과 같은 내용이 중요합니다.

* 파이프는 파이프 데코레이터와 메타데이터가 지정된 클래스입니다.
* 파이프 클래스는 `PipeTransform` 인터페이스를 활용해서 구현하며, 파이프의 동작은 이 인터페이스에 있는 `transform` 메소드 안에 구현합니다. 이 함수는 입력 값과 파이프 옵션을 인자로 받고 변환된 값을 반환합니다.
* 이 예제에서는 파이프 옵션으로 `exponent`를 받습니다.
* 커스텀 파이프를 Angular에 등록하려면 `@Pipe` 데코레이터를 사용합니다. 이 데코레이터는 Angular 코어 라이브러리에 있습니다.
* `@Pipe` 데코레이터에는 템플릿 표현식에 사용할 파이프 이름을 지정합니다. 파이프 이름은 JavaScript 문법에 적합하게 지정해야 하며, 이 예제에서는 `exponentialStrength`로 지정했습니다.

<div class="alert is-helpful">

<!--
## The *PipeTransform* interface
-->
## *PipeTransform* 인터페이스

<!--
The `transform` method is essential to a pipe.
The `PipeTransform` *interface* defines that method and guides both tooling and the compiler.
Technically, it's optional; Angular looks for and executes the `transform` method regardless.
-->
파이프는 `transform` 메소드가 중요합니다.
이 함수는 `PipeTransform` *인터페이스* 에서 정의하고 있으며, Angular가 해당 파이프를 제대로 동작시키기 위해서도 꼭 정의되어야 합니다.
문법적으로는 이 인터페이스를 사용하지 않더라도 Angular가 `transform` 메소드를 확인하면 파이프로 인식하고 실행합니다.

</div>

<!--
Now you need a component to demonstrate the pipe.
-->
이제 파이프를 테스트하기 위해 컴포넌트를 하나 만듭니다.

<code-example path="pipes/src/app/power-booster.component.ts" header="src/app/power-booster.component.ts" linenums="false">
</code-example>

<figure>
  <img src='generated/images/guide/pipes/power-booster.png' alt="Power Booster">
</figure>


<!--
Note the following:

* You use your custom pipe the same way you use built-in pipes.
<<<<<<< HEAD
* You must include your pipe in the `declarations` array of the `AppModule`.
-->
다음 내용을 확인해 보세요:

* 커스텀 파이프를 사용하는 방법은 기본 파이프를 사용하는 방법과 같습니다.
* 커스텀 파이프는 `AppModule`의 `declarations`에 등록해야 사용할 수 있습니다.
=======
* You must include your pipe in the `declarations` array of the `AppModule`
* If you choose to inject your pipe into a class, you must provide it in the `providers` array of your `NgModule`.
>>>>>>> 3f98ac19

<div class="callout is-helpful">

<header>
  <!--
  Remember the declarations array
  -->
  declarations 배열에 꼭 등록하세요.
</header>

<!--
You must register custom pipes.
If you don't, Angular reports an error.
The [Angular CLI's](cli) generator registers the pipe automatically.
-->
커스텀 파이프는 `AppModule`에 등록해야 사용할 수 있으며, 등록하지 않은 파이프를 사용하면 Angular에서 에러가 발생합니다.
[Angular CLI](cli)를 사용해서 파이프를 생성하면, 이 파이프는 `AppModule`에 자동으로 등록됩니다.

</div>


<!--
To probe the behavior in the <live-example></live-example>,
change the value and optional exponent in the template.
-->
<live-example></live-example>에서 파이프가 동작하는 것을 직접 확인해 보세요.

<!--
## Power Boost Calculator
-->
## 파워 증폭 계산기

<!--
It's not much fun updating the template to test the custom pipe.
Upgrade the example to a "Power Boost Calculator" that combines
your pipe and two-way data binding with `ngModel`.
-->
그런데 커스텀 파이프를 테스트할 때마다 템플릿을 수정해야 하는 것은 좋은 방법이 아닙니다.
이전에 만들었던 예제에 양방향 데이터 바인딩을 추가해서 "파워 증폭 계산기"를 만들어 봅시다.

<code-example path="pipes/src/app/power-boost-calculator.component.ts" header="src/app/power-boost-calculator.component.ts">

</code-example>



<figure>
  <img src='generated/images/guide/pipes/power-boost-calculator-anim.gif' alt="Power Boost Calculator">
</figure>



<!--
{@a change-detection}
-->
{@a 변화-감지}

<!--
## Pipes and change detection
-->
## 파이프와 변화 감지

<!--
Angular looks for changes to data-bound values through a *change detection* process that runs after every DOM event:
every keystroke, mouse move, timer tick, and server response. This could be expensive.
Angular strives to lower the cost whenever possible and appropriate.

Angular picks a simpler, faster change detection algorithm when you use a pipe.
-->
Angular는 키보드 입력, 마우스 이동, 타이머 만료, 서버 응답 등 DOM에서 발생하는 이벤트를 확인하면 *변화 감지* 로직을 수행하고 바인딩된 값이 변경되었는지 확인합니다.
그래서 Angular 팀은 이 변화 감지 로직이 최대한 적은 리소스로 동작할 수 있도록 항상 신경쓰고 있습니다.

그리고 파이프를 사용할 때는 좀 더 간단하고 빠른 변화 감지 알고리즘을 활용합니다.

<!--
<h3 class="no-toc">No pipe</h3>
-->
<h3 class="no-toc">파이프 적용 전</h3>

<!--
In the next example, the component uses the default, aggressive change detection strategy to monitor and update
its display of every hero in the `heroes` array. Here's the template:
-->
이번에 다루는 예제는 컴포넌트의 기본 변화 감지 정책을 사용합니다. 이 예제에서는 `heroes` 배열에 있는 모든 히어로를 화면에 표시하며, 템플릿은 다음과 같이 정의합니다:

<code-example path="pipes/src/app/flying-heroes.component.html" region="template-1" header="src/app/flying-heroes.component.html (v1)" linenums="false">

</code-example>


<!--
The companion component class provides heroes, adds heroes into the array, and can reset the array.
-->
그리고 컴포넌트 클래스 코드에서는 히어로 목록에 히어로를 추가하거나 초기화하는 로직을 작성합니다.

<code-example path="pipes/src/app/flying-heroes.component.ts" region="v1" header="src/app/flying-heroes.component.ts (v1)" linenums="false">

</code-example>


<!--
You can add heroes and Angular updates the display when you do.
If you click the `reset` button, Angular replaces `heroes` with a new array of the original heroes and updates the display.
If you added the ability to remove or change a hero, Angular would detect those changes and update the display as well.
-->
이제 앱을 실행하면 히어로 목록에 히어로를 추가할 수 있으며, Angular는 이렇게 변경된 히어로 목록을 화면에 표시합니다.
그리고 `reset` 버튼을 클릭하면 `heroes` 프로퍼티의 값이 기본값으로 초기화되며 화면에 표시되는 히어로 목록도 갱신됩니다.
히어로 목록을 수정하거나, 히어로 목록에서 히어로를 제거하는 기능을 추가하더라도 Angular는 마찬가지로 컴포넌트 데이터를 기준으로 화면을 갱신할 것입니다.

<h3 class="no-toc"><i>FlyingHeroesPipe</i></h3>

<!--
Add a `FlyingHeroesPipe` to the `*ngFor` repeater that filters the list of heroes to just those heroes who can fly.
-->
이제 `<div>`에 적용된 `*ngFor`에 `FlyingHeroesPipe`를 적용합니다. 이 파이프를 적용하면 전체 히어로 목록에서 하늘을 날 수 있는 히어로만 `*ngFor`의 대상으로 필터링됩니다.

<code-example path="pipes/src/app/flying-heroes.component.html" region="template-flying-heroes" header="src/app/flying-heroes.component.html (flyers)" linenums="false">

</code-example>


<!--
Here's the `FlyingHeroesPipe` implementation, which follows the pattern for custom pipes described earlier.
-->
`FlyingHeroesPipe`는 다음과 같이 구현합니다.

<code-example path="pipes/src/app/flying-heroes.pipe.ts" region="pure" header="src/app/flying-heroes.pipe.ts" linenums="false">

</code-example>


<!--
Notice the odd behavior in the <live-example></live-example>:
when you add flying heroes, none of them are displayed under "Heroes who fly."

Although you're not getting the behavior you want, Angular isn't broken.
It's just using a different change-detection algorithm that ignores changes to the list or any of its items.

Notice how a hero is added:
-->
하지만 <live-example></live-example>에서 확인하면, 하늘을 날 수 있는 히어로를 추가해도 "Heroes who fly." 밑에 아무것도 표시되지 않습니다.

원하는 동작은 이것이 아니지만 Angular에서 에러가 발생하는 것도 아닙니다.
이 예제에서 사용하는 변화 감지 알고리즘은 배열에 반응하며, 배열을 참조하는 주소가 바뀌지 않고 항목만 추가되었을 때는 변화 감지 알고리즘이 동작하지 않습니다.

히어로를 추가하는 로직을 확인해 봅시다:

<code-example path="pipes/src/app/flying-heroes.component.ts" region="push" header="src/app/flying-heroes.component.ts" linenums="false">

</code-example>


<!--
You add the hero into the `heroes` array.  The reference to the array hasn't changed.
It's the same array. That's all Angular cares about. From its perspective, *same array, no change, no display update*.

To fix that, create an array with the new hero appended and assign that to `heroes`.
This time Angular detects that the array reference has changed.
It executes the pipe and updates the display with the new array, which includes the new flying hero.

If you *mutate* the array, no pipe is invoked and the display isn't updated;
if you *replace* the array, the pipe executes and the display is updated.
The Flying Heroes application extends the
code with checkbox switches and additional displays to help you experience these effects.
-->
새 히어로는 `heroes` 배열의 항목으로 추가됩니다. 하지만 이 로직이 실행되어도 배열의 주소 자체는 변경되지 않습니다. 그러면 Angular는 이렇게 판단합니다. *바인딩 된 객체가 바뀌지 않았으니, 뷰를 업데이트 할 필요는 없다*.

이 문제를 수정하려면 배열에 히어로를 추가할 때 기존에 있던 배열에 새 히어로를 추가해서 새로운 배열을 생성하고, 이 배열로 `heroes` 프로퍼티 값을 할당해야 합니다.
그러면 참조하던 배열이 바뀌었기 때문에 Angular의 동작 감지 로직이 제대로 동작합니다.
그래서 새로운 배열에 파이프가 적용되고, 하늘을 날 수 있는 히어로만 화면에 표시됩니다.

요약하자면, 배열 자체를 새로 할당하지 않으면 파이프도 적용되지 않고 화면도 갱신되지 않습니다.
이 문제를 수정하고 체크박스를 추가해서 사용자가 사용하기에 좀 더 편하게 개선하면 다음과 같은 구현할 수 있습니다.

<figure>
  <img src='generated/images/guide/pipes/flying-heroes-anim.gif' alt="Flying Heroes">
</figure>


<!--
Replacing the array is an efficient way to signal Angular to update the display.
When do you replace the array? When the data changes.
That's an easy rule to follow in *this* example
where the only way to change the data is by adding a hero.

More often, you don't know when the data has changed,
especially in applications that mutate data in many ways,
perhaps in application locations far away.
A component in such an application usually can't know about those changes.
Moreover, it's unwise to distort the component design to accommodate a pipe.
Strive to keep the component class independent of the HTML.
The component should be unaware of pipes.

For filtering flying heroes, consider an *impure pipe*.
-->
뷰를 확실하게 갱신하려면 뷰에서 참조하는 배열을 새로운 배열로 교체하는 것이 좋습니다.
배열은 언제 교체해야 할까요? 물론 데이터가 변경되었을 때 교체해야 합니다.
그래서 이 예제는 히어로가 추가되어 데이터가 변경되었을 때만 배열을 교체합니다.

하지만 애플리케이션에서 다루는 데이터가 많아질수록, 이 데이터가 언제 변경되는지 일일이 추적하기는 어려워 집니다.
그리고 컴포넌트 단위에서 보면 데이터가 변경되는 것을 추적할 수 없는 경우도 있습니다.
그래서 파이프와 컴포넌트의 관계는 긴밀하지 연결하지 않는 것이 좋습니다.
컴포넌트 클래스는 HTML 템플릿과 최대한 분리하세요.
컴포넌트 자체는 파이프의 영향을 받지 않을 수록 좋습니다.

이런 내용을 염두에 두면, *순수하지 않은 파이프* 를 활용하는 것을 고려할 수도 있습니다.

{@a pure-impure-pipe}

<!--
## Pure and impure pipes
-->
## 순수한(pure) 파이프, 순수하지 않은(impure) 파이프

<!--
There are two categories of pipes: *pure* and *impure*.
Pipes are pure by default. Every pipe you've seen so far has been pure.
You make a pipe impure by setting its pure flag to false. You could make the `FlyingHeroesPipe`
impure like this:
-->
파이프는 *순수한* 파이프와 *순수하지 않은* 파이프가 있습니다.
따로 설정하지 않으면 순수한 파이프가 기본입니다. 지금까지 살펴본 파이프도 모두 순수한 파이프였습니다.
하지만 파이프 메타데이터의 `pure` 값을 `false`로 설정하면 순수하지 않은 파이프를 구현할 수 있습니다.
`FlyingHeroesPipe`를 순수하지 않은 파이프로 구현하려면 다음과 같이 적용합니다:

<code-example path="pipes/src/app/flying-heroes.pipe.ts" region="pipe-decorator" header="src/app/flying-heroes.pipe.ts" linenums="false">

</code-example>


<!--
Before doing that, understand the difference between pure and impure, starting with a pure pipe.
-->
순수하지 않은 파이프의 동작을 확인하기 전에, 순수한 파이프와 어떻게 다른지 알아보기 위해 순수한 파이프부터 알아봅시다.

<!--
<h3 class="no-toc">Pure pipes</h3>
-->
<h3 class="no-toc">순수한 파이프</h3>

<!--
Angular executes a *pure pipe* only when it detects a *pure change* to the input value.
A pure change is either a change to a primitive input value (`String`, `Number`, `Boolean`, `Symbol`)
or a changed object reference (`Date`, `Array`, `Function`, `Object`).

Angular ignores changes within (composite) objects.
It won't call a pure pipe if you change an input month, add to an input array, or update an input object property.

This may seem restrictive but it's also fast.
An object reference check is fast&mdash;much faster than a deep check for
differences&mdash;so Angular can quickly determine if it can skip both the
pipe execution and a view update.

For this reason, a pure pipe is preferable when you can live with the change detection strategy.
When you can't, you *can* use the impure pipe.
-->
*순수한 파이프*는 파이프에 전달되는 값이 *순수하게 바뀌었을* 때만 동작합니다.
이 때 값이 순수하게 바뀌었다는 것은 기본 자료형(`String`, `Number`, `Boolean`, `Symbol`)의 값이 바뀌었거나, 객체(`Date`, `Array`, `Function`, `Object`)를 참조하는 주소가 바뀐 것을 의미합니다.

그래서 이 모드에서는 객체 안에서 일어나는 변화를 감지하지 않습니다.
Date 객체의 일부 요소가 바뀐다던가, 배열에 항목이 추가된다던가, 객체의 프로퍼티값이 변경되는 것에는 반응하지 않습니다.

동작이 조금 이상해보이기도 하지만, 이 방식은 실행속도를 빠르게 하기 위해 필요합니다.
왜냐하면 객체를 내부까지 모두 검사하는 것보다 참조하는 객체가 바뀌었는지만 검사하는 것이 당연히 빠르기 때문입니다.
그래서 파이프를 실행하거나 뷰를 업데이트해야 할지 Angular가 판단할 때는 이 방식으로 동작합니다.

기본 변화 감지 정책으로도 원하는 변화를 감지할 수 있다면 순수한 파이프를 사용하는 것으로 충분합니다.
하지만 순수하지 않은 파이프를 사용해야만 하는 경우도 있습니다.

<div class="alert is-helpful">

<!--
Or you might not use a pipe at all.
It may be better to pursue the pipe's purpose with a property of the component,
a point that's discussed later in this page.
-->
파이프를 아예 사용하지 않는 방법을 택할 수도 있습니다.
때로는 컴포넌트의 프로퍼티를 직접 조작하는 것이 파이프를 사용하는 것보다 나은 경우도 있습니다.
이 내용은 이 문서 아래쪽에서 자세하게 알아봅니다.

</div>


<!--
<h3 class="no-toc">Impure pipes</h3>
-->
<h3 class="no-toc">순수하지 않은 파이프</h3>

<!--
Angular executes an *impure pipe*  during every component change detection cycle.
An impure pipe is called often, as often as every keystroke or mouse-move.

With that concern in mind, implement an impure pipe with great care.
An expensive, long-running pipe could destroy the user experience.
-->
*순수하지 않은 파이프*를 사용하면 컴포넌트의 변화 감지 싸이클마다 파이프 로직을 다시 실행합니다.
어쩌면 키 입력이 있을때마다, 마우스가 움직일 때마다 파이프 로직이 계속 실행될 수도 있습니다.

그렇기 때문에 순수하지 않은 파이프는 조심해서 사용해야 합니다.
파이프 로직을 실행하는 시간이 오래 걸리면 사용자가 체감하는 앱 성능이 저하될 수 있습니다.

{@a impure-flying-heroes}

<!--
<h3 class="no-toc">An impure <i>FlyingHeroesPipe</i></h3>
-->
<h3 class="no-toc">순수하지 않은 <i>FlyingHeroesPipe</i></h3>

<!--
A flip of the switch turns the `FlyingHeroesPipe` into a `FlyingHeroesImpurePipe`.
The complete implementation is as follows:
-->
`FlyingHeroesPipe`를 상속받아서 순수하지 않은 파이프로 동작하는 `FlyingHeroesImpurePipe`를 만들어 봅시다.
이 파이프는 다음과 같이 구현합니다.

<code-tabs>

  <code-pane header="FlyingHeroesImpurePipe" path="pipes/src/app/flying-heroes.pipe.ts" region="impure">

  </code-pane>

  <code-pane header="FlyingHeroesPipe" path="pipes/src/app/flying-heroes.pipe.ts" region="pure">

  </code-pane>

</code-tabs>


<!--
You inherit from `FlyingHeroesPipe` to prove the point that nothing changed internally.
The only difference is the `pure` flag in the pipe metadata.

This is a good candidate for an impure pipe because the `transform` function is trivial and fast.
-->
파이프의 동작은 다른 것이 없기 때문에 `FlyingHeroesPipe`를 그대로 상속받았습니다.
파이프 메타데이터에 `pure` 값을 지정했다는 것만 다릅니다.

이렇게 만든 `FlyingHeroesImpurePipe`는 순수하지 않은 파이프지만, `transform` 함수의 로직은 순수한 파이프일 때와 마찬가지로 아주 간단하기 때문에 위에서 설명한 성능 저하는 크게 신경쓰지 않아도 됩니다.

<code-example path="pipes/src/app/flying-heroes.pipe.ts" linenums="false" header="src/app/flying-heroes.pipe.ts (filter)" region="filter">

</code-example>


<!--
You can derive a `FlyingHeroesImpureComponent` from `FlyingHeroesComponent`.
-->
그리고 `FlyingHeroesImpureComponent` 의 템플릿은 `FlyingHeroesComponent` 와 비슷하게 다음과 같이 구현합니다.

<code-example path="pipes/src/app/flying-heroes-impure.component.html" linenums="false" header="src/app/flying-heroes-impure.component.html (excerpt)" region="template-flying-heroes">

</code-example>


<!--
The only substantive change is the pipe in the template.
You can confirm in the <live-example></live-example> that the _flying heroes_
display updates as you add heroes, even when you mutate the `heroes` array.
-->
유일하게 다른 점은 템플릿에 적용된 파이프가 다르다는 것 뿐입니다.
이 예제의 동작은 <live-example></live-example>에서 확인할 수 있습니다.
앱을 실행하고 히어로를 추가하면, `heroes` 배열 자체가 변경되지 않아도 파이프는 제대로 동작합니다.

{@a async-pipe}
<!--
<h3 class="no-toc">The impure <i>AsyncPipe</i></h3>
-->
<h3 class="no-toc">순수하지 않은 <i>AsyncPipe</i></h3>

<!--
The Angular `AsyncPipe` is an interesting example of an impure pipe.
The `AsyncPipe` accepts a `Promise` or `Observable` as input
and subscribes to the input automatically, eventually returning the emitted values.

The `AsyncPipe` is also stateful.
The pipe maintains a subscription to the input `Observable` and
keeps delivering values from that `Observable` as they arrive.

This next example binds an `Observable` of message strings
(`message$`) to a view with the `async` pipe.
-->
순수하지 않은 파이프 중에서도 `AsyncPipe`는 조금 더 흥미롭습니다.
`AsyncPipe`는 입력값으로 `Promise`나 `Observable` 타입을 받으며, 입력값을 자동으로 구독하면서 새로운 값이 입력될 때마다 파이프 로직을 실행하고 결과값을 반환합니다.

아래 예제는 `Observable` 형태로 전달되는 메시지 문자열(`message$`)을 `async` 파이프로 뷰에 표시하는 예제입니다.

<code-example path="pipes/src/app/hero-async-message.component.ts" header="src/app/hero-async-message.component.ts">

</code-example>


<!--
The Async pipe saves boilerplate in the component code.
The component doesn't have to subscribe to the async data source,
extract the resolved values and expose them for binding,
and have to unsubscribe when it's destroyed
(a potent source of memory leaks).
-->
`AsyncPipe`가 사용하는 문자열은 컴포넌트 코드 안에 미리 정의되어 있습니다.
이 컴포넌트는 데이터를 직접 구독하지는 않아 뷰에서 사용한 `async` 파이프가 데이터 스트림을 직접 가져오고, 각각의 문자열을 화면에 표시합니다.
이 파이프를 사용할 때는 메모리 누수를 방지하기 위해 컴포넌트 종료 전에 Observable 스트림 구독을 해제해야 합니다.

<!--
<h3 class="no-toc">An impure caching pipe</h3>
-->
<h3 class="no-toc">캐싱 파이프</h3>

<!--
Write one more impure pipe, a pipe that makes an HTTP request.

Remember that impure pipes are called every few milliseconds.
If you're not careful, this pipe will punish the server with requests.

In the following code, the pipe only calls the server when the requested URL changes and it caches the server response.
The code uses the [Angular http](guide/http) client to retrieve data:
-->
순수하지 않은 파이프를 하나 더 살펴봅시다. 이 파이프는 HTTP 요청을 처리하는 파이프입니다.

이전에 설명한 것처럼, 순수하지 않은 파이프는 아주 짧은 시간에 의도치 않게 여러번 실행될 수 있습니다.
그래서 조심히 사용하지 않으면 순식간에 서버로 수많은 요청을 보낼 수 있습니다.

이번에 구현하는 파이프는 요청하는 서버의 주소가 다를 때만 서버로 요청을 보내고, 한 번 보낸 서버의 응답은 캐싱합니다.
이 코드는 [Angular http](guide/http) 클라이언트 예제에서도 활용하고 있으니 함께 확인해 보세요.

<code-example path="pipes/src/app/fetch-json.pipe.ts" header="src/app/fetch-json.pipe.ts">

</code-example>


<!--
Now demonstrate it in a harness component whose template defines two bindings to this pipe,
both requesting the heroes from the `heroes.json` file.
-->
이렇게 만든 파이프를 컴포넌트 템플릿에 적용해 봅시다. 파이프가 제대로 동작하는 것을 확인하기 위해 `heroes.json` 파일을 요청하는 부분을 템플릿에 총 2번 추가했습니다.

<code-example path="pipes/src/app/hero-list.component.ts" header="src/app/hero-list.component.ts">

</code-example>


<!--
The component renders as the following:
-->
이 컴포넌트는 다음 그림처럼 표시됩니다:

<figure>
  <img src='generated/images/guide/pipes/hero-list.png' alt="Hero List">
</figure>


<!--
A breakpoint on the pipe's request for data shows the following:

* Each binding gets its own pipe instance.
* Each pipe instance caches its own URL and data.
* Each pipe instance only calls the server once.
-->
이 파이프를 사용할 때 주의해야 할 점이 있습니다.

* 파이프 인스턴스는 각 바인딩마다 따로 생성됩니다.
* 파이프가 캐싱하는 URL과 데이터는 그 인스턴스에 저장됩니다.
* 파이프는 서버 요청을 인스턴스마다 한 번씩만 보냅니다.

<h3 class="no-toc"><i>JsonPipe</i></h3>

<!--
In the previous code sample, the second `fetch` pipe binding demonstrates more pipe chaining.
It displays the same hero data in JSON format by chaining through to the built-in `JsonPipe`.
-->
위 예제에서 두 번째 `fetch` 파이프는 다른 파이프와 체이닝하면서 함께 사용했습니다.
두 번째 파이프는 첫 번째 파이프와 같은 데이터를 사용하지만, 이 데이터는 Angular 내장 파이프인 `JsonPipe`를 한 번 더 거쳐서 JSON 형식으로 화면에 표시했습니다.

<div class="callout is-helpful">



<header>
  <!--
  Debugging with the json pipe
  -->
  JSON 파이프로 디버깅하기
</header>


<!--
The [JsonPipe](api/common/JsonPipe)
provides an easy way to diagnosis a mysteriously failing data binding or
inspect an object for future binding.
-->
[JsonPipe](api/common/JsonPipe)를 사용하면 템플릿에 어떤 데이터가 바인딩 되었는지, 바인딩하기 전에 데이터가 어떤 모양인지 간단하게 확인할 수 있습니다.

</div>



{@a pure-pipe-pure-fn}

<!--
<h3 class="no-toc">Pure pipes and pure functions</h3>
-->
<h3 class="no-toc">순수한 파이프와 순수한 함수</h3>

<!--
A pure pipe uses pure functions.
Pure functions process inputs and return values without detectable side effects.
Given the same input, they should always return the same output.

The pipes discussed earlier in this page are implemented with pure functions.
The built-in `DatePipe` is a pure pipe with a pure function implementation.
So are the `ExponentialStrengthPipe` and `FlyingHeroesPipe`.
A few steps back, you reviewed the `FlyingHeroesImpurePipe`&mdash;an impure pipe with a pure function.

But always implement a *pure pipe* with a *pure function*.
Otherwise, you'll see many console errors regarding expressions that changed after they were checked.
-->
순수한 파이프는 순수 함수(pure function)를 사용합니다.
이 때 순수 함수란, 입력값과 출력값이 일관된 것을 의미하며, 순수 함수라면 같은 값이 입력되었을 때 언제나 같은 결과를 반환합니다.

지금까지 살펴본 파이프는 모두 순수 함수를 사용해서 구현했습니다.
`DatePipe`만 봐도 이 파이프는 순수한 파이프이며, 순수 함수로 구현되었습니다.
`ExponentialStrengthPipe`와 `FlyingHeroesPipe`도 마찬가지입니다.
반면에 `FlyingHeroesImpurePipe`는 순수 함수를 사용했지만 순수하지 않은 파이프입니다.

순수하지 않은 파이프와 다르게, *순수한 파이프*는 반드시 *순수 함수*로 구현해야 합니다.
그렇지 않으면 파이프의 적용된 값이 바뀐  이후에 수많은 에러 로그를 확인할 수 있을 것입니다.

<!--
## Next steps
-->
## 다음 단계

<!--
Pipes are a great way to encapsulate and share common display-value
transformations. Use them like styles, dropping them
into your template's expressions to enrich the appeal and usability
of your views.

Explore Angular's inventory of built-in pipes in the [API Reference](api?type=pipe).
Try writing a custom pipe and perhaps contributing it to the community.
-->
뷰에 사용하는 데이터의 형식을 변환하는 로직이 다른 곳에서도 사용된다면 파이프를 사용하는 방법이 가장 효율적입니다. 그래서 파이프는 스타일처럼 간단하게 적용하면서도 템플릿 표현식의 복잡한 로직을 대체할 수 있습니다.

Angular에서 제공하는 기본 파이프는 [API Reference](api?type=pipe)에서 확인할 수 있습니다.
필요하다면 커스텀 파이프를 만드는 것도 자유로우며, 이렇게 만든 파이프를 Angular 커뮤니티에 공유해보는 것도 좋습니다.

{@a no-filter-pipe}


<!--
## Appendix: No *FilterPipe* or *OrderByPipe*
-->
## 부록 : *FilterPipe*와 *OrderByPipe*는 존재하지 않습니다.

<!--
Angular doesn't provide pipes for filtering or sorting lists.
Developers familiar with AngularJS know these as `filter` and `orderBy`.
There are no equivalents in Angular.
-->
Angular는 배열을 필터링하거나 정렬하는 파이프는 기본 파이프로 제공하지 않습니다.
AngularJS에 익숙한 개발자라면 `filter`와 `orderBy` 파이프를 떠올릴 수 있지만, 이와 같은 역할을 하는 파이프는 Angular에 없습니다.

<!--
This isn't an oversight. Angular doesn't offer such pipes because
they perform poorly and prevent aggressive minification.
Both `filter` and `orderBy` require parameters that reference object properties.
Earlier in this page, you learned that such pipes must be [impure](guide/pipes#pure-and-impure-pipes) and that
Angular calls impure pipes in almost every change-detection cycle.
-->
하지만 실수로 빼먹은 것은 아닙니다. Angular는 이 파이프들을 기본 파이프로 제공하는 것이 성능면에서 좋지 않다고 판단했습니다. 그리고 코드 난독화를 사용하는 경우에도 문제의 여지가 있습니다.

`filter`와 `orderBy` 파이프는 모두 객체 참조를 인자로 받습니다.
하지만 이전에 설명했듯이, Angular의 기본 변화 감지 정책에서는 객체의 참조가 바뀌지 않는 이상 파이프가 갱신되지 않기 때문에 두 파이프는 반드시 [순수하지 않은 파이프](guide/pipes#pure-impure-pipe)로 구현되어야 합니다.
그러면 이 파이프는 모든 변화 감지 싸이클마다 다시 실행될 것입니다.

<!--
Filtering and especially sorting are expensive operations.
The user experience can degrade severely for even moderate-sized lists when Angular calls these pipe methods many times per second.
`filter` and `orderBy` have often been abused in AngularJS apps, leading to complaints that Angular itself is slow.
That charge is fair in the indirect sense that AngularJS prepared this performance trap
by offering `filter` and `orderBy` in the first place.
-->
배열을 필터링하고 정렬하는 로직은 많은 연산이 필요합니다.
이 로직이 변화 감지 싸이클마다 매번 실행된다면 배열의 길이가 별로 길지 않더라도 사용자가 체감하는 앱 성능은 심각하게 저하될 수 있습니다.
그래서 AngularJS에서도 `filter`와 `orderBy` 파이프는 앱 성능을 저하시키는 원인으로 꼽히며 종종 기피 대상이 되었습니다.
결국 AngularJS에서는 `filter`와 `orderBy`의 성능을 따로 개선하면서 이 부담을 일부 해소하기도 했습니다.

<!--
The minification hazard is also compelling, if less obvious. Imagine a sorting pipe applied to a list of heroes.
The list might be sorted by hero `name` and `planet` of origin properties in the following way:
-->
코드 난독화를 사용하는 경우에도 문제가 생길 수 있습니다.
히어로 배열에 정렬 파이프를 적용한다고 가정해 봅시다.
이 배열을 히어로의 `name`이나 `planet` 프로퍼티로 정렬하려면 다음과 같이 구현하는 것을 생각해 볼 수 있습니다:

<!--
<code-example language="html">
  &lt;!-- NOT REAL CODE!
  &lt;div *ngFor="let hero of heroes | orderBy:'name,planet'">&lt;/div>
</code-example>
-->
<code-example language="html">
  &lt;!-- 실제로 동작하는 코드는 아닙니다! -->
  &lt;div *ngFor="let hero of heroes | orderBy:'name,planet'">&lt;/div>
</code-example>

<!--
You identify the sort fields by text strings, expecting the pipe to reference a property value by indexing
(such as `hero['name']`).
Unfortunately, aggressive minification manipulates the `Hero` property names so that `Hero.name` and `Hero.planet`
become something like `Hero.a` and `Hero.b`. Clearly `hero['name']` doesn't work.
-->
이 코드를 보면 `name`과 `planet` 필드를 기준으로 정렬할 것이고, 따라서 `hero['name']`으로 객체 내부 값에 접근할 수 있다고 생각할 것입니다.
하지만 코드 난독화를 거치고 나면 `Hero.name`이나 `Hero.planet`과 같은 프로퍼티 이름은 `Hero.a`나 `Hero.b`와 같이 변경될 수 있습니다. `hero['name']`으로 참조하는 로직은 더이상 유효하지 않습니다.

<!--
While some may not care to minify this aggressively,
the Angular product shouldn't prevent anyone from minifying aggressively.
Therefore, the Angular team decided that everything Angular provides will minify safely.
-->
그러면 코드 난독화를 적용하지 않는 경우에는 괜찮다고 생각할 수 있지만,
Angular 때문에 코드 난독화를 하지 못하는 것은 문제가 있습니다.
Angular 팀은 Angular 코드 전체가 코드 난독화에 지장이 있어서는 안된다고 최종 판단했습니다.

<!--
The Angular team and many experienced Angular developers strongly recommend moving
filtering and sorting logic into the component itself.
The component can expose a `filteredHeroes` or `sortedHeroes` property and take control
over when and how often to execute the supporting logic.
Any capabilities that you would have put in a pipe and shared across the app can be
written in a filtering/sorting service and injected into the component.
-->
Angular 팀과 Angular를 많이 다뤄본 개발자들은 배열을 필터링하거나 정렬하는 로직을 컴포넌트와 분리하도록 권장합니다.
꼭 필요하다면 컴포넌트에 `filteredHeroes`나 `sortedHeroes` 프로퍼티를 선언하고, 컴포넌트 클래스에 동작 로직을 구현하는 것도 고려해볼만 합니다. 이 방법을 사용하면 배열 필터링과 정렬 로직이 언제 어떻게 실행될지 개발자가 제어할 수 있습니다.
배열을 필터링하거나 정렬하는 로직을 서비스에 구현하고, 컴포넌트는 이 서비스를 주입받아 사용하는 방법도 있습니다.

<!--
If these performance and minification considerations don't apply to you, you can always create your own such pipes
(similar to the [FlyingHeroesPipe](guide/pipes#impure-flying-heroes)) or find them in the community.
-->
성능이나 코드 난독화의 문제가 항상 문제가 되는 것은 아닙니다.
로직을 파이프로 구현해도 별 문제가 없다면 파이프로 구현하는 것도 여전히 검토해볼만 합니다.<|MERGE_RESOLUTION|>--- conflicted
+++ resolved
@@ -298,17 +298,14 @@
 Note the following:
 
 * You use your custom pipe the same way you use built-in pipes.
-<<<<<<< HEAD
-* You must include your pipe in the `declarations` array of the `AppModule`.
+* You must include your pipe in the `declarations` array of the `AppModule`
+* If you choose to inject your pipe into a class, you must provide it in the `providers` array of your `NgModule`.
 -->
 다음 내용을 확인해 보세요:
 
 * 커스텀 파이프를 사용하는 방법은 기본 파이프를 사용하는 방법과 같습니다.
 * 커스텀 파이프는 `AppModule`의 `declarations`에 등록해야 사용할 수 있습니다.
-=======
-* You must include your pipe in the `declarations` array of the `AppModule`
 * If you choose to inject your pipe into a class, you must provide it in the `providers` array of your `NgModule`.
->>>>>>> 3f98ac19
 
 <div class="callout is-helpful">
 
