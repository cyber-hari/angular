<!--
# Animations transitions and triggers
-->
# 트랜지션 & 트리거

<!--
You learned the basics of Angular animations in the [introduction](guide/animations) page.

This guide goes into greater depth on special transition states such as `*` (wildcard) and `void`, and show how these special states are used for elements entering and leaving a view.
This chapter also explores multiple animation triggers, animation callbacks, and sequence-based animation using keyframes.
-->
이전에 살펴본 [Angular 애니메이션 소개](guide/animations) 문서에서는 Angular 애니메이션의 기본 개념에 대해 알아봤습니다.

이 문서에서는 트랜지션에 대해 좀 더 깊이 들어가서 `*` 와일드카드 상태와 `void` 상태에 대해 알아봅시다. 이 상태들은 엘리먼트가 화면에 추가되거나 사라질 때 사용하는 특수 상태입니다.
그리고 이 문서에서는 애니메이션 트리거를 여러개 적용하는 방법, 애니메이션 콜백을 활용하는 방법, 키프레임을 사용해서 애니메이션을 정해진 순서대로 실행하는 방법도 알아봅시다.


<!--
## Predefined states and wildcard matching
-->
## 미리 정의된 상태와 와일드카드 매칭

<!--
In Angular, transition states can be defined explicitly through the `state()` function, or using the predefined `*` (wildcard) and `void` states.
-->
Angular에서 트랜지션 상태는 `state()` 함수로 선언할 수 있지만 이 외에도 와일드카드(`*`) 상태와 보이드(`void`) 상태가 미리 정의되어 있습니다.


<!--
### Wildcard state
-->
### 와일드카드 상태

<!--
An asterisk `*` or *wildcard* matches any animation state. This is useful for defining transitions that apply regardless of the HTML element's start or end state.

For example, a transition of `open => *` applies when the element's state changes from open to anything else.

<div class="lightbox">
  <img src="generated/images/guide/animations/wildcard-state-500.png" alt="wildcard state expressions">
</div>

The following is another code sample using the wildcard state together with the previous example using the `open` and `closed` states.
Instead of defining each state-to-state transition pair, any transition to `closed` takes 1 second, and any transition to `open` takes 0.5 seconds.

This allows us to add new states without having to include separate transitions for each one.

<code-example header="src/app/open-close.component.ts" path="animations/src/app/open-close.component.ts" region="trigger-wildcard1" language="typescript"></code-example>

Use a double arrow syntax to specify state-to-state transitions in both directions.

<code-example header="src/app/open-close.component.ts" path="animations/src/app/open-close.component.ts" region="trigger-wildcard2" language="typescript"></code-example>
-->
와일드카드(`*`)는 모든 애니메이션 상태와 매칭됩니다. 그래서 이 상태는 엘리먼트의 초기 상태나 종료 상태에 관계없이 특정 조건의 트랜지션을 적용할 때 사용할 수 있습니다.

예를 들어 `open => *` 과 같은 트랜지션은 엘리먼트가 `open` 상태였다가 다른 상태로 전환되는 경우에 모두 매칭됩니다.

<div class="lightbox">
  <img src="generated/images/guide/animations/wildcard-state-500.png" alt="wildcard state expressions">
</div>

이전에 살펴봤던 예제처럼 `open` 상태와 `closed` 상태가 있는 앱을 살펴봅시다.
그런데 이번에는 어떤 상태에서 다른 상태로 트랜지션하는것이 아니라 아무 상태에서 `closed`로 바뀔 때는 1초, 아무 상태에서 `open`으로 바뀔 때는 0.5초 시간동안 애니메이션을 실행해 봅니다.

그러면 트랜지션을 정의하는 로직을 다음과 같이 작성할 수 있습니다.

<code-example header="src/app/open-close.component.ts" path="animations/src/app/open-close.component.ts" region="trigger-wildcard1" language="typescript"></code-example>

그리고 두 상태를 양방향으로 전환하는 트랜지션을 정의하려면 다음과 같이 작성하면 됩니다.

<code-example header="src/app/open-close.component.ts" path="animations/src/app/open-close.component.ts" region="trigger-wildcard2" language="typescript"></code-example>


<!--
### Using wildcard state with multiple transition states
-->
### 상태 전환할 때 와일드카드 상태 활용하기

<!--
In the two-state button example, the wildcard isn't that useful because there are only two possible states, `open` and `closed`.
Wildcard states are better when an element in one particular state has multiple potential states that it can change to.
If the button can change from `open` to either `closed` or something like `inProgress`, using a wildcard state could reduce the amount of coding needed.

<div class="lightbox">
  <img src="generated/images/guide/animations/wildcard-3-states.png" alt="wildcard state with 3 states">
</div>


<code-example path="animations/src/app/open-close.component.ts" header="src/app/open-close.component.ts" region="trigger-transition" language="typescript"></code-example>


The `* => *` transition applies when any change between two states takes place.

Transitions are matched in the order in which they are defined. Thus, you can apply other transitions on top of the `* => *` (any-to-any) transition. For example, define style changes or animations that would apply just to `open => closed`, or just to `closed => open`, and then use `* => *` as a fallback for state pairings that aren't otherwise called out.

To do this, list the more specific transitions *before* `* => *`.
-->
이 예제는 버튼의 상태가 `open`과 `closed`두 개만 있기 때문에 와일드카드 상태가 크게 유용하지 않습니다.
와일드카드 상태는 다른 상태로 전환되는 경우가 많을 때 유용합니다.
그래서 버튼이 `open`에서 전환되는 상태가 `closed` 외에 `inProgress` 상태도 있다면 와일드카드를 사용해서 코드의 양을 줄일 수 있습니다.

<div class="lightbox">
  <img src="generated/images/guide/animations/wildcard-3-states.png" alt="wildcard state with 3 states">
</div>


<code-example path="animations/src/app/open-close.component.ts" header="src/app/open-close.component.ts" region="trigger-transition" language="typescript"></code-example>

`* => *` 트랜지션은 모든 상태 전환과 매칭됩니다.

트랜지션은 정의된 순서대로 매칭되기 때문에 `* => *` 트랜지션은 다른 트랜지션보다 제일 나중에 정의해야 합니다.
그래서 이 예제로 보면 `open => closed` 트랜지션이 가장 먼저 적용되고 그 다음에 `closed => open` 트랜지션이 그 다음 우선순위로 적용되며 상태가 정확하게 지정되지 않은 트랜지션은 모두 `* => *`와 매칭됩니다.

이 코드에 트랜지션 규칙을 더 추가하려면 `* => *` 앞에 추가해야 합니다.


<!--
### Using wildcards with styles
-->
### 스타일 적용할 때 와일드카드 사용하기

<!--
Use the wildcard `*` with a style to tell the animation to use whatever the current style value is, and animate with that. Wildcard is a fallback value that's used if the state being animated isn't declared within the trigger.
-->
와일드카드 `*`는 스타일을 지정할 때도 사용할 수 있습니다. 스타일에 와일드카드를 사용하면 트리거 안에 지정되지 않은 스타일이 현재 스타일 값으로 대체됩니다.

<code-example path="animations/src/app/open-close.component.ts" header="src/app/open-close.component.ts" region="transition4" language="typescript"></code-example>


<!--
### Void state
-->
### 보이드(void) 상태

<!--
You can use the `void` state to configure transitions for an element that is entering or leaving a page. See [Animating entering and leaving a view](#enter-leave-view).
-->
엘리먼트가 화면에 나타나거나 화면에서 사라지는 트랜지션을 정의하려면 `void` 상태를 활용할 수 있습니다. [나타나거나 사라지는 애니메이션](#enter-leave-view) 섹션을 참고하세요.


<!--
### Combining wildcard and void states
-->
### 와일드카드 상태와 보이드 상태 함께 사용하기

<!--
You can combine wildcard and void states in a transition to trigger animations that enter and leave the page:

* A transition of `* => void` applies when the element leaves a view, regardless of what state it was in before it left.

* A transition of `void => *` applies when the element enters a view, regardless of what state it assumes when entering.

* The wildcard state `*` matches to *any* state, including `void`.
-->
와일드카드 상태와 보이드 상태를 함께 사용하면 이렇게 활용할 수 있습니다:

* `* => void`는 엘리먼트가 화면에서 사라질 때 적용됩니다. 이전 상태는 어느것이든 관계없습니다.

* `void => *`는 엘리먼트가 화면에 나타날 때 적용됩니다. 나타난 이후에 어떤 상태가 되느냐는 관계없습니다.

* `*` 는 `void` 상태를 포함해서 *모든* 상태와 매칭됩니다.


<!--
## Animating entering and leaving a view
-->
## 나타나거나 사라지는 애니메이션

<!--
This section shows how to animate elements entering or leaving a page.
-->
이번 섹션에서는 엘리먼트가 나타나거나 사라지는 애니메이션에 대해 알아봅시다.

<div class="alert is-helpful">

<!--
**Note:** For this example, an element entering or leaving a view is equivalent to being inserted or removed from the DOM.
-->
**참고:** 이번 예제에서 엘리먼트가 화면에 나타나거나 화면에서 사라지는 것은 DOM에 엘리먼트가 추가되거나 DOM에서 엘리먼트가 제거되는 것과 같은 역할을 합니다.

</div>

<!--
Now add a new behavior:

* When you add a hero to the list of heroes, it appears to fly onto the page from the left.
* When you remove a hero from the list, it appears to fly out to the right.

<code-example path="animations/src/app/hero-list-enter-leave.component.ts" header="src/app/hero-list-enter-leave.component.ts" region="animationdef" language="typescript"></code-example>

In the above code, you applied the `void` state when the HTML element isn't attached to a view.
-->
새로운 동작을 추가해 봅시다:

* 히어로 목록에 히어로를 추가하면 이 히어로는 화면 왼쪽에서 날아와서 표시됩니다.
* 목록에서 히어로를 제거하면 이 히어로는 화면 오른쪽으로 날아가면서 사라집니다.

<code-example path="animations/src/app/hero-list-enter-leave.component.ts" header="src/app/hero-list-enter-leave.component.ts" region="animationdef" language="typescript"></code-example>

이전에 살펴봤던 것처럼 `void => *`나 `* => void`를 사용하면 이런 동작을 간단하게 구현할 수 있습니다.


{@a enter-leave-view}

<!--
## :enter and :leave aliases
-->
## :enter, :leave

<!--
`:enter` and `:leave` are aliases for the `void => *` and `* => void` transitions. These aliases are used by several animation functions.

<code-example hideCopy language="typescript">
transition ( ':enter', [ ... ] );  // alias for void => *
transition ( ':leave', [ ... ] );  // alias for * => void
</code-example>

It's harder to target an element that is entering a view because it isn't in the DOM yet.
So, use the aliases `:enter` and `:leave` to target HTML elements that are inserted or removed from a view.
-->
`void => *`는 `:enter`로, `* => void`는 `:leave`로 대신 사용할 수 있습니다. `:enter`와 `:leave`는 별칭으로 미리 정의되어 있는 셀렉터 입니다.

<code-example hideCopy language="typescript">
transition ( ':enter', [ ... ] );  // void => * 와 같은 의미
transition ( ':leave', [ ... ] );  // * => void 와 같은 의미
</code-example>

화면에 나타나는 엘리먼트는 아직 DOM에 존재하지 않기 때문에 대상으로 지정하기 어렵습니다.
하지만 `:enter`나 `:leave`를 사용하면 화면에 추가되는 엘리먼트와 화면에서 제거되는 엘리먼트를 간단하게 지정할 수 있습니다.


<!--
### Use of \*ngIf and \*ngFor with :enter and :leave
-->
### :enter, :leave를 \*ngIf, \*ngFor와 함께 사용하기

<!--
The `:enter` transition runs when any `*ngIf` or `*ngFor` views are placed on the page, and `:leave` runs when those views are removed from the page.

This example has a special trigger for the enter and leave animation called `myInsertRemoveTrigger`. The HTML template contains the following code.

<code-example path="animations/src/app/insert-remove.component.html" header="src/app/insert-remove.component.html" region="insert-remove" language="typescript">
</code-example>

In the component file, the `:enter` transition sets an initial opacity of 0, and then animates it to change that opacity to 1 as the element is inserted into the view.

<code-example path="animations/src/app/insert-remove.component.ts" header="src/app/insert-remove.component.ts" region="enter-leave-trigger" language="typescript">
</code-example>

Note that this example doesn't need to use `state()`.
-->
`:enter` 트랜지션은 `*ngIf`나 `*ngFor`로 화면에 추가되는 엘리먼트를 대상으로 적용할 수 있으며, `:leave`도 마찬가지로 화면에서 사라지는 엘리먼트를 대상으로 적용할 수 있습니다.

이번에는 엘리먼트가 추가되거나 제거될 때 트리거되는 `myInsertRemoveTrigger`를 정의해 봅시다. 템플릿은 이렇게 작성합니다.

<code-example path="animations/src/app/insert-remove.component.html" header="src/app/insert-remove.component.html" region="insert-remove" language="typescript">
</code-example>

이 컴포넌트 파일에서 `:enter` 트랜지션은 엘리먼트가 화면에 추가되는 것을 표현하기 위해 투명도가 0부터 1까지 변합니다.

<code-example path="animations/src/app/insert-remove.component.ts" header="src/app/insert-remove.component.ts" region="enter-leave-trigger" language="typescript">
</code-example>

이 예제에서 `state()`는 한 번도 사용하지 않았습니다.


<!--
## :increment and :decrement in transitions
-->
## :increment, :decrement

<!--
The `transition()` function takes additional selector values, `:increment` and `:decrement`. Use these to kick off a transition when a numeric value has increased or decreased in value.
-->
`transition()` 함수에는 `:increment`와 `:decrement`라는 셀렉터도 사용할 수 있습니다. 이 셀렉터는 숫자값이 변했을 때 트랜지션을 시작하는 트리거입니다.

<div class="alert is-helpful">

<!--
**Note:** The following example uses `query()` and `stagger()` methods, which is discussed in the [complex sequences](guide/complex-animation-sequences#complex-sequence) page.
-->
**참고:** 아래 예제에는 `query()`와 `stagger()` 메소드를 사용했습니다. 이 메소드는 [복잡한 시퀀스](guide/complex-animation-sequences#complex-sequence) 문서에서 자세하게 다룹니다.

</div>

<code-example path="animations/src/app/hero-list-page.component.ts" header="src/app/hero-list-page.component.ts" region="increment" language="typescript"></code-example>


<!--
## Boolean values in transitions
-->
## 불리언 값으로 트랜지션 시작하기

<!--
If a trigger contains a boolean value as a binding value, then this value can be matched using a `transition()` expression that compares `true` and `false`, or `1` and `0`.

<code-example path="animations/src/app/open-close.component.2.html" header="src/app/open-close.component.html" region="trigger-boolean">
</code-example>

In the code snippet above, the HTML template binds a `<div>` element to a trigger named `openClose` with a status expression of `isOpen`, and with possible values of `true` and `false`. This is an alternative to the practice of creating two named states of `open` and `close`.

In the component code, in the `@Component` metadata under the `animations:` property, when the state evaluates to `true` (meaning "open" here), the associated HTML element's height is a wildcard style or default. In this case, use whatever height the element already had before the animation started. When the element is "closed," the element animates to a height of 0, which makes it invisible.

<code-example path="animations/src/app/open-close.component.2.ts" header="src/app/open-close.component.ts" region="trigger-boolean" language="typescript">
</code-example>
-->
트리거에 바인딩 된 값이 불리언 타입이라면, 이 값은 `transition()` 표현식 안에서 `true`/`false`나 `1`/`0` 값과 매칭됩니다.

<code-example path="animations/src/app/open-close.component.2.html" header="src/app/open-close.component.html" region="trigger-boolean">
</code-example>

위 예제 코드에서 HTML 템플릿의 `<div>` 엘리먼트에는 `openClose` 트리거가 `isOpen` 표현식으로 연결되어 있는데, `isOpen` 프로퍼티는 불리언 타입이기 때문에 `true` 값이거나 `false` 값이 됩니다. `isOpen` 프로퍼티 값에 따라 `open`/`close` 상태를 문자열로 지정하는 것과 같은 로직이라고 볼 수 있습니다.

그리고 컴포넌트 코드에서 `Component`의 메타데이터 `animations:` 프로퍼티에는 `true`로 평가되는 상태에 엘리먼트 높이를 와일드카드 스타일이나 기본값으로 지정합니다. 이번 예제에서는 애니메이션이 시작하기 전에 갖고 있던 값을 그대로 사용했습니다. 그리고 엘리먼트가 "close" 상태가 되면 높이를 0으로 만들어서 보이지 않게 구현했습니다.

<code-example path="animations/src/app/open-close.component.2.ts" header="src/app/open-close.component.ts" region="trigger-boolean" language="typescript">
</code-example>


<!--
## Multiple animation triggers
-->
## 다중 애니메이션 트리거

<!--
You can define more than one animation trigger for a component. You can attach animation triggers to different elements, and the parent-child relationships among the elements affect how and when the animations run.
-->
애니메이션 트리거는 한번에 여러개를 정의할 수도 있습니다.
여러 엘리먼트에 트리거를 연결하거나 부모-자식 관계의 엘리먼트에 트리거를 연결하면 애니메이션 여러개를 동시에 실행할 수 있습니다.

<!--
### Parent-child animations
-->
### 부모-자식 애니메이션

<<<<<<< HEAD
<!--
Each time an animation is triggered in Angular, the parent animation always get priority and child animations are blocked. In order for a child animation to run, the parent animation must query each of the elements containing child animations and then allow the animations to run using the [`animateChild()`](https://angular.io/api/animations/animateChild) function.
-->
Angular에서 애니메이션이 시작되면 부모 애니메이션이 항상 우선권을 가지며 자식 애니메이션은 중단됩니다. 그래서 자식 애니메이션을 시작하려면 부모 애니메이션이 각각의 자식 애니메이션을 찾아서 [`animateChild()`](https://angular.io/api/animations/animateChild)으로 실행해줘야 합니다.
=======
Each time an animation is triggered in Angular, the parent animation always get priority and child animations are blocked. In order for a child animation to run, the parent animation must query each of the elements containing child animations and then allow the animations to run using the [`animateChild()`](api/animations/animateChild) function.
>>>>>>> 385cadf2

<!--
#### Disabling an animation on an HTML element
-->
#### 애니메이션 비활성화하기

<!--
A special animation control binding called `@.disabled` can be placed on an HTML element to disable animations on that element, as well as any nested elements. When true, the `@.disabled` binding prevents all animations from rendering.

The code sample below shows how to use this feature.
-->
HTML 엘리먼트에 `@.disabled`를 바인딩하면 애니메이션을 비활성화 할 수 있으며, 이 때 자식 엘리먼트도 모두 영향을 받습니다. 그래서 `@.disabled`에 `true` 값을 바인딩하면 해당 엘리먼트와 해당 엘리먼트의 자식 엘리먼트에서는 모든 애니메이션이 비활성화됩니다.

이 내용에 대해 살펴봅시다.


<code-tabs>

<code-pane path="animations/src/app/open-close.component.4.html" header="src/app/open-close.component.html" region="toggle-animation">
</code-pane>

<code-pane path="animations/src/app/open-close.component.4.ts" header="src/app/open-close.component.ts" region="toggle-animation" language="typescript">
</code-pane>

</code-tabs>

<!--
When the `@.disabled` binding is true, the `@childAnimation` trigger doesn't kick off.

When an element within an HTML template has animations disabled using the `@.disabled` host binding, animations are disabled on all inner elements as well.
You can't selectively disable multiple animations on a single element.

However, selective child animations can still be run on a disabled parent in one of the following ways:

* A parent animation can use the [`query()`](api/animations/query) function to collect inner elements located in disabled areas of the HTML template.
Those elements can still animate.

* A subanimation can be queried by a parent and then later animated with the `animateChild()` function.
-->
`@.disabled`가 `true` 값으로 바인딩되면 `@childAnimation` 트리거는 시작되지 않습니다.

그리고 호스트 엘리먼트에 `@.disabled`가 바인딩되면 이 엘리먼트의 자식 엘리먼트에의 모든 애니메이션도 비활성화됩니다.
이 때 비활성화는 엘리먼트 단위로만 할 수 있으며, 한 엘리먼트의 일부 애니매이션만 실행할 수는 없습니다.

그런데 부모 엘리먼트의 애니메이션은 비활성화하고 자식 엘리먼트의 애니메이션만 실행할 수 있는 방법이 있습니다:

* 부모 애니메이션에서 [`query()`](https://angular.io/api/animations/query) 함수를 실행해서 자식 엘리먼트의 애니메이션을 모은 후에 직접 시작할 수 있습니다.

* 서브 애니메이션도 쿼리한 후에 `animateChild()` 함수로 시작할 수 있습니다.


<!--
#### Disabling all animations
-->
#### 모든 애니메이션 비활성화하기

<!--
To disable all animations for an Angular app, place the `@.disabled` host binding on the topmost Angular component.
-->
Angular 앱에 있는 애니메이션을 모두 비활성화 하려면 최상위 컴포넌트에 `@.disabled`를 바인딩하면 됩니다.

<code-example path="animations/src/app/app.component.ts" header="src/app/app.component.ts" region="toggle-app-animations" language="typescript"></code-example>

<div class="alert is-helpful">

<!--
**Note:** Disabling animations application-wide is useful during end-to-end (E2E) testing.
-->
**참고:** 앱 전체에 애니메이션을 비활성화하는 기능은 엔드-투-엔드(E2E) 테스트를 실행할 때 활용하면 좋습니다.

</div>


<!--
## Animation callbacks
-->
## 애니메이션 콜백

<!--
The animation `trigger()` function emits *callbacks* when it starts and when it finishes. The example below features a component that contains an `openClose` trigger.

<code-example path="animations/src/app/open-close.component.ts" header="src/app/open-close.component.ts" region="events1" language="typescript"></code-example>

In the HTML template, the animation event is passed back via `$event`, as `@trigger.start` and `@trigger.done`, where `trigger` is the name of the trigger being used.
In this example, the trigger `openClose` appears as follows.

<code-example path="animations/src/app/open-close.component.3.html" header="src/app/open-close.component.html" region="callbacks">
</code-example>

A potential use for animation callbacks could be to cover for a slow API call, such as a database lookup.
For example, you could set up the **InProgress** button to have its own looping animation where it pulsates or does some other visual motion while the backend system operation finishes.

Then, another animation can be called when the current animation finishes.
For example, the button goes from the `inProgress` state to the `closed` state when the API call is completed.

An animation can influence an end user to *perceive* the operation as faster, even when it isn't.
Thus, a simple animation can be a cost-effective way to keep users happy, rather than seeking to improve the speed of a server call and having to compensate for circumstances beyond your control, such as an unreliable network connection.

Callbacks can serve as a debugging tool, for example in conjunction with `console.warn()` to view the application's progress in a browser's Developer JavaScript Console.
The following code snippet creates console log output for the original example, a button with the two states of `open` and `closed`.

<code-example path="animations/src/app/open-close.component.ts" header="src/app/open-close.component.ts" region="events" language="typescript"></code-example>
-->
`trigger()` 함수는 시작할 때와 종료될 때 *콜백* 함수를 실행합니다. 이번에는 `openClose` 트리거에 콜백 함수를 연결하는 방법에 대해 알아봅시다.

<code-example path="animations/src/app/open-close.component.ts" header="src/app/open-close.component.ts" region="events1" language="typescript"></code-example>

애니메이션 트리거의 이름이 `trigger`라면 애니메이션 이벤트는 HTML 템플릿에서 `$event` 객체에 담겨 `@trigger.start`나 `@trigger.done` 함수로 전달됩니다.
그래서 이번 예제에서는 트리거의 이름이 `openClose`이기 때문에 이 트리거의 콜백은 다음과 같이 연결할 수 있습니다.

<code-example path="animations/src/app/open-close.component.3.html" header="src/app/open-close.component.html" region="callbacks">
</code-example>

애니메이션 콜백은 데이터베이스 쿼리와 같이 시간이 오래 걸리는 API를 실행할 때도 유용합니다.
예를 들면 백엔드에서 어떤 작업을 하는 동안 버튼이 깜빡이는 등 시각적 효과를 표현할 수 있습니다.

아니면 어떤 애니메이션이 끝나고 나서 다른 애니메이션을 시작할 때도 애니메이션 콜백 함수를 사용할 수 있습니다.
버튼이 `inProgress` 상태에서 깜빡이다가 API 호출이 완료되면 `closed` 상태가 되면서 다른 애니메이션을 시작할 수 있습니다.

애니메이션을 활용하면 작업이 실제로 끝나지 않았더라도 작업이 좀 더 빠르게 진행되는 것처럼 느껴집니다.
그래서 애니메이션을 약간만 추가해도 사용자의 만족도를 크게 개선할 수 있습니다. 서버의 실행속도나 네트워크 연결 상태와 같이 개선하기 어려운 문제를 신경쓰는 것보다 훨씬 효율적입니다.

콜백 함수는 디버깅 용도로 사용할 수도 있습니다. 애니메이션 콜백 함수에 맞춰서 애플리케이션의 진행정보를 `console.warn()`과 같은 함수로 출력해볼 수도 있습니다.

아래 예제 코드는 애니메이션 이벤트에 맞춰서 애니메이션 정보를 로그로 출력하는 컴포넌트 코드입니다.

<code-example path="animations/src/app/open-close.component.ts" header="src/app/open-close.component.ts" region="events" language="typescript"></code-example>


{@a keyframes}

<!--
## Keyframes
-->
## 키프레임(keyframes)

<!--
The previous section features a simple two-state transition. Now create an animation with multiple steps run in sequence using *keyframes*.

Angular's `keyframe()` function is similar to keyframes in CSS. Keyframes allow several style changes within a single timing segment.
For example, the button, instead of fading, could change color several times over a single 2-second timespan.

<div class="lightbox">
  <img src="generated/images/guide/animations/keyframes-500.png" alt="keyframes">
</div>

The code for this color change might look like this.

<code-example path="animations/src/app/status-slider.component.ts" header="src/app/status-slider.component.ts" region="keyframes" language="typescript"></code-example>
-->
이전 섹션에서는 두 상태를 전환하는 간단한 트랜지션에 대해 알아봤습니다. 이번에는 키프레임을 사용해서 여러 단계로 실행되는 애니메이션을 만들어 봅시다.

Angular의 `keyframe()` 함수는 CSS에서 사용하는 키프레임과 비슷합니다. 키프레임은 한 재생시간 안에서 여러번 스타일을 변경할 때 사용합니다.
예를 들면 버튼의 투명도를 조절하는 대신 2초에 걸쳐 색상을 변경하는 식으로 활용할 수 있습니다.

<div class="lightbox">
  <img src="generated/images/guide/animations/keyframes-500.png" alt="keyframes">
</div>

이 애니메이션은 다음과 같이 구현합니다.

<code-example path="animations/src/app/status-slider.component.ts" header="src/app/status-slider.component.ts" region="keyframes" language="typescript"></code-example>


<!--
### Offset
-->
### 오프셋(offset)

<!--
Keyframes include an *offset* that defines the point in the animation where each style change occurs.
Offsets are relative measures from zero to one, marking the beginning and end of the animation, respectively and should be applied to each of the keyframe's steps if used at least once.

Defining offsets for keyframes is optional.
If you omit them, evenly spaced offsets are automatically assigned.
For example, three keyframes without predefined offsets receive offsets of 0, 0.5, and 1.
Specifying an offset of 0.8 for the middle transition in the above example might look like this.

<div class="lightbox">
  <img src="generated/images/guide/animations/keyframes-offset-500.png" alt="keyframes with offset">
</div>

The code with offsets specified would be as follows.

<code-example path="animations/src/app/status-slider.component.ts" header="src/app/status-slider.component.ts" region="keyframesWithOffsets" language="typescript">
</code-example>

You can combine keyframes with `duration`, `delay`, and `easing` within a single animation.
-->
애니메이션의 키프레임 타이밍을 조절하려면 *오프셋(offset)*을 지정하면 됩니다.
오프셋은 애니메이션이 시작되는 지점부터 종료되는 지점을 0부터 1사이의 상대값으로 표현합니다.

키프레임 오프셋은 생략할 수 있는데 오프셋을 생략하면 남은 시간을 같은 비율로 나눠서 자동으로 할당됩니다.
그래서 3개의 키프레임을 오프셋 선언 없이 사용하면 이 키프레임들의 오프셋은 0, 0.5, 1이 됩니다.
그리고 가운데 오프셋을 0.8로 지정하면 이 애니메이션은 이렇게 표현됩니다.

<div class="lightbox">
  <img src="generated/images/guide/animations/keyframes-offset-500.png" alt="keyframes with offset">
</div>

이 애니메이션은 다음과 같이 구현합니다:

<code-example path="animations/src/app/status-slider.component.ts" header="src/app/status-slider.component.ts" region="keyframesWithOffsets" language="typescript">
</code-example>

물론 키프레임은 `duration`, `delay`, `easing`과 함께 사용할 수도 있습니다.


<!--
### Keyframes with a pulsation
-->
### 깜빡이는 애니메이션

<!--
Use keyframes to create a pulse effect in your animations by defining styles at specific offset throughout the animation.

Here's an example of using keyframes to create a pulse effect:

* The original `open` and `closed` states, with the original changes in height, color, and opacity, occurring over a timeframe of 1 second.

* A keyframes sequence inserted in the middle that causes the button to appear to pulsate irregularly over the course of that same 1-second timeframe.

<div class="lightbox">
  <img src="generated/images/guide/animations/keyframes-pulsation.png" alt="keyframes with irregular pulsation">
</div>

The code snippet for this animation might look like this.

<code-example path="animations/src/app/open-close.component.1.ts" header="src/app/open-close.component.ts" region="trigger" language="typescript"></code-example>
-->
키프레임에 오프셋을 활용하면 깜빡이는 애니메이션을 구현할 수 있습니다.

* 원래 `open`, `closed` 상태에는 버튼으 높이, 색상, 투명도를 1초동안 변경하는 애니메이션이 적용되어 있습니다.

* 이 애니메이션 중간에 투명도를 조절하면서 버튼이 깜빡이는 효과를 추가해 봅시다.

<div class="lightbox">
  <img src="generated/images/guide/animations/keyframes-pulsation.png" alt="keyframes with irregular pulsation">
</div>

이 애니메이션은 이렇게 구현합니다.

<code-example path="animations/src/app/open-close.component.1.ts" header="src/app/open-close.component.ts" region="trigger" language="typescript"></code-example>


<!--
### Animatable properties and units
-->
### 애니메이션을 적용할 수 있는 프로퍼티와 단위

<!--
Angular's animation support builds on top of web animations, so you can animate any property that the browser considers animatable.
This includes positions, sizes, transforms, colors, borders, and more. The W3C maintains a list of animatable properties on its [CSS Transitions](https://www.w3.org/TR/css-transitions-1/) page.

For positional properties with a numeric value, define a unit by providing the value as a string, in quotes, with the appropriate suffix:

* 50 pixels: `'50px'`
* Relative font size: `'3em'`
* Percentage: `'100%'`

If you don't provide a unit when specifying dimension, Angular assumes a default unit of pixels, or px.
Expressing 50 pixels as `50` is the same as saying `'50px'`.
-->
Angular 애니메이션은 웹 표준 애니메이션을 기반으로 동작합니다. 그래서 브라우저에서 애니메이션을 지원하는 프로퍼티는 모두 Angular 애니메이션 대상이 될 수 있습니다.
엘리먼트의 위치나 크기, transform 속성, 색상, 외곽선 등이 대상이 될 수 있습니다. 애니메이션을 적용할 수 있는 프로퍼티 전체 목록은 [CSS Transitions](https://www.w3.org/TR/css-transitions-1/) 문서를 참고하세요.

그리고 위치나 크기와 관련된 프로퍼티는 단위를 붙여서 다음과 같이 문자열로 지정할 수도 있습니다:

* 50픽셀: `'50px'`
* 상대 폰트 크기: `'3em'`
* 퍼센트: `'100%'`

단위를 생략했을 때 Angular가 기본으로 붙이는 단위는 픽셀입니다.
그래서 `50`이라고 지정한 것과 `'50px'`은 같은 의미입니다.


<!--
### Automatic property calculation with wildcards
-->
### 와일드카드로 프로퍼티값 자동 계산하기

<!--
Sometimes you don't know the value of a dimensional style property until runtime.
For example, elements often have widths and heights that depend on their content and the screen size.
These properties are often challenging to animate using CSS.

In these cases, you can use a special wildcard `*` property value under `style()`, so that the value of that particular style property is computed at runtime and then plugged into the animation.

The following example has a trigger called `shrinkOut`, used when an HTML element leaves the page.
The animation takes whatever height the element has before it leaves, and animates from that height to zero.
-->
스타일 프로퍼티의 값은 실행시점에서만 알 수 있는 경우가 있습니다.
내용의 양이나 화면 크기에 따라서 엘리먼트의 너비와 높이가 조절되기도 합니다.
이런 프로퍼티에 CSS 애니메이션을 적용하는 것은 까다로운 일입니다.

이런 경우에 `style()` 함수와 와일드카드 `*` 프로퍼티 값을 활용하면 애니메이션에 사용되는 프로퍼티 값이 실행시점에 자동으로 계산되어 애니메이션에 적용됩니다.

아래 예제는 HTML 엘리먼트가 화면에서 사라질 때 실행되는 `shrinkOut` 트리거를 정의한 코드입니다.
이 트리거가 적용된 엘리먼트는 화면에서 사라지기 전의 높이가 어떤 값이냐에 관계없이 0으로 변경됩니다.

<code-example path="animations/src/app/hero-list-auto.component.ts" header="src/app/hero-list-auto.component.ts" region="auto-calc" language="typescript"></code-example>


<!--
### Keyframes summary
-->
### 키프레임 정리

<!--
The `keyframes()` function in Angular allows you to specify multiple interim styles within a single transition, with an optional offset to define the point in the animation where each style change occurs.
-->
`keyframes()` 함수를 활용하면 한 트랜지션 안에서 여러 스타일을 다양하게 적용할 수 있습니다. 그리고 오프셋을 활용하면 각 스타일이 어느 시점에 적용될지도 지정할 수 있습니다.

<!--
## More on Angular animations
-->
## Angular 애니메이션 더 알아보기

<!--
You may also be interested in the following:

* [Introduction to Angular animations](guide/animations)
* [Complex animation sequences](guide/complex-animation-sequences)
* [Reusable animations](guide/reusable-animations)
* [Route transition animations](guide/route-animations)
-->
다음 내용에 대해서도 알아보세요:

* [Angular 애니메이션 소개](guide/animations)
* [복잡한 애니메이션 시퀀스](guide/complex-animation-sequences)
* [애니메이션 재사용하기](guide/reusable-animations)
* [라우팅 애니메이션](guide/route-animations)<|MERGE_RESOLUTION|>--- conflicted
+++ resolved
@@ -333,14 +333,11 @@
 -->
 ### 부모-자식 애니메이션
 
-<<<<<<< HEAD
-<!--
-Each time an animation is triggered in Angular, the parent animation always get priority and child animations are blocked. In order for a child animation to run, the parent animation must query each of the elements containing child animations and then allow the animations to run using the [`animateChild()`](https://angular.io/api/animations/animateChild) function.
--->
-Angular에서 애니메이션이 시작되면 부모 애니메이션이 항상 우선권을 가지며 자식 애니메이션은 중단됩니다. 그래서 자식 애니메이션을 시작하려면 부모 애니메이션이 각각의 자식 애니메이션을 찾아서 [`animateChild()`](https://angular.io/api/animations/animateChild)으로 실행해줘야 합니다.
-=======
+<!--
 Each time an animation is triggered in Angular, the parent animation always get priority and child animations are blocked. In order for a child animation to run, the parent animation must query each of the elements containing child animations and then allow the animations to run using the [`animateChild()`](api/animations/animateChild) function.
->>>>>>> 385cadf2
+-->
+Angular에서 애니메이션이 시작되면 부모 애니메이션이 항상 우선권을 가지며 자식 애니메이션은 중단됩니다.
+그래서 자식 애니메이션을 시작하려면 부모 애니메이션이 각각의 자식 애니메이션을 찾아서 [`animateChild()`](api/animations/animateChild)으로 실행해줘야 합니다.
 
 <!--
 #### Disabling an animation on an HTML element
@@ -387,7 +384,7 @@
 
 그런데 부모 엘리먼트의 애니메이션은 비활성화하고 자식 엘리먼트의 애니메이션만 실행할 수 있는 방법이 있습니다:
 
-* 부모 애니메이션에서 [`query()`](https://angular.io/api/animations/query) 함수를 실행해서 자식 엘리먼트의 애니메이션을 모은 후에 직접 시작할 수 있습니다.
+* 부모 애니메이션에서 [`query()`](api/animations/query) 함수를 실행해서 자식 엘리먼트의 애니메이션을 모은 후에 직접 시작할 수 있습니다.
 
 * 서브 애니메이션도 쿼리한 후에 `animateChild()` 함수로 시작할 수 있습니다.
 
