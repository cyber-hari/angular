<!--
# Introduction to services and dependency injection
-->
# 서비스와 의존성 주입

<!--
*Service* is a broad category encompassing any value, function, or feature that an app needs.
A service is typically a class with a narrow, well-defined purpose.
It should do something specific and do it well.
-->
*서비스* 는 앱에서 공통으로 사용하는 상수나 함수, 기능을 모아놓은 단위입니다.
좁은 의미로 보면 클래스 하나만을 서비스라고 하는 경우도 있지만, 보통 넓은 의미로 사용합니다.
좀 더 자세하게 알아봅시다.

<!--
Angular distinguishes components from services to increase modularity and reusability.
By separating a component's view-related functionality from other kinds of processing,
you can make your component classes lean and efficient.
-->
Angular는 컴포넌트와 서비스를 확실하게 구분해서 모듈화와 재사용 효율성을 높이는 것을 권장합니다.
컴포넌트에서 뷰와 관련된 로직을 다른 로직과 분리하면 컴포넌트 클래스를 간결하게 구성할 수 있으며, 결과적으로 컴포넌트 클래스를 유연하고 효율적으로 유지할 수 있습니다.

<!--
Ideally, a component's job is to enable the user experience and nothing more.
A component should present properties and methods for data binding,
in order to mediate between the view (rendered by the template)
and the application logic (which often includes some notion of a *model*).
-->
이상적인 경우를 따지면 컴포넌트에는 해당 뷰에서 일어나는 사용자의 행동에 관련된 로직만 두는 것이 좋습니다.
컴포넌트에는 화면에 사용되는 프로퍼티나 데이터 바인딩에 사용하는 메소드만 정의하는 것이 좋으며, 컴포넌트는 템플릿이 렌더링된 뷰와 *모델* 을 정의하는 애플리케이션 로직을 중개하는 역할만 하는 것이 좋습니다.

<!--
A component can delegate certain tasks to services, such as fetching data from the server,
validating user input, or logging directly to the console.
By defining such processing tasks in an *injectable service class*, you make those tasks
available to any component.
You can also make your app more adaptable by injecting different providers of the same kind of service,
as appropriate in different circumstances.
-->
서버에서 데이터를 가져오는 로직이나 사용자의 입력을 검증하는 로직, 콘솔에 로그를 출력하는 로직은 컴포넌트에 구현하지 않고 서비스에게 맡기는 것이 좋습니다.
왜냐하면 이런 기능을 *의존성으로 주입할 수 있는 서비스 클래스*에 정의하면, 여러 컴포넌트가 이 기능을 공통으로 사용할 수 있기 때문입니다.
그리고 환경에 따라 서비스 프로바이더를 다르게 지정하면 애플리케이션을 다양한 환경에서 동작하도록 좀 더 유연하게 만들 수 있습니다.

<!--
Angular doesn't *enforce* these principles. Angular does help you *follow* these principles
by making it easy to factor your application logic into services and make those services
available to components through *dependency injection*.
-->
물론 Angular가 이런 방식을 *강제* 하는 것은 아닙니다. 하지만 Angular가 제공하는 방식을 따른다면 서비스를 *의존성으로 주입* 하는 메커니즘을 활용할 수 있기 때문에, 비슷한 기능이 필요한 컴포넌트에 서비스 로직을 공통으로 활용할 수 있습니다.

<!--
## Service examples
-->
## 서비스 예제

<!--
Here's an example of a service class that logs to the browser console.

<code-example path="architecture/src/app/logger.service.ts" header="src/app/logger.service.ts (class)" region="class"></code-example>

Services can depend on other services. For example, here's a `HeroService` that depends on the `Logger` service, and also uses `BackendService` to get heroes. That service in turn might depend on the `HttpClient` service to fetch heroes asynchronously from a server.

<code-example path="architecture/src/app/hero.service.ts" header="src/app/hero.service.ts (class)" region="class"></code-example>
-->
브라우저 콘솔에 로그를 출력하는 서비스 클래스를 예로 들어봅시다:

<code-example path="architecture/src/app/logger.service.ts" header="src/app/logger.service.ts (클래스)" region="class"></code-example>

서비스는 다른 서비스와 독립적일 수 있습니다. 예를 들어 `HeroService`는 `Logger` 서비스를 사용하면서, 서버에서 히어로 목록을 받아오기 위해 `BackendService`라는 서비스를 함께 사용할 수 있습니다. 그리고 `BackendService`는 서버와 통신하기 위해 `HttpClient` 서비스를 다른 의존성으로 사용할 수도 있습니다.

<code-example path="architecture/src/app/hero.service.ts" header="src/app/hero.service.ts (클래스)" region="class"></code-example>

<!--
## Dependency injection (DI)
-->
## 의존성 주입 (Dependency injection, DI)

<img src="generated/images/guide/architecture/dependency-injection.png" alt="Service" class="left">

<!--
DI is wired into the Angular framework and used everywhere to provide new components with the services or other things they need.
Components consume services; that is, you can *inject* a service into a component, giving the component access to that service class.
-->
DI는 서비스와 같은 객체를 Angular 프레임워크와 묶는 개념이며, 이렇게 프레임워크에 추가된 객체는 컴포넌트가 생성될 때 자유롭게 주입할 수 있습니다.
컴포넌트는 서비스를 활용합니다. 이 말은, 서비스를 컴포넌트에 *의존성으로 주입*하면 컴포넌트에서 서비스 클래스에 접근할 수 있다는 말입니다.

<!--
To define a class as a service in Angular, use the `@Injectable()` decorator to provide the metadata that allows Angular to inject it into a component as a *dependency*.
Similarly, use the `@Injectable()` decorator to indicate that a component or other class (such as another service, a pipe, or an NgModule) *has* a dependency.
-->
그래서 Angular에 정의하는 서비스 클래스는 `@Injectable()` 데코레이터를 사용해서 메타데이터를 지정하며, 이 메타데이터는 Angular가 서비스를 컴포넌트에 *의존성으로 주입*할 때 활용됩니다.
이 때 `@Injectable()` 데코레이터는 서비스뿐 아니라 컴포넌트나 파이프, NgModule에도 사용할 수 있습니다.

<!--
* The *injector* is the main mechanism. Angular creates an application-wide injector for you during the bootstrap process, and additional injectors as needed. You don't have to create injectors.
--->
* 이 때 *인젝터*가 중요합니다. Angular는 애플리케이션을 부트스트랩할 때 애플리케이션 전역 범위에 동작하는 인젝터를 생성하며, 이후에 필요한 경우가 있으면 추가 인젝터를 생성합니다. 개발자가 인젝터를 직접 만드는 경우는 없습니다.

<!--
* An injector creates dependencies, and maintains a *container* of dependency instances that it reuses if possible.
-->
* 인젝터는 의존성 객체의 인스턴스를 생성하고, 이 인스턴스를 나중에 재사용할 수 있도록 *컨테이너*에 관리합니다.

<!--
* A *provider* is an object that tells an injector how to obtain or create a dependency.
-->
* *프로바이더*는 의존성으로 주입되는 객체를 어떻게 만드는지 정의한 것입니다.

<!--
For any dependency that you need in your app, you must register a provider with the app's injector,
so that the injector can use the provider to create new instances.
For a service, the provider is typically the service class itself.
-->
애플리케이션에 필요한 의존성 객체가 있다면, 이 의존성 객체의 프로바이더를 인젝터에 등록해야 합니다.
그러면 인젝터가 이 프로바이더를 사용해서 의존성 객체의 인스턴스를 생성합니다.
서비스의 경우에는 보통 서비스 클래스가 그 자체로 서비스 프로바이더의 역할을 합니다.

<div class="alert is-helpful">

<!--
A dependency doesn't have to be a service&mdash;it could be a function, for example, or a value.
-->
의존성 객체가 서비스만 가능한 것은 아닙니다. &mdash; 함수나 기본 자료형도 의존성 객체가 될 수 있습니다.

</div>

<!--
When Angular creates a new instance of a component class, it determines which services or other dependencies that component needs by looking at the constructor parameter types. For example, the constructor of `HeroListComponent` needs `HeroService`.
-->
Angular가 컴포넌트 클래스의 인스턴스를 새로 만들 때, 컴포넌트 생성자에 지정된 타입을 보고 이 컴포넌트에 서비스와 같은 의존성이 있는지 확인합니다. 예를 들면 아래 코드에서 `HeroListComponent`는 `HeroService`가 의존성으로 주입되어야 합니다.

<!--
<code-example path="architecture/src/app/hero-list.component.ts" header="src/app/hero-list.component.ts (constructor)" region="ctor"></code-example>
-->
<code-example path="architecture/src/app/hero-list.component.ts" header="src/app/hero-list.component.ts (생성자)" region="ctor"></code-example>

<!--
When Angular discovers that a component depends on a service, it first checks if the injector has any existing instances of that service. If a requested service instance doesn't yet exist, the injector makes one using the registered provider, and adds it to the injector before returning the service to Angular.
-->
컴포넌트에 서비스가 주입되어야 한다는 것을 Angular가 확인하면, 이 서비스의 인스턴스가 인젝터에 이미 있는지 먼저 확인합니다. 이 때 인스턴스가 아직 생성되지 않았으면 프로바이더에 등록된 방법으로 객체의 인스턴스를 생성하고, 인젝터에 이 인스턴스를 추가한 후에 Angular로 전달합니다.

<!--
When all requested services have been resolved and returned, Angular can call the component's constructor with those services as arguments.
-->
그리고 컴포넌트에 필요한 서비스가 모두 준비되고 나면 Angular가 컴포넌트 생성자를 실행하면서 이 서비스들을 인자로 전달합니다.

<!--
The process of `HeroService` injection looks something like this.
-->
그래서 `HeroService`가 의존성으로 주입되는 과정은 다음 그림처럼 표현할 수 있습니다.

<div class="lightbox">
  <img src="generated/images/guide/architecture/injector-injects.png" alt="Service" class="left">
</div>

<!--
### Providing services
-->
### 서비스 프로바이더 등록하기

<!--
You must register at least one *provider* of any service you are going to use.
The provider can be part of the service's own metadata, making that service available everywhere,
or you can register providers with specific modules or components.
You register providers in the metadata of the service (in the `@Injectable()` decorator),
or in the `@NgModule()` or `@Component()` metadata

* By default, the Angular CLI command [`ng generate service`](cli/generate) registers a provider with the root injector for your service by including provider metadata in the `@Injectable()` decorator. The tutorial uses this method to register the provider of HeroService class definition.
-->
서비스를 사용하려면 *프로바이더(provider)* 를 어디엔가 등록해야 하는데, 서비스 프로바이더를 등록하는 방법은 두 가지입니다.
하나는 서비스 메타데이터(`@Injectable()` 데코레이터)에 자신의 프로바이더를 직접 등록하는 방법이며, 다른 하나는 `@NgModule()`이나 `@Component()` 메타데이터에 프로바이더를 등록하고 하위 계층에서 이 프로바이더를 이용하는 방법입니다.

* Angular CLI로 [`ng generate service`](cli/generate) 명령을 실행하면 서비스 클래스를 생성하면서 `@Injectable()` 데코레이터를 사용해서 이 서비스를 최상위 인젝터에 등록합니다. 튜토리얼에서 사용하는 `HeroService` 클래스는 다음과 같이 선언되어 있습니다.

   ```
   @Injectable({
    providedIn: 'root',
   })
   ```

   <!--
   When you provide the service at the root level, Angular creates a single, shared instance of `HeroService`
   and injects it into any class that asks for it.
   Registering the provider in the `@Injectable()` metadata also allows Angular to optimize an app
   by removing the service from the compiled app if it isn't used.
   -->
   서비스 프로바이더를 최상위 인젝터에 등록하면, `HeroService`의 인스턴스는 애플리케이션 전역에 딱 하나만 생성되며, 이 의존성을 주입하는 컴포넌트가 모두 같은 인스턴스를 공유합니다.
   그리고 `@Injectable()` 메타데이터를 사용해서 프로바이더를 등록하면, 애플리케이션 배포 단계에서 코드를 최적화하면서 이 서비스가 실제로 사용되는지 확인하고 사용되지 않으면 최종 결과물에서 제외시킬 수도 있습니다.

<<<<<<< HEAD
<!--
* When you register a provider with a [specific NgModule](guide/architecture-modules), the same instance of a service is available to all components in that NgModule. To register at this level, use the `providers` property of the `@NgModule()` decorator,
-->
* 서비스 프로바이더를 [특정 NgModule](guide/architecture-modules)에 등록하면, 이 NgModule 범위에 있는 컴포넌트만 같은 서비스 인스턴스를 공유합니다. 이렇게 등록하려면 `@NgModule()` 데코레이터의 `providers` 프로퍼티를 다음과 같이 지정합니다.
=======
* When you register a provider with a [specific NgModule](guide/architecture-modules), the same instance of a service is available to all components in that NgModule. To register at this level, use the `providers` property of the `@NgModule()` decorator.
>>>>>>> 9af6fbf6

   ```
   @NgModule({
     providers: [
     BackendService,
     Logger
    ],
    ...
   })
   ```

<!--
* When you register a provider at the component level, you get a new instance of the
service with each new instance of that component.
At the component level, register a service provider in the `providers` property of the `@Component()` metadata.
-->
* 컴포넌트 계층에 프로바이더를 지정하면 해당 컴포넌트의 인스턴스가 생성될 때마다 의존성 객체에 대해 새로운 인스턴스를 생성합니다.
컴포넌트 계층에 서비스 프로바이더를 등록하려면 `@Component()` 메타데이터의 `providers` 프로퍼티를 다음과 같이 지정합니다:

   <!--
   <code-example path="architecture/src/app/hero-list.component.ts" header="src/app/hero-list.component.ts (component providers)" region="providers"></code-example>
   -->
   <code-example path="architecture/src/app/hero-list.component.ts" header="src/app/hero-list.component.ts (컴포넌트 프로바이더)" region="providers"></code-example>

<!--
For more detailed information, see the [Dependency Injection](guide/dependency-injection) section.
-->
좀 더 자세한 내용을 확인하려면 [의존성 주입](guide/dependency-injection) 문서를 확인하세요.
<|MERGE_RESOLUTION|>--- conflicted
+++ resolved
@@ -187,14 +187,10 @@
    서비스 프로바이더를 최상위 인젝터에 등록하면, `HeroService`의 인스턴스는 애플리케이션 전역에 딱 하나만 생성되며, 이 의존성을 주입하는 컴포넌트가 모두 같은 인스턴스를 공유합니다.
    그리고 `@Injectable()` 메타데이터를 사용해서 프로바이더를 등록하면, 애플리케이션 배포 단계에서 코드를 최적화하면서 이 서비스가 실제로 사용되는지 확인하고 사용되지 않으면 최종 결과물에서 제외시킬 수도 있습니다.
 
-<<<<<<< HEAD
-<!--
-* When you register a provider with a [specific NgModule](guide/architecture-modules), the same instance of a service is available to all components in that NgModule. To register at this level, use the `providers` property of the `@NgModule()` decorator,
+<!--
+* When you register a provider with a [specific NgModule](guide/architecture-modules), the same instance of a service is available to all components in that NgModule. To register at this level, use the `providers` property of the `@NgModule()` decorator.
 -->
 * 서비스 프로바이더를 [특정 NgModule](guide/architecture-modules)에 등록하면, 이 NgModule 범위에 있는 컴포넌트만 같은 서비스 인스턴스를 공유합니다. 이렇게 등록하려면 `@NgModule()` 데코레이터의 `providers` 프로퍼티를 다음과 같이 지정합니다.
-=======
-* When you register a provider with a [specific NgModule](guide/architecture-modules), the same instance of a service is available to all components in that NgModule. To register at this level, use the `providers` property of the `@NgModule()` decorator.
->>>>>>> 9af6fbf6
 
    ```
    @NgModule({
