<!--
# Architecture overview
-->
# 아키텍처 개요

<!--
Angular is a platform and framework for building client applications in HTML and TypeScript.
Angular is written in TypeScript. It implements core and optional functionality as a set of TypeScript libraries that you import into your apps.
-->
Angular는 HTML과 TypeScript로 클라이언트 애플리케이션을 개발할 때 사용하는 플랫폼이자 프레임워크입니다.
Angular 자체도 TypeScript로 개발되었으며, 프레임워크가 제공하는 기능은 TypeScript 라이브러리처럼 참조해서 애플리케이션에 활용할 수 있습니다.

<!--
The basic building blocks of an Angular application are *NgModules*, which provide a compilation context for *components*. NgModules collect related code into functional sets; an Angular app is defined by a set of NgModules. An app always has at least a *root module* that enables bootstrapping, and typically has many more *feature modules*.
-->
Angular 애플리케이션의 구성 요소 중 가장 중요한 것은 *컴포넌트*의 묶음인 *NgModule* 입니다.  NgModule은 비슷한 기능을 하나로 묶어서 관리하기 위한 모듈이며, Angular 애플리케이션은 부트스트랩을 하기 위해 *최상위 모듈* 을 꼭 갖습니다. 보통 이 모듈 외에 *기능 모듈* 을 더 정의해서 사용하게 됩니다.

<!--
* Components define *views*, which are sets of screen elements that Angular can choose among and modify according to your program logic and data. 
-->
* 컴포넌트는 *뷰*를 정의하는데, 화면에 어떤 엘리먼트가 어떤 데이터를 표시할지 지정합니다.

<!--
* Components use *services*, which provide specific functionality not directly related to views. Service providers can be *injected* into components as *dependencies*, making your code modular, reusable, and efficient.
-->
* 컴포넌트는 *서비스*를 활용합니다. 뷰와 직접 관련있지 않은 기능은 컴포넌트에 있을 필요가 없으며, 이런 로직은 서비스에 정의하고 컴포넌트에 *의존성*으로 *주입* 해서 사용하면 코드를 모듈 단위로 관리할 수 있기 때문에 재사용하기 편하고 훨씬 효율적입니다.

<!--
Both components and services are simply classes, with *decorators* that mark their type and provide metadata that tells Angular how to use them.
-->
컴포넌트와 서비스는 단순한 클래스지만, *데코레이터*와 메타데이터를 사용해서 이 클래스가 Angular에서 어떤 역할을 할지 지정할 수 있습니다.

<!--
* The metadata for a component class associates it with a *template* that defines a view. A template combines ordinary HTML with Angular *directives* and *binding markup* that allow Angular to modify the HTML before rendering it for display.
-->
* 컴포넌트 클래스에 메타데이터를 지정하면 *템플릿*을 뷰로 지정할 수 있습니다. 템플릿은 일반적인 HTML 문법을 바탕으로 Angular가 제공하는 *디렉티브*와 *바인딩 마크업*을 사용합니다. 이 템플릿은 Angular에서 처리한 후에 화면에 렌더링됩니다.

<!--
* The metadata for a service class provides the information Angular needs to make it available to components through *dependency injection (DI)*.
-->
* 서비스 클래스에 메타데이터를 지정하면 Angular 컴포넌트에 *의존성으로 주입(DI)*할 수 있습니다.

<!--
An app's components typically define many views, arranged hierarchically. Angular provides the `Router` service to help you define navigation paths among views. The router provides sophisticated in-browser navigational capabilities.
-->
Angular 애플리케이션에서는 여러가지 뷰를 계층으로 구성합니다. 그리고 `Router` 서비스를 사용하면 이 뷰들을 전환하면서 페이지를 이동할 수 있습니다. 라우터 서비스는 브라우저의 페이지 전환 로직을 활용하면서 정교하게 동작합니다.

<!--
## Modules
-->
## 모듈

<!--
Angular *NgModules* differ from and complement JavaScript (ES2015) modules. An NgModule declares a compilation context for a set of components that is dedicated to an application domain, a workflow, or a closely related set of capabilities. An NgModule can associate its components with related code, such as services, to form functional units.
-->
Angular는 JavaScript (ES2015) 모듈과 다르면서 서로 보완적인 `NgModule` 체계를 마련해 두었습니다. NgModule은 기능적으로 관련되거나 작업 흐름이 연관된 컴포넌트를 묶어서 선언합니다. 그리고 이 NgModule에는 컴포넌트 외에 서비스나 폼 기능을 포함하기도 합니다.

<!--
Every Angular app has a *root module*, conventionally named `AppModule`, which provides the bootstrap mechanism that launches the application. An app typically contains many functional modules.
-->
모든 Angular 앱에는 보통 `AppModule`이라는 이름으로 선언하는 *최상위 모듈* 이 존재합니다. 애플리케이션의 부트스트랩 방법은 이 모듈에서 지정하며, 이 모듈 아래로 여러 기능 모듈을 포함할 수 있습니다.

<!--
Like JavaScript modules, NgModules can import functionality from other NgModules, and allow their own functionality to be exported and used by other NgModules. For example, to use the router service in your app, you import the `Router` NgModule.
-->
JavaScript 모듈과 비슷하게 NgModule도 다른 NgModule을 불러오거나 다른 NgModule을 위해 모듈의 기능 일부를 외부로 공개할 수 있습니다. 예를 들면, 애플리케이션에서 라우터 서비스를 사용하려면 `Router` NgModule을 불러와야 합니다.

<!--
Organizing your code into distinct functional modules helps in managing development of complex applications, and in designing for reusability. In addition, this technique lets you take advantage of *lazy-loading*&mdash;that is, loading modules on demand&mdash;to minimize the amount of code that needs to be loaded at startup.
-->
비슷한 코드를 하나의 기능 모듈로 관리하면 코드를 더 효율적으로 관리할 수 있습니다. 이렇게 만든 모듈은 코드를 재사용하는 측면에서도 더 효율적이며, 복잡한 애플리케이션을 개발할수록 체감할 수 있는 효율이 증가할 것입니다. 그리고 코드를 모듈로 관리하면 애플리케이션이 실행될 때 모든 모듈을 한 번에 불러오지 않고, 필요할 때 불러오는 *지연 로딩* 을 활용할 때도 유리합니다. 지연 로딩을 활용하면 애플리케이션의 초기 실행 속도를 최소화할 수 있습니다.

<div class="alert is-helpful">

  <!--
  For a more detailed discussion, see [Introduction to modules](guide/architecture-modules).
  -->
  모듈에 대해 좀 더 자세하게 알아보려면 [모듈 소개](guide/architecture-modules) 문서를 확인해 보세요.

</div>

<!--
## Components
-->
## 컴포넌트

<!--
Every Angular application has at least one component, the *root component* that connects a component hierarchy with the page document object model (DOM). Each component defines a class that contains application data and logic, and is associated with an HTML *template* that defines a view to be displayed in a target environment.
-->
Angular 애플리케이션에는 페이지 DOM의 최상위에 위치하는 컴포넌트가 존재하는데, 이 컴포넌트를 *최상위 컴포넌트* 라고 합니다. 그리고 모든 컴포넌트는 컴포넌트 클래스와 *템플릿*으로 구성하는데, 컴포넌트 클래스는 애플리케이션 데이터와 로직을 처리하고 템플릿은 화면에 표시할 HTML을 정의합니다.

<!--
The `@Component()` decorator identifies the class immediately below it as a component, and provides the template and related component-specific metadata.
-->
Angular 컴포넌트는 컴포넌트 클래스에 `@Component()` 데코레이터를 사용해서 컴포넌트에 대한 메타데이터를 지정하면서 템플릿도 함께 지정합니다.

<div class="alert is-helpful">

   <!--
   Decorators are functions that modify JavaScript classes. Angular defines a number of decorators that attach specific kinds of metadata to classes, so that the system knows what those classes mean and how they should work.
   -->
   데코레이터는 JavaScript 클래스를 변형하는 함수입니다. Angular에서 제공하는 데코레이터를 어떻게 사용하는지에 따라 클래스의 동작이 달라집니다.

   <!--
   <a href="https://medium.com/google-developers/exploring-es7-decorators-76ecb65fb841#.x5c2ndtx0">Learn more about decorators on the web.</a>
   -->
   <a href="https://medium.com/google-developers/exploring-es7-decorators-76ecb65fb841#.x5c2ndtx0">데코레이터 더 알아보기</a>

</div>

<!--
### Templates, directives, and data binding
-->
### 템플릿, 디렉티브, 데이터 바인딩

<!--
A template combines HTML with Angular markup that can modify HTML elements before they are displayed.
Template *directives* provide program logic, and *binding markup* connects your application data and the DOM.
There are two types of data binding:
-->
템플릿은 HTML 문법과 Angular 마크업 문법을 조합해서 구성합니다. Angular 마크업 문법은 HTML 엘리먼트를 확장하는 역할을 합니다.
템플릿에 *디렉티브*를 사용하면 원하는 동작을 하도록 확장할 수 있고, *바인딩 마크업* 문법을 사용하면 애플리케이션 데이터를 DOM과 연결할 수 있습니다.
데이터 바인딩에는 두 종류가 있습니다:

<!--
* *Event binding* lets your app respond to user input in the target environment by updating your application data.
* *Property binding* lets you interpolate values that are computed from your application data into the HTML.
-->
* *이벤트 바인딩*을 사용하면 사용자의 동작에 따라 애플리케이션 데이터를 갱신할 수 있습니다.
* *프로퍼티 바인딩*을 사용하면 애플리케이션 데이터를 HTML 문서에 표시할 수 있습니다.

<!--
Before a view is displayed, Angular evaluates the directives and resolves the binding syntax in the template to modify the HTML elements and the DOM, according to your program data and logic. Angular supports *two-way data binding*, meaning that changes in the DOM, such as user choices, are also reflected in your program data.
-->
Angular는 뷰가 화면에 표시되기 전에 템플릿에 사용된 디렉티브와 바인딩 문법을 모두 체크해서 HTML 엘리먼트와 DOM을 변형합니다. 이 때 애플리케이션 데이터나 로직이 템플릿에 반영됩니다. Angular는 *양방향 데이터 바인딩*도 지원합니다. 이 바인딩 방식을 사용하면 애플리케이션 데이터를 템플릿에 반영할 뿐만 아니라 사용자의 행동에 의해 DOM이 변경되었을 때 애플리케이션 데이터를 다시 갱신할 수도 있습니다.

<!--
Your templates can use *pipes* to improve the user experience by transforming values for display. 
For example, use pipes to display dates and currency values that are appropriate for a user's locale.
Angular provides predefined pipes for common transformations, and you can also define your own pipes.
-->
화면에 표시되는 데이터를 사용자가 알아보기 쉽게 하려면 *파이프*를 사용할 수도 있습니다. 예를 들면 날짜나 화폐를 사용자의 언어 환경에 맞게 표시하는 용도로 사용할 수 있습니다.
일반적인 기능은 Angular 프레임워크에서도 제공합니다. 그리고 이 중에 원하는 기능이 없다면 커스텀 파이프를 만들어서 활용할 수도 있습니다.

<div class="alert is-helpful">

  <!--
  For a more detailed discussion of these concepts, see [Introduction to components](guide/architecture-components).
  -->
  컴포넌트에 대해 좀 더 자세하게 알아보려면 [컴포넌트 소개](guide/architecture-components) 문서를 확인해 보세요.

</div>

<!--
{@a dependency-injection}
-->
{@a 의존성-주입}

<!--
## Services and dependency injection
-->
## 서비스, 의존성 주입

<<<<<<< HEAD
<!--
For data or logic that isn't associated with a specific view, and that you want to share across components, you create a *service* class. A service class definition is immediately preceded by the `@Injectable()` decorator. The decorator provides the metadata that allows your service to be *injected* into client components as a dependency.
-->
어떤 데이터나 함수가 하나의 뷰에만 적용되는 것이 아니라면 *서비스* 클래스를 만들어서 활용할 수 있습니다. 서비스 클래스는 `@Inejctable` 데코레이터를 사용해서 정의하며, 이 데코레이터를 사용하면 컴포넌트나 다른 서비스에 의존성으로 *주입*하기 위해 다른 구성요소보다 먼저 처리됩니다.
=======
For data or logic that isn't associated with a specific view, and that you want to share across components, you create a *service* class. A service class definition is immediately preceded by the `@Injectable()` decorator. The decorator provides the metadata that allows other providers to be **injected** as dependencies into your class.
>>>>>>> 3f98ac19

<!--
 *Dependency injection* (DI) lets you keep your component classes lean and efficient. They don't fetch data from the server, validate user input, or log directly to the console; they delegate such tasks to services.
-->
*의존성 주입(Dependency injection, DI)*을 사용하면 컴포넌트 클래스를 유연하면서도 효율적으로 구성할 수 있습니다. 서버에서 데이터를 받아오거나, 사용자의 입력을 검증한다던지, 콘솔에 로그를 출력하는 로직은 특정 뷰와 직접적인 관련이 없기 때문에 서비스에서 처리하는 것이 좋습니다.

<div class="alert is-helpful">

  <!--
  For a more detailed discussion, see [Introduction to services and DI](guide/architecture-services).
  -->
  서비스와 의존성 주입에 대해 좀 더 자세하게 알아보려면 [서비스와 DI 소개](guide/architecture-services) 문서를 확인해 보세요.

</div>

<!--
### Routing
-->
### 라우팅

<!--
The Angular `Router` NgModule provides a service that lets you define a navigation path among the different application states and view hierarchies in your app. It is modeled on the familiar browser navigation conventions:
-->
Angular에서 제공하는 `Router` NgModule을 사용하면 네비게이션 주소를 전환하면서 애플리케이션의 상태를 변경할 수 있습니다. 페이지를 전환하는 것도 애플리케이션의 상태를 변경하는 것이며, Angular의 페이지 전환 방식은 브라우저의 페이지 전환 방식을 바탕으로 구현되었습니다:

<!--
* Enter a URL in the address bar and the browser navigates to a corresponding page.

* Click links on the page and the browser navigates to a new page.

* Click the browser's back and forward buttons and the browser navigates backward and forward through the history of pages you've seen.
-->
* 주소표시줄에 URL을 입력하면 브라우저가 해당 페이지로 전환합니다.
* 페이지에 있는 링크를 클릭하면 브라우저가 해당 페이지로 전환합니다.
* 브라우저의 뒤로 가기/앞으로 가기 버튼을 클릭하면 브라우저 히스토리에 따라 뒤로/앞으로 페이지를 전환합니다.

<!--
The router maps URL-like paths to views instead of pages. When a user performs an action, such as clicking a link, that would load a new page in the browser, the router intercepts the browser's behavior, and shows or hides view hierarchies.
-->
Angular의 라우터는 페이지 대신 뷰를 URL과 맵핑합니다. 사용자가 링크를 클릭했다면 브라우저에서 새로운 페이지로 전환하려고 하겠지만, 라우터는 이 동작을 중지시키고 페이지 이동 없이 뷰만 전환합니다.

<!--
If the router determines that the current application state requires particular functionality, and the module that defines it hasn't been loaded, the router can *lazy-load* the module on demand.
-->
그리고 아직 로드되지 않은 모듈에 있는 페이지로 전환하려고 하면, 라우터가 *지연 로딩* 을 사용해서 모듈을 불러오고 난 후에 뷰를 전환합니다.

<!--
The router interprets a link URL according to your app's view navigation rules and data state. You can navigate to new views when the user clicks a button or selects from a drop box, or in response to some other stimulus from any source. The router logs activity in the browser's history, so the back and forward buttons work as well.
-->
라우터는 미리 정의된 네비게이션 룰과 데이터 상태에 따라 해당되는 뷰로 전환합니다. 뷰 전환은 사용자가 버튼을 클릭했을 때 일어날 수도 있고, 드롭 박스를 선택했을 때, 다른 로직에서 발생한 결과에 의해서도 일어날 수 있습니다. 이 때마다 라우터는 브라우저의 히스토리에 로그를 저장하며, 이 로그를 활용해서 뒤로 가기/앞으로 가기 버튼에도 반응할 수 있습니다.

<!--
To define navigation rules, you associate *navigation paths* with your components. A path uses a URL-like syntax that integrates your program data, in much the same way that template syntax integrates your views with your program data. You can then apply program logic to choose which views to show or to hide, in response to user input and your own access rules.
-->
네비게이션 룰은 *네비게이션 경로*를 컴포넌트와 연결해서 정의합니다. 이 때 네비게이션 경로는 URL과 비슷한 형식으로 정의하며, 뷰에 있는 데이터를 활용할 수도 있습니다. 사용자의 입력이나 애플리케이션의 규칙에 따라 어떤 뷰로 전환할지 선택할 수 있고, 뷰를 추가로 표시하거나 숨길 수도 있습니다.

 <div class="alert is-helpful">

<!--
   For a more detailed discussion, see [Routing and navigation](guide/router).
 -->
   더 자세한 내용을 확인하려면 [라우팅과 네비게이션](guide/router) 문서를 확인하세요.

 </div>

<hr/>

<!--
## What's next
-->
## 다음 단계

<!--
You've learned the basics about the main building blocks of an Angular application. The following diagram shows how these basic pieces are related.
-->
지금까지 Angular 애플리케이션을 구성하는 기본 요소에 대해 알아봤습니다. 아래 다이어그램을 보면서 지금까지 다뤘던 내용을 다시 한 번 확인해 보세요.

<figure>
  <!--
  <img src="generated/images/guide/architecture/overview2.png" alt="overview">
  -->
  <img src="generated/images/guide/architecture/overview2.png" alt="개요">
</figure>

<!--
* Together, a component and template define an Angular view.
  * A decorator on a component class adds the metadata, including a pointer to the associated template.
  * Directives and binding markup in a component's template modify views based on program data and logic.
* The dependency injector provides services to a component, such as the router service that lets you define navigation among views.
-->
* 컴포넌트와 템플릿은 Angular의 뷰를 정의합니다.
  * 데코레이터는 컴포넌트 클래스에 메타데이터를 추가하며, 이 때 템플릿을 지정합니다.
  * 컴포넌트 템플릿에 사용하는 디렉티브와 바인딩 마크업은 데이터와 프로그램 로직에 따라 템플릿을 조작합니다.
* 서비스는 컴포넌트에 의존성으로 주입해서 사용합니다. 예를 들어 뷰에서 네비게이션 기능을 사용하려면 라우터 서비스를 주입받아 사용하면 됩니다.

<!--
Each of these subjects is introduced in more detail in the following pages.
-->
그리고 다음 주제들은 다른 문서에서 좀 더 자세하게 다룹니다.

<!--
* [Introduction to Modules](guide/architecture-modules)

* [Introduction to Components](guide/architecture-components)

  * [Templates and views](guide/architecture-components#templates-and-views)

  * [Component metadata](guide/architecture-components#component-metadata)

  * [Data binding](guide/architecture-components#data-binding)

  * [Directives](guide/architecture-components#directives)

  * [Pipes](guide/architecture-components#pipes)

* [Introduction to services and dependency injection](guide/architecture-services)
-->
* [모듈](guide/architecture-modules)

* [컴포넌트](guide/architecture-components)

  * [템플릿과 뷰](guide/architecture-components#템플릿과-뷰)

  * [컴포넌트 메타데이터](guide/architecture-components#컴포넌트-메타데이터)

  * [데이터 바인딩](guide/architecture-components#데이터-바인딩)

  * [디렉티브](guide/architecture-components#디렉티브)

  * [파이프](guide/architecture-components#파이프)

* [서비스와 의존성 주입](guide/architecture-services)

<div class="alert is-helpful">
<!--
   Note that the code referenced on these pages is available as a <live-example></live-example>.
-->
 이 문서에서 다룬 코드는 <live-example></live-example>에서도 확인할 수 있습니다.
</div>

<!--
When you're familiar with these fundamental building blocks, you can explore them in more detail in the documentation. To learn about more tools and techniques that are available to help you build and deploy Angular applications, see [Next steps: tools and techniques](guide/architecture-next-steps).
-->
Angular 애플리케이션의 기본 요소에 이미 익숙하다면 각각을 좀 더 깊이 있게 다루는 문서를 확인해 보는 것도 좋습니다. 그리고 애플리케이션 개발이나 배포에 사용하는 툴이나 테크닉을 먼저 알아보려면 [이 문서](guide/architecture-next-steps)를 확인해 보세요.

</div><|MERGE_RESOLUTION|>--- conflicted
+++ resolved
@@ -161,14 +161,10 @@
 -->
 ## 서비스, 의존성 주입
 
-<<<<<<< HEAD
-<!--
-For data or logic that isn't associated with a specific view, and that you want to share across components, you create a *service* class. A service class definition is immediately preceded by the `@Injectable()` decorator. The decorator provides the metadata that allows your service to be *injected* into client components as a dependency.
+<!--
+For data or logic that isn't associated with a specific view, and that you want to share across components, you create a *service* class. A service class definition is immediately preceded by the `@Injectable()` decorator. The decorator provides the metadata that allows other providers to be **injected** as dependencies into your class.
 -->
 어떤 데이터나 함수가 하나의 뷰에만 적용되는 것이 아니라면 *서비스* 클래스를 만들어서 활용할 수 있습니다. 서비스 클래스는 `@Inejctable` 데코레이터를 사용해서 정의하며, 이 데코레이터를 사용하면 컴포넌트나 다른 서비스에 의존성으로 *주입*하기 위해 다른 구성요소보다 먼저 처리됩니다.
-=======
-For data or logic that isn't associated with a specific view, and that you want to share across components, you create a *service* class. A service class definition is immediately preceded by the `@Injectable()` decorator. The decorator provides the metadata that allows other providers to be **injected** as dependencies into your class.
->>>>>>> 3f98ac19
 
 <!--
  *Dependency injection* (DI) lets you keep your component classes lean and efficient. They don't fetch data from the server, validate user input, or log directly to the console; they delegate such tasks to services.
