--- conflicted
+++ resolved
@@ -9,11 +9,8 @@
 // THIS CODE IS GENERATED - DO NOT MODIFY
 // See angular/tools/gulp-tasks/cldr/extract.js
 
-<<<<<<< HEAD
-=======
 const u = undefined;
 
->>>>>>> 77ff72f9
 function plural(n: number): number {
   if (n === 1) return 1;
   return 5;
@@ -43,26 +40,6 @@
   ['H:mm', 'H:mm:ss', 'H:mm:ss z', 'H:mm:ss (zzzz)'], ['{1} {0}', u, '{1}, {0}', u],
   [',', '.', ';', '%', '+', '-', 'E', '×', '‰', '∞', 'NaN', ':'],
   ['#,##0.###', '#,##0 %', '¤#,##0.00', '#E0'], 'FCFA', 'franco CFA de África Central', {
-<<<<<<< HEAD
-    'AUD': [, '$'],
-    'BRL': [, 'R$'],
-    'CNY': [, '¥'],
-    'EGP': [],
-    'ESP': ['₧'],
-    'GBP': [, '£'],
-    'HKD': [, '$'],
-    'ILS': [, '₪'],
-    'INR': [, '₹'],
-    'JPY': [, '¥'],
-    'KRW': [, '₩'],
-    'MXN': [, '$'],
-    'NZD': [, '$'],
-    'RON': [, 'L'],
-    'THB': ['฿'],
-    'TWD': [, 'NT$'],
-    'USD': ['US$', '$'],
-    'XCD': [, '$'],
-=======
     'AUD': [u, '$'],
     'BRL': [u, 'R$'],
     'CNY': [u, '¥'],
@@ -81,7 +58,6 @@
     'TWD': [u, 'NT$'],
     'USD': ['US$', '$'],
     'XCD': [u, '$'],
->>>>>>> 77ff72f9
     'XOF': []
   },
   plural
