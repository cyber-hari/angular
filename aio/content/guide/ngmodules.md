# NgModules

<!--
**NgModules** configure the injector and the compiler and help organize related things together.
-->
**NgModule**을 구성하는 방법에 따라 애플리케이션이 조합되는 방식이 달라지기 때문에, NgModule은 인젝터(injector)와 컴파일러에 영향을 미칩니다.

<!--
An NgModule is a class marked by the `@NgModule` decorator.
`@NgModule` takes a metadata object that describes how to compile a component's template and how to create an injector at runtime.
It identifies the module's own components, directives, and pipes,
making some of them public, through the `exports` property, so that external components can use them.
`@NgModule` can also add service providers to the application dependency injectors.
-->
NgModule은 `@NgModule` 데코레이터가 지정된 클래스입니다.
이 때 `@NgModule` 데코레이터는 메타데이터 객체를 받는데, 이 모듈에 있는 컴포넌트 템플릿이 어떻게 컴파일되는지, 인젝터를 어떻게 생성할지 등을 설정합니다.
그리고 NgModule에는 이 모듈에 속한 컴포넌트와 디렉티브, 파이프를 등록하며, 이 구성요소들을 `exports` 배열에 지정하면 다른 모듈에서도 이 구성요소를 사용할 수 있도록 모듈 외부로 공개할 수 있습니다.
`@NgModule`에는 의존성 주입에 사용할 서비스 프로바이더도 지정할 수 있습니다.

<!--
For an example app showcasing all the techniques that NgModules related pages
cover, see the <live-example></live-example>. For explanations on the individual techniques, visit the relevant NgModule pages under the NgModules
section.
-->
이 문서에서 다루는 모든 예제는 <live-example></live-example>에서 직접 확인하거나 다운받아 확인할 수 있습니다.

<!--
## Angular modularity
-->
## Angular의 모듈 구성방식

<!--
Modules are a great way to organize an application and extend it with capabilities from external libraries.
-->
모듈은 애플리케이션을 효율적으로 구성하기 위해 마련된 체계이며, 외부 라이브러리를 효율적으로 사용하기 위한 방법이기도 합니다.

<!--
Angular libraries are NgModules, such as `FormsModule`, `HttpClientModule`, and `RouterModule`.
Many third-party libraries are available as NgModules such as
<a href="https://material.angular.io/">Material Design</a>,
<a href="http://ionicframework.com/">Ionic</a>, and
<a href="https://github.com/angular/angularfire2">AngularFire2</a>.
-->
Angular에서 제공하는 `FormsModule`이나 `HttpClientModule`, `RouterModule`과 같은 라이브러리들도 NgModule입니다. 그리고 <a href="https://material.angular.io/">Material Design</a>이나 <a href="http://ionicframework.com/">Ionic</a>, <a href="https://github.com/angular/angularfire2">AngularFire2</a>와 같이 NgModule 형태로 제공되는 서드파티 라이브러리도 있습니다.

<!--
NgModules consolidate components, directives, and pipes into
cohesive blocks of functionality, each focused on a
feature area, application business domain, workflow, or common collection of utilities.
-->
NgModule은 컴포넌트와 디렉티브, 파이프 등 기능이 연관된 구성요소를 하나로 묶어 관리하는 단위이며, 기능의 측면이나 애플리케이션 비즈니스 도메인, 업무 흐름, 공통 유틸 등 해당 모듈이 담당하는 부분에만 집중하도록 구성합니다.

<!--
Modules can also add services to the application.
Such services might be internally developed, like something you'd develop yourself or come from outside sources, such as the Angular router and HTTP client.
-->
모듈은 애플리케이션에 어떤 기능을 추가하기 위해 사용할 수도 있습니다.
이것이 개발자가 혼자 개발용으로 사용하기 위한 기능인지, 외부 코드에서 가져온 코드인지에 관계없이 어떤 것이든 가능합니다. Angular 라우터나 HTTP 클라이언트 서비스도 이런 종류에 해당한다고 할 수 있습니다.

<!--
Modules can be loaded eagerly when the application starts or lazy loaded asynchronously by the router.
-->
그리고 모듈은 애플리케이션이 실행되면서 바로 로드할 수도 있고, 라우터를 사용해서 비동기로 지연 로딩할 수도 있습니다.

<!--
NgModule metadata does the following:
-->
NgModule 메타데이터는 다음과 같은 역할을 합니다:

<!--
* Declares which components, directives, and pipes belong to the module.
* Makes some of those components, directives, and pipes public so that other module's component templates can use them.
* Imports other modules with the components, directives, and pipes that components in the current module need.
<<<<<<< HEAD
* Provides services that the other application components can use.
-->
* 해당 모듈에 속한 컴포넌트, 디렉티브, 파이프가 어떤 것인지 정의합니다.
* 모듈에 속한 컴포넌트, 디렉티브, 파이프 중 모듈 외부로 공개할 요소를 지정하면 다른 모듈의 컴포넌트 템플릿에서 이 구성요소를 사용할 수 있습니다.
* 해당 모듈에 필요한 다른 모듈의 컴포넌트, 디렉티브, 파이프를 로드합니다.
* 컴포넌트에 사용할 서비스 프로바이더를 등록합니다.
=======
* Provides services that other application components can use.
>>>>>>> 81f4c065

<!--
Every Angular app has at least one module, the root module.
You [bootstrap](guide/bootstrapping) that module to launch the application.
-->
모든 Angular 앱은 반드시 최상위 모듈이 존재하며, 따라서 최소한 한 개 이상의 모듈을 갖는다고 할 수 있습니다.
애플리케이션은 이 최상위 모듈을 [부트스트랩](guide/bootstrapping)하면서 시작됩니다.

<!--
The root module is all you need in a simple application with a few components.
As the app grows, you refactor the root module into [feature modules](guide/feature-modules)
that represent collections of related functionality.
You then import these modules into the root module.
-->
최상위 모듈에는 애플리케이션 실행에 필요한 컴포넌트만 간단하게 정의합니다.
애플리케이션이 점점 커지면서 최상위 모듈은 담당하는 기능에 따라 여러 개의 [기능 모듈](guide/feature-modules)로 나뉘어 질 것입니다.
그러면 최상위 모듈은 직접 컴포넌트를 로드하는 대신 다른 모듈을 로드하는 방식으로 수정될 것입니다.

<!--
## The basic NgModule
-->
## 기본 NgModule

<!--
The [Angular CLI](cli) generates the following basic `AppModule` when creating a new app.
-->
[Angular CLI](cli)로 애플리케이션을 생성하면 기본 모듈인 `AppModule`이 다음과 같이 생성됩니다.

<code-example path="ngmodules/src/app/app.module.1.ts" header="src/app/app.module.ts (default AppModule)">
// @NgModule decorator with its metadata
</code-example>

<!--
At the top are the import statements. The next section is where you configure the `@NgModule` by stating what components and directives belong to it (`declarations`) as well as which other modules it uses (`imports`). For more information on the structure of an `@NgModule`, be sure to read [Bootstrapping](guide/bootstrapping).
-->
이 파일의 제일 위쪽에는 `import` 구문들이 있습니다.
다음 문서에서는 컴포넌트와 디렉티브를 `@NgModule`에 포함시키는 `declations`와 `imports`에 대해 알아봅시다.
`@NgModule`의 구조에 대해 자세하게 알아보려면 [부트스트랩](guide/bootstrapping) 문서를 참고하세요.

<hr />

<!--
## More on NgModules
-->
## NgModule 더 알아보기

<!--
You may also be interested in the following:
* [Feature Modules](guide/feature-modules).
* [Entry Components](guide/entry-components).
* [Providers](guide/providers).
* [Types of NgModules](guide/module-types).
-->
다음 내용을 더 확인해 보세요:
* [기능 모듈](guide/feature-modules)
* [진입 컴포넌트](guide/entry-components)
* [프로바이더](guide/providers)
* [NgModules의 타입](guide/module-types)<|MERGE_RESOLUTION|>--- conflicted
+++ resolved
@@ -2,27 +2,26 @@
 
 <!--
 **NgModules** configure the injector and the compiler and help organize related things together.
--->
-**NgModule**을 구성하는 방법에 따라 애플리케이션이 조합되는 방식이 달라지기 때문에, NgModule은 인젝터(injector)와 컴파일러에 영향을 미칩니다.
 
-<!--
 An NgModule is a class marked by the `@NgModule` decorator.
 `@NgModule` takes a metadata object that describes how to compile a component's template and how to create an injector at runtime.
 It identifies the module's own components, directives, and pipes,
 making some of them public, through the `exports` property, so that external components can use them.
 `@NgModule` can also add service providers to the application dependency injectors.
+
+For an example app showcasing all the techniques that NgModules related pages
+cover, see the <live-example></live-example>. For explanations on the individual techniques, visit the relevant NgModule pages under the NgModules
+section.
 -->
+**NgModule**을 구성하는 방법에 따라 애플리케이션이 조합되는 방식이 달라지기 때문에, NgModule은 인젝터(injector)와 컴파일러에 영향을 미칩니다.
+
 NgModule은 `@NgModule` 데코레이터가 지정된 클래스입니다.
 이 때 `@NgModule` 데코레이터는 메타데이터 객체를 받는데, 이 모듈에 있는 컴포넌트 템플릿이 어떻게 컴파일되는지, 인젝터를 어떻게 생성할지 등을 설정합니다.
 그리고 NgModule에는 이 모듈에 속한 컴포넌트와 디렉티브, 파이프를 등록하며, 이 구성요소들을 `exports` 배열에 지정하면 다른 모듈에서도 이 구성요소를 사용할 수 있도록 모듈 외부로 공개할 수 있습니다.
 `@NgModule`에는 의존성 주입에 사용할 서비스 프로바이더도 지정할 수 있습니다.
 
-<!--
-For an example app showcasing all the techniques that NgModules related pages
-cover, see the <live-example></live-example>. For explanations on the individual techniques, visit the relevant NgModule pages under the NgModules
-section.
--->
 이 문서에서 다루는 모든 예제는 <live-example></live-example>에서 직접 확인하거나 다운받아 확인할 수 있습니다.
+
 
 <!--
 ## Angular modularity
@@ -31,73 +30,64 @@
 
 <!--
 Modules are a great way to organize an application and extend it with capabilities from external libraries.
--->
-모듈은 애플리케이션을 효율적으로 구성하기 위해 마련된 체계이며, 외부 라이브러리를 효율적으로 사용하기 위한 방법이기도 합니다.
 
-<!--
 Angular libraries are NgModules, such as `FormsModule`, `HttpClientModule`, and `RouterModule`.
 Many third-party libraries are available as NgModules such as
 <a href="https://material.angular.io/">Material Design</a>,
 <a href="http://ionicframework.com/">Ionic</a>, and
 <a href="https://github.com/angular/angularfire2">AngularFire2</a>.
--->
-Angular에서 제공하는 `FormsModule`이나 `HttpClientModule`, `RouterModule`과 같은 라이브러리들도 NgModule입니다. 그리고 <a href="https://material.angular.io/">Material Design</a>이나 <a href="http://ionicframework.com/">Ionic</a>, <a href="https://github.com/angular/angularfire2">AngularFire2</a>와 같이 NgModule 형태로 제공되는 서드파티 라이브러리도 있습니다.
 
-<!--
 NgModules consolidate components, directives, and pipes into
 cohesive blocks of functionality, each focused on a
 feature area, application business domain, workflow, or common collection of utilities.
--->
-NgModule은 컴포넌트와 디렉티브, 파이프 등 기능이 연관된 구성요소를 하나로 묶어 관리하는 단위이며, 기능의 측면이나 애플리케이션 비즈니스 도메인, 업무 흐름, 공통 유틸 등 해당 모듈이 담당하는 부분에만 집중하도록 구성합니다.
 
-<!--
 Modules can also add services to the application.
 Such services might be internally developed, like something you'd develop yourself or come from outside sources, such as the Angular router and HTTP client.
--->
-모듈은 애플리케이션에 어떤 기능을 추가하기 위해 사용할 수도 있습니다.
-이것이 개발자가 혼자 개발용으로 사용하기 위한 기능인지, 외부 코드에서 가져온 코드인지에 관계없이 어떤 것이든 가능합니다. Angular 라우터나 HTTP 클라이언트 서비스도 이런 종류에 해당한다고 할 수 있습니다.
 
-<!--
 Modules can be loaded eagerly when the application starts or lazy loaded asynchronously by the router.
--->
-그리고 모듈은 애플리케이션이 실행되면서 바로 로드할 수도 있고, 라우터를 사용해서 비동기로 지연 로딩할 수도 있습니다.
 
-<!--
 NgModule metadata does the following:
--->
-NgModule 메타데이터는 다음과 같은 역할을 합니다:
 
-<!--
 * Declares which components, directives, and pipes belong to the module.
 * Makes some of those components, directives, and pipes public so that other module's component templates can use them.
 * Imports other modules with the components, directives, and pipes that components in the current module need.
-<<<<<<< HEAD
 * Provides services that the other application components can use.
--->
-* 해당 모듈에 속한 컴포넌트, 디렉티브, 파이프가 어떤 것인지 정의합니다.
-* 모듈에 속한 컴포넌트, 디렉티브, 파이프 중 모듈 외부로 공개할 요소를 지정하면 다른 모듈의 컴포넌트 템플릿에서 이 구성요소를 사용할 수 있습니다.
-* 해당 모듈에 필요한 다른 모듈의 컴포넌트, 디렉티브, 파이프를 로드합니다.
-* 컴포넌트에 사용할 서비스 프로바이더를 등록합니다.
-=======
-* Provides services that other application components can use.
->>>>>>> 81f4c065
 
-<!--
 Every Angular app has at least one module, the root module.
 You [bootstrap](guide/bootstrapping) that module to launch the application.
--->
-모든 Angular 앱은 반드시 최상위 모듈이 존재하며, 따라서 최소한 한 개 이상의 모듈을 갖는다고 할 수 있습니다.
-애플리케이션은 이 최상위 모듈을 [부트스트랩](guide/bootstrapping)하면서 시작됩니다.
 
-<!--
 The root module is all you need in a simple application with a few components.
 As the app grows, you refactor the root module into [feature modules](guide/feature-modules)
 that represent collections of related functionality.
 You then import these modules into the root module.
 -->
+모듈은 애플리케이션을 효율적으로 구성하기 위해 마련된 체계이며, 외부 라이브러리를 효율적으로 사용하기 위한 방법이기도 합니다.
+
+Angular에서 제공하는 `FormsModule`이나 `HttpClientModule`, `RouterModule`과 같은 라이브러리들도 NgModule입니다.
+그리고 <a href="https://material.angular.io/">Material Design</a>이나 <a href="http://ionicframework.com/">Ionic</a>, <a href="https://github.com/angular/angularfire2">AngularFire2</a>와 같이 NgModule 형태로 제공되는 서드파티 라이브러리도 있습니다.
+
+NgModule은 컴포넌트와 디렉티브, 파이프 등 기능이 연관된 구성요소를 하나로 묶어 관리하는 단위이며, 기능의 측면이나 애플리케이션 비즈니스 도메인, 업무 흐름, 공통 유틸 등 해당 모듈이 담당하는 부분에만 집중하도록 구성합니다.
+
+모듈은 애플리케이션에 어떤 기능을 추가하기 위해 사용할 수도 있습니다.
+이것이 개발자가 혼자 개발용으로 사용하기 위한 기능인지, 외부 코드에서 가져온 코드인지에 관계없이 어떤 것이든 가능합니다.
+Angular 라우터나 HTTP 클라이언트 서비스도 이런 종류에 해당한다고 할 수 있습니다.
+
+그리고 모듈은 애플리케이션이 실행되면서 바로 로드할 수도 있고, 라우터를 사용해서 비동기로 지연 로딩할 수도 있습니다.
+
+NgModule 메타데이터는 다음과 같은 역할을 합니다:
+
+* 해당 모듈에 속한 컴포넌트, 디렉티브, 파이프가 어떤 것인지 정의합니다.
+* 모듈에 속한 컴포넌트, 디렉티브, 파이프 중 모듈 외부로 공개할 요소를 지정하면 다른 모듈의 컴포넌트 템플릿에서 이 구성요소를 사용할 수 있습니다.
+* 해당 모듈에 필요한 다른 모듈의 컴포넌트, 디렉티브, 파이프를 로드합니다.
+* 컴포넌트에 사용할 서비스 프로바이더를 등록합니다.
+
+모든 Angular 앱은 반드시 최상위 모듈이 존재하며, 따라서 최소한 한 개 이상의 모듈을 갖는다고 할 수 있습니다.
+애플리케이션은 이 최상위 모듈을 [부트스트랩](guide/bootstrapping)하면서 시작됩니다.
+
 최상위 모듈에는 애플리케이션 실행에 필요한 컴포넌트만 간단하게 정의합니다.
 애플리케이션이 점점 커지면서 최상위 모듈은 담당하는 기능에 따라 여러 개의 [기능 모듈](guide/feature-modules)로 나뉘어 질 것입니다.
 그러면 최상위 모듈은 직접 컴포넌트를 로드하는 대신 다른 모듈을 로드하는 방식으로 수정될 것입니다.
+
 
 <!--
 ## The basic NgModule
@@ -106,6 +96,13 @@
 
 <!--
 The [Angular CLI](cli) generates the following basic `AppModule` when creating a new app.
+
+
+<code-example path="ngmodules/src/app/app.module.1.ts" header="src/app/app.module.ts (default AppModule)">
+// @NgModule decorator with its metadata
+</code-example>
+
+At the top are the import statements. The next section is where you configure the `@NgModule` by stating what components and directives belong to it (`declarations`) as well as which other modules it uses (`imports`). For more information on the structure of an `@NgModule`, be sure to read [Bootstrapping](guide/bootstrapping).
 -->
 [Angular CLI](cli)로 애플리케이션을 생성하면 기본 모듈인 `AppModule`이 다음과 같이 생성됩니다.
 
@@ -113,9 +110,6 @@
 // @NgModule decorator with its metadata
 </code-example>
 
-<!--
-At the top are the import statements. The next section is where you configure the `@NgModule` by stating what components and directives belong to it (`declarations`) as well as which other modules it uses (`imports`). For more information on the structure of an `@NgModule`, be sure to read [Bootstrapping](guide/bootstrapping).
--->
 이 파일의 제일 위쪽에는 `import` 구문들이 있습니다.
 다음 문서에서는 컴포넌트와 디렉티브를 `@NgModule`에 포함시키는 `declations`와 `imports`에 대해 알아봅시다.
 `@NgModule`의 구조에 대해 자세하게 알아보려면 [부트스트랩](guide/bootstrapping) 문서를 참고하세요.
