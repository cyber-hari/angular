// #docregion
import { Component } from '@angular/core';

@Component({
  selector: 'app-hero-birthday2',
  // #docregion template
  template: `
    <p>The hero's birthday is {{ birthday | date:format }}</p>
    <button (click)="toggleFormat()">Toggle Format</button>
  `
  // #enddocregion template
})
// #docregion class
export class HeroBirthday2Component {
<<<<<<< HEAD
  birthday = new Date(1988, 3, 15); // April 15, 1988
  toggle = true; // 기본 형식을 shortDate로 지정하기 위해 true 값을 할당합니다.
=======
  birthday = new Date(1988, 3, 15); // April 15, 1988 -- since month parameter is zero-based
  toggle = true; // start with true == shortDate
>>>>>>> 385cadf2

  get format()   { return this.toggle ? 'shortDate' : 'fullDate'; }
  toggleFormat() { this.toggle = !this.toggle; }
}<|MERGE_RESOLUTION|>--- conflicted
+++ resolved
@@ -12,13 +12,8 @@
 })
 // #docregion class
 export class HeroBirthday2Component {
-<<<<<<< HEAD
-  birthday = new Date(1988, 3, 15); // April 15, 1988
+  birthday = new Date(1988, 3, 15); // April 15, 1988 -- 월은 0부터 시작합니다.
   toggle = true; // 기본 형식을 shortDate로 지정하기 위해 true 값을 할당합니다.
-=======
-  birthday = new Date(1988, 3, 15); // April 15, 1988 -- since month parameter is zero-based
-  toggle = true; // start with true == shortDate
->>>>>>> 385cadf2
 
   get format()   { return this.toggle ? 'shortDate' : 'fullDate'; }
   toggleFormat() { this.toggle = !this.toggle; }
