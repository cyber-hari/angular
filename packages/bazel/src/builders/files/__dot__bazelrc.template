--- conflicted
+++ resolved
@@ -27,10 +27,6 @@
 
 test --test_output=errors
 
-<<<<<<< HEAD
-# Use the Angular 6 compiler
-build --define=compile=legacy
-=======
 # Use the Angular Ivy compiler
 # See https://github.com/angular/angular/blob/master/docs/BAZEL.md#various-flags-used-for-tests
 build --define=angular_ivy_enabled=True
@@ -38,7 +34,6 @@
 # Temporary define while angular depends on the legacy rollup_bundle rule.
 # TODO: remove this setting after https://github.com/angular/angular/pull/33201 lands.
 build --define=enable_legacy_rollup_rule=1
->>>>>>> ae0253f3
 
 # Turn on managed directories feature in Bazel
 # This allows us to avoid installing a second copy of node_modules
