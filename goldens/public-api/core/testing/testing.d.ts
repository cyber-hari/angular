/** @codeGenApi */
export declare const __core_private_testing_placeholder__ = "";

<<<<<<< HEAD
=======
/** @deprecated */
>>>>>>> 445ac15a
export declare function async(fn: Function): (done: any) => any;

export declare class ComponentFixture<T> {
    changeDetectorRef: ChangeDetectorRef;
    componentInstance: T;
    componentRef: ComponentRef<T>;
    debugElement: DebugElement;
    elementRef: ElementRef;
    nativeElement: any;
    ngZone: NgZone | null;
    constructor(componentRef: ComponentRef<T>, ngZone: NgZone | null, _autoDetect: boolean);
    autoDetectChanges(autoDetect?: boolean): void;
    checkNoChanges(): void;
    destroy(): void;
    detectChanges(checkNoChanges?: boolean): void;
    isStable(): boolean;
    whenRenderingDone(): Promise<any>;
    whenStable(): Promise<any>;
}

export declare const ComponentFixtureAutoDetect: InjectionToken<boolean[]>;

export declare const ComponentFixtureNoNgZone: InjectionToken<boolean[]>;

export declare function discardPeriodicTasks(): void;

export declare function fakeAsync(fn: Function): (...args: any[]) => any;

export declare function flush(maxTurns?: number): number;

export declare function flushMicrotasks(): void;

export declare const getTestBed: () => TestBed;

export declare function inject(tokens: any[], fn: Function): () => any;

export declare class InjectSetupWrapper {
    constructor(_moduleDef: () => TestModuleMetadata);
    inject(tokens: any[], fn: Function): () => any;
}

export declare type MetadataOverride<T> = {
    add?: Partial<T>;
    remove?: Partial<T>;
    set?: Partial<T>;
};

export declare function resetFakeAsyncZone(): void;

export declare interface TestBed {
    ngModule: Type<any> | Type<any>[];
    platform: PlatformRef;
    compileComponents(): Promise<any>;
    configureCompiler(config: {
        providers?: any[];
        useJit?: boolean;
    }): void;
    configureTestingModule(moduleDef: TestModuleMetadata): void;
    createComponent<T>(component: Type<T>): ComponentFixture<T>;
    execute(tokens: any[], fn: Function, context?: any): any;
    /** @deprecated */ get<T>(token: Type<T> | InjectionToken<T>, notFoundValue?: T, flags?: InjectFlags): any;
    /** @deprecated */ get(token: any, notFoundValue?: any): any;
    initTestEnvironment(ngModule: Type<any> | Type<any>[], platform: PlatformRef, aotSummaries?: () => any[]): void;
    inject<T>(token: Type<T> | InjectionToken<T> | AbstractType<T>, notFoundValue?: T, flags?: InjectFlags): T;
    inject<T>(token: Type<T> | InjectionToken<T> | AbstractType<T>, notFoundValue: null, flags?: InjectFlags): T | null;
    overrideComponent(component: Type<any>, override: MetadataOverride<Component>): void;
    overrideDirective(directive: Type<any>, override: MetadataOverride<Directive>): void;
    overrideModule(ngModule: Type<any>, override: MetadataOverride<NgModule>): void;
    overridePipe(pipe: Type<any>, override: MetadataOverride<Pipe>): void;
    overrideProvider(token: any, provider: {
        useFactory: Function;
        deps: any[];
    }): void;
    overrideProvider(token: any, provider: {
        useValue: any;
    }): void;
    overrideProvider(token: any, provider: {
        useFactory?: Function;
        useValue?: any;
        deps?: any[];
    }): void;
    overrideTemplateUsingTestingModule(component: Type<any>, template: string): void;
    resetTestEnvironment(): void;
    resetTestingModule(): void;
}

export declare const TestBed: TestBedStatic;

export declare interface TestBedStatic {
    new (...args: any[]): TestBed;
    compileComponents(): Promise<any>;
    configureCompiler(config: {
        providers?: any[];
        useJit?: boolean;
    }): TestBedStatic;
    configureTestingModule(moduleDef: TestModuleMetadata): TestBedStatic;
    createComponent<T>(component: Type<T>): ComponentFixture<T>;
    /** @deprecated */ get<T>(token: Type<T> | InjectionToken<T>, notFoundValue?: T, flags?: InjectFlags): any;
    /** @deprecated */ get(token: any, notFoundValue?: any): any;
    initTestEnvironment(ngModule: Type<any> | Type<any>[], platform: PlatformRef, aotSummaries?: () => any[]): TestBed;
    inject<T>(token: Type<T> | InjectionToken<T> | AbstractType<T>, notFoundValue?: T, flags?: InjectFlags): T;
    inject<T>(token: Type<T> | InjectionToken<T> | AbstractType<T>, notFoundValue: null, flags?: InjectFlags): T | null;
    overrideComponent(component: Type<any>, override: MetadataOverride<Component>): TestBedStatic;
    overrideDirective(directive: Type<any>, override: MetadataOverride<Directive>): TestBedStatic;
    overrideModule(ngModule: Type<any>, override: MetadataOverride<NgModule>): TestBedStatic;
    overridePipe(pipe: Type<any>, override: MetadataOverride<Pipe>): TestBedStatic;
    overrideProvider(token: any, provider: {
        useFactory: Function;
        deps: any[];
    }): TestBedStatic;
    overrideProvider(token: any, provider: {
        useValue: any;
    }): TestBedStatic;
    overrideProvider(token: any, provider: {
        useFactory?: Function;
        useValue?: any;
        deps?: any[];
    }): TestBedStatic;
    overrideTemplate(component: Type<any>, template: string): TestBedStatic;
    overrideTemplateUsingTestingModule(component: Type<any>, template: string): TestBedStatic;
    resetTestEnvironment(): void;
    resetTestingModule(): TestBedStatic;
}

export declare class TestComponentRenderer {
    insertRootElement(rootElementId: string): void;
}

export declare type TestModuleMetadata = {
    providers?: any[];
    declarations?: any[];
    imports?: any[];
    schemas?: Array<SchemaMetadata | any[]>;
    aotSummaries?: () => any[];
};

export declare function tick(millis?: number, tickOptions?: {
    processNewMacroTasksSynchronously: boolean;
}): void;

export declare function waitForAsync(fn: Function): (done: any) => any;

export declare function withModule(moduleDef: TestModuleMetadata): InjectSetupWrapper;
export declare function withModule(moduleDef: TestModuleMetadata, fn: Function): () => any;<|MERGE_RESOLUTION|>--- conflicted
+++ resolved
@@ -1,10 +1,7 @@
 /** @codeGenApi */
 export declare const __core_private_testing_placeholder__ = "";
 
-<<<<<<< HEAD
-=======
 /** @deprecated */
->>>>>>> 445ac15a
 export declare function async(fn: Function): (done: any) => any;
 
 export declare class ComponentFixture<T> {
