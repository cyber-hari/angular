// #docregion
import { Component }   from '@angular/core';
import { Router }      from '@angular/router';
import { AuthService } from '../auth.service';

@Component({
  selector: 'app-login',
  templateUrl: './login.component.html',
  styleUrls: ['./login.component.css']
})
export class LoginComponent {
  message: string;

  constructor(public authService: AuthService, public router: Router) {
    this.setMessage();
  }

  setMessage() {
    this.message = 'Logged ' + (this.authService.isLoggedIn ? 'in' : 'out');
  }

  login() {
    this.message = 'Trying to log in ...';

    this.authService.login().subscribe(() => {
      this.setMessage();
      if (this.authService.isLoggedIn) {
<<<<<<< HEAD
        // AuthService에서 리다이렉트할 URL을 가져옵니다.
        // 저장된 주소가 없으면 기본 페이지로 이동합니다.
        let redirect = this.authService.redirectUrl ? this.authService.redirectUrl : '/crisis-center/admin';

        // 최종 주소로 이동합니다.
        this.router.navigate([redirect]);
=======
        // Get the redirect URL from our auth service
        // If no redirect has been set, use the default
        let redirect = this.authService.redirectUrl ? this.router.parseUrl(this.authService.redirectUrl) : '/admin';

        // Redirect the user
        this.router.navigateByUrl(redirect);
>>>>>>> 3f98ac19
      }
    });
  }

  logout() {
    this.authService.logout();
    this.setMessage();
  }
}<|MERGE_RESOLUTION|>--- conflicted
+++ resolved
@@ -25,21 +25,12 @@
     this.authService.login().subscribe(() => {
       this.setMessage();
       if (this.authService.isLoggedIn) {
-<<<<<<< HEAD
         // AuthService에서 리다이렉트할 URL을 가져옵니다.
         // 저장된 주소가 없으면 기본 페이지로 이동합니다.
-        let redirect = this.authService.redirectUrl ? this.authService.redirectUrl : '/crisis-center/admin';
+        let redirect = this.authService.redirectUrl ? this.router.parseUrl(this.authService.redirectUrl) : '/admin';
 
         // 최종 주소로 이동합니다.
-        this.router.navigate([redirect]);
-=======
-        // Get the redirect URL from our auth service
-        // If no redirect has been set, use the default
-        let redirect = this.authService.redirectUrl ? this.router.parseUrl(this.authService.redirectUrl) : '/admin';
-
-        // Redirect the user
         this.router.navigateByUrl(redirect);
->>>>>>> 3f98ac19
       }
     });
   }
