--- conflicted
+++ resolved
@@ -21,14 +21,6 @@
       'түн жарымы', 'түскі', 'таңғы', 'түстен кейінгі',
       'кешкі', 'түнгі'
     ],
-<<<<<<< HEAD
-  ],
-  [
-    [
-      'түн жарымы', 'талтүс', 'таң', 'түстен кейін', 'кеш', 'түн'
-    ],
-    ,
-=======
     u
   ],
   [
@@ -36,7 +28,6 @@
       'түн жарымы', 'талтүс', 'таң', 'түстен кейін', 'кеш', 'түн'
     ],
     u, u
->>>>>>> 77ff72f9
   ],
   [
     '00:00', '12:00', ['06:00', '12:00'], ['12:00', '18:00'], ['18:00', '21:00'],
