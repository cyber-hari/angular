<!--
# User input
-->
# 사용자 입력

<!--
User actions such as clicking a link, pushing a button, and entering
text raise DOM events.
This page explains how to bind those events to component event handlers using the Angular
event binding syntax.

Run the <live-example></live-example>.
-->
DOM 이벤트는 사용자가 링크를 클릭하거나 버튼을 클릭할 때, 그리고 텍스트를 입력할 때 발생합니다.
이 문서는 이렇게 일어나는 이벤트를 컴포넌트와 이벤트 바인딩하고, 컴포넌트 이벤트 핸들러가 이벤트를 어떻게 처리하는지 알아봅니다.


<!--
## Binding to user input events
-->
## 사용자 동작 이벤트 바인딩하기

<<<<<<< HEAD
<!--
You can use [Angular event bindings](guide/template-syntax#event-binding)
=======
You can use [Angular event bindings](guide/event-binding)
>>>>>>> 67e3ecc7
to respond to any [DOM event](https://developer.mozilla.org/en-US/docs/Web/Events).
Many DOM events are triggered by user input. Binding to these events provides a way to
get input from the user.

To bind to a DOM event, surround the DOM event name in parentheses and assign a quoted
[template statement](guide/template-statements) to it.

The following example shows an event binding that implements a click handler:

<code-example path="user-input/src/app/click-me.component.ts" region="click-me-button" header="src/app/click-me.component.ts"></code-example>
-->
[DOM에서 발생하는 이벤트](https://developer.mozilla.org/en-US/docs/Web/Events)는 [Angular 이벤트 바인딩](guide/template-syntax#event-binding) 문법을 사용해서 반응할 수 있습니다.
DOM에서 일어나는 이벤트는 대부분 사용자의 행동에 의해 발생합니다. 그래서 이 이벤트를 확인하면 사용자가 어떤 동작을 하고 있는지 알 수 있습니다.

DOM 이벤트를 바인딩 하려면 이벤트 이름을 괄호(`(`, `)`)로 감싸고 [템플릿 실행문](guide/template-syntax#template-statements)을 연결하면 됩니다.

아래 예제는 클릭 이벤트에 `onClickMe()` 핸들러를 바인딩하는 예제 코드입니다.

<code-example path="user-input/src/app/click-me.component.ts" region="click-me-button" header="src/app/click-me.component.ts"></code-example>


{@a click}

<!--
The `(click)` to the left of the equals sign identifies the button's click event as the **target of the binding**.
The text in quotes to the right of the equals sign
is the **template statement**, which responds
to the click event by calling the component's `onClickMe` method.

When writing a binding, be aware of a template statement's **execution context**.
The identifiers in a template statement belong to a specific context object,
usually the Angular component controlling the template.
The example above shows a single line of HTML, but that HTML belongs to a larger component:


<code-example path="user-input/src/app/click-me.component.ts" region="click-me-component" header="src/app/click-me.component.ts"></code-example>



When the user clicks the button, Angular calls the `onClickMe` method from `ClickMeComponent`.
-->
**바인딩 대상**은 등호(`=`) 왼쪽에 사용된 `(click)`이며, 버튼이 클릭되었을 때 발생하는 이벤트를 뜻합니다.
그리고 등호 오른쪽에 있는 문자열은 **템플릿 실행문**이며, 클릭 이벤트가 발생했을 때 `onClickMe` 메소드를 실행하도록 작성했습니다.

이벤트를 바인딩 할 때는 템플릿 실행문이 **실행되는 컨텍스트**가 유효한지 확인해야 합니다.
템플릿 실행문의 컨텍스트는 보통 그 템플릿을 조작하는 컴포넌트로 제한되어 있습니다.
이 예제를 컴포넌트 클래스 코드와 함께 확인해 봅시다:

<code-example path="user-input/src/app/click-me.component.ts" region="click-me-component" header="src/app/click-me.component.ts"></code-example>


사용자가 버튼을 클릭하면 Angular가 `ClickMeComponent`에 있는 `onClickMe` 메소드를 실행합니다.


<!--
## Get user input from the $event object
-->
## $event 객체에서 입력값 확인하기

<!--
DOM events carry a payload of information that may be useful to the component.
This section shows how to bind to the `keyup` event of an input box to get the user's input after each keystroke.

The following code listens to the `keyup` event and passes the entire event payload (`$event`) to the component event handler.
-->
DOM 이벤트에는 컴포넌트에서 활용할 수 있는 정보가 함께 전달됩니다.
이번에는 입력 필드에서 사용자가 키를 입력했을 때 발생하는 `keyup` 이벤트를 어떻게 활용할 수 있는지 알아봅시다.

`keyup` 이벤트가 발생할 때 생성되는 이벤트 객체(`$event`)를 컴포넌트의 이벤트 핸들러로 전달하려면 다음과 같이 작성합니다.

<code-example path="user-input/src/app/keyup.components.ts" region="key-up-component-1-template" header="src/app/keyup.components.ts (template v.1)"></code-example>


<!--
When a user presses and releases a key, the `keyup` event occurs, and Angular provides a corresponding
DOM event object in the `$event` variable which this code passes as a parameter to the component's `onKey()` method.
-->
사용자가 키를 눌렀다가 떼면 `keyup` 이벤트가 발생되며, Angular는 이 이벤트를 `$event` 변수에 할당했다가 템플릿 실행문에 지정된 대로 `onKey()` 메소드의 인자로 전달합니다.

<code-example path="user-input/src/app/keyup.components.ts" region="key-up-component-1-class-no-type" header="src/app/keyup.components.ts (class v.1)"></code-example>


<!--
The properties of an `$event` object vary depending on the type of DOM event. For example,
a mouse event includes different information than an input box editing event.

All [standard DOM event objects](https://developer.mozilla.org/en-US/docs/Web/API/Event)
have a `target` property, a reference to the element that raised the event.
In this case, `target` refers to the [`<input>` element](https://developer.mozilla.org/en-US/docs/Web/API/HTMLInputElement) and
`event.target.value` returns the current contents of that element.

After each call, the `onKey()` method appends the contents of the input box value to the list
in the component's `values` property, followed by a separator character (|).
The [interpolation](guide/interpolation)
displays the accumulating input box changes from the `values` property.

Suppose the user enters the letters "abc", and then backspaces to remove them one by one.
Here's what the UI displays:
-->
`$event` 객체의 프로퍼티는 발생하는 DOM 이벤트에 따라 달라집니다.
그래서 마우스 이벤트와 입력 필드에서 발생하는 이벤트의 구성은 다릅니다.

[표준 DOM 이벤트 객체](https://developer.mozilla.org/en-US/docs/Web/API/Event)에는 이벤트가 발생한 엘리먼트를 가리키는 `target` 프로퍼티가 있습니다.
이 예제에서는 `target` 프로퍼티가 [`<input>` 엘리먼트](https://developer.mozilla.org/en-US/docs/Web/API/HTMLInputElement)를 가리키며, 이 입력 필드의 현재값은 `event.target.value` 프로퍼티를 참조해서 확인할 수 있습니다.

`onKey()` 메소드가 실행될 때마다 변하는 값을 컴포넌트의 `values` 프로퍼티에 할당해서 화면에 표시해 봅시다.
위 코드는 이벤트가 발생할 때마다 현재값에 구분 기호(|)를 붙여서 계속 연결하며, 템플릿에는 [문자열 바인딩](guide/template-syntax#interpolation)으로 연결했습니다.

사용자가 "abc"를 차례대로 입력한 이후에 백스페이스로 모두 지웠다고 합시다.
그러면 화면에는 다음과 같이 표시됩니다:


<code-example>
  a | ab | abc | ab | a | |
</code-example>



<div class="lightbox">
  <img src='generated/images/guide/user-input/keyup1-anim.gif' alt="key up 1">
</div>



<div class="alert is-helpful">


<!--
Alternatively, you could accumulate the individual keys themselves by substituting `event.key`
for `event.target.value` in which case the same user input would produce:
-->
`event.target.value` 대신 `event.key`를 사용하면 어떤 키가 입력되었는지 확인할 수도 있습니다:

<code-example>
  a | b | c | backspace | backspace | backspace |

</code-example>



</div>



{@a keyup1}


<!--
### Type the _$event_
-->
### _$event_ 객체의 타입

<!--
The example above casts the `$event` as an `any` type.
That simplifies the code at a cost.
There is no type information
that could reveal properties of the event object and prevent silly mistakes.

The following example rewrites the method with types:

<code-example path="user-input/src/app/keyup.components.ts" region="key-up-component-1-class" header="src/app/keyup.components.ts (class v.1 - typed )"></code-example>



The `$event` is now a specific `KeyboardEvent`.
Not all elements have a `value` property so it casts `target` to an input element.
The `OnKey` method more clearly expresses what it expects from the template and how it interprets the event.
-->
위에서 살펴본 예제에서는 `$event` 객체를 `any` 타입으로 사용했습니다.
이렇게 사용하면 코드가 간단해지기는 하지만, 이벤트 객체의 타입을 특정할 수 없기 때문에 이벤트 객체의 정보를 활용할 수 없고 코딩 실수를 할 가능성도 있습니다.

그래서 다음 예제는 인자로 받는 이벤트 객체에 다음과 같이 타입을 지정했습니다:

<code-example path="user-input/src/app/keyup.components.ts" region="key-up-component-1-class" header="src/app/keyup.components.ts (class v.1 - typed )"></code-example>


이제 `$event` 객체는 `KeyboardEvent` 타입으로 지정했습니다.
그래서 모든 엘리먼트가 `value` 프로퍼티를 갖기는 하지만, 이 이벤트의 `target` 프로퍼티는 입력 필드라는 것이 명확해졌습니다.
결국 `onKey` 메소드는 템플릿에서 어떤 타입의 인자를 받아야 하는지 좀 더 활실해졌고, 이 인자를 어떻게 활용할 수 있는지에 대해서도 더 많은 정보를 제공할 수 있습니다.


<!--
### Passing _$event_ is a dubious practice
-->
### _$event_ 객체를 그대로 전달하는 것이 좋을까?

<!--
Typing the event object reveals a significant objection to passing the entire DOM event into the method:
the component has too much awareness of the template details.
It can't extract information without knowing more than it should about the HTML implementation.
That breaks the separation of concerns between the template (_what the user sees_)
and the component (_how the application processes user data_).

The next section shows how to use template reference variables to address this problem.
-->
이벤트 객체에 타입을 지정하면 이벤트 핸들러 함수에 어떤 이벤트가 전달되는지 확실하게 확인할 수 있지만, 이벤트 핸들러가 템플릿을 신경써야 한다는 문제가 있습니다.
이벤트 객체에서 원하는 정보를 참조하려면 템플릿의 어떤 엘리먼트에서 이벤트가 발생했는지 알아야 하기 때문입니다.
이런 상황은 _사용자가 보는_ 템플릿과 _데이터를 처리하는_ 컴포넌트가 분리되어야 한다는 관점에서도 좋지 않습니다.

이번에는 템플릿 참조 변수를 활용해서 이 문제를 어떻게 해결할 수 있는지 알아봅시다.


<!--
## Get user input from a template reference variable
-->
## 템플릿 참조 변수로 사용자 입력 확인하기

<!--
There's another way to get the user data: use Angular
[**template reference variables**](guide/template-reference-variables).
These variables provide direct access to an element from within the template.
To declare a template reference variable, precede an identifier with a hash (or pound) character (#).

The following example uses a template reference variable
to implement a keystroke loopback in a simple template.

<code-example path="user-input/src/app/loop-back.component.ts" region="loop-back-component" header="src/app/loop-back.component.ts"></code-example>



The template reference variable named `box`, declared on the `<input>` element,
refers to the `<input>` element itself.
The code uses the `box` variable to get the input element's `value` and display it
with interpolation between `<p>` tags.

The template is completely self contained. It doesn't bind to the component,
and the component does nothing.

Type something in the input box, and watch the display update with each keystroke.


<div class="lightbox">
  <img src='generated/images/guide/user-input/keyup-loop-back-anim.gif' alt="loop back">
</div>
-->
Angular에서 제공하는 [**템플릿 참조 변수**](guide/template-syntax#ref-vars)를 사용해서 사용자가 입력한 데이터를 확인해 봅시다.
이 방법을 사용하면 템플릿 안에서 엘리먼트에 직접 접근할 수 있습니다.
먼저, 템플릿 참조 변수를 선언하기 위해 엘리먼트에 해시 기호(`#`)를 붙여 변수를 선언합니다.

다음 예제는 템플릿 참조 변수를 활용하는 방법으로 템플릿에서 키 입력을 확인하는 예제입니다.

<code-example path="user-input/src/app/loop-back.component.ts" region="loop-back-component" header="src/app/loop-back.component.ts"></code-example>


이 예제에서 `<input>` 엘리먼트에 선언된 템플릿 참조 변수 `box`는 `<input>` 엘리먼트를 자체를 가리킵니다.
그리고 템플릿 안에서 `box` 변수의 `value` 프로퍼티를 참조하면 템플릿 안에서 입력 필드의 현재값을 참조할 수 있으며, 이 코드에서는 입력 필드의 현재값을 `<p>` 태그 안에 표시합니다.

이 예제에서 템플릿은 그 자체로 동작합니다. 템플릿에는 컴포넌트와 바인딩 된 프로퍼티는 아무것도 없으며, 컴포넌트가 하는 동작도 없습니다.

이제 입력 필드에 글자를 입력하면 키 입력이 있을 때마다 화면에 표시되는 값이 갱신됩니다.

<div class="lightbox">
  <img src='generated/images/guide/user-input/keyup-loop-back-anim.gif' alt="loop back">
</div>


<div class="alert is-helpful">


<!--
**This won't work at all unless you bind to an event**.

Angular updates the bindings (and therefore the screen)
only if the app does something in response to asynchronous events, such as keystrokes.
This example code binds the `keyup` event
to the number 0, the shortest template statement possible.
While the statement does nothing useful,
it satisfies Angular's requirement so that Angular will update the screen.
-->

**이 예제는 이벤트 바인딩을 해야 동작합니다**.

Angular는 키입력과 같은 비동기 이벤트가 발생할 때만 바인딩을 갱신하고 화면도 갱신합니다.
그래서 이 예제에서는 `keyup` 이벤트에 0을 바인딩하고 있는데, 이것은 템플릿 실행문을 바인딩하는 가장 간단한 방법입니다.
이 템플릿 실행문은 그 자체로 아무 의미가 없지만, Angular가 화면을 갱신할 수 있도록 이벤트를 바인딩하는 입장에서는 꼭 필요한 구문입니다.

</div>


<!--
It's easier to get to the input box with the template reference
variable than to go through the `$event` object. Here's a rewrite of the previous
`keyup` example that uses a template reference variable to get the user's input.

<code-example path="user-input/src/app/keyup.components.ts" region="key-up-component-2" header="src/app/keyup.components.ts (v2)"></code-example>



A nice aspect of this approach is that the component gets clean data values from the view.
It no longer requires knowledge of the `$event` and its structure.
-->
템플릿 참조 변수는 `$event` 객체를 직접 활용하는 방법이 더 간단합니다. 위에서 살펴본 `keyup` 예제를 더 나은 방식으로 개선하면 다음과 같이 활용할 수 있습니다.

<code-example path="user-input/src/app/keyup.components.ts" region="key-up-component-2" header="src/app/keyup.components.ts (v2)"></code-example>


이 방식은 컴포넌트에서도 다른 것은 신경쓰지 않고 입력 필드의 데이터만 받을 수 있기 때문에 좋습니다.
컴포넌트는 더이상 템플릿의 구조나 `$event` 객체의 타입을 신경쓸 필요가 없습니다.


{@a key-event}

<!--
## Key event filtering (with `key.enter`)
-->
## 키 입력 필터링 (`key.enter`)

<!--
The `(keyup)` event handler hears *every keystroke*.
Sometimes only the _Enter_ key matters, because it signals that the user has finished typing.
One way to reduce the noise would be to examine every `$event.keyCode` and take action only when the key is _Enter_.

There's an easier way: bind to Angular's `keyup.enter` pseudo-event.
Then Angular calls the event handler only when the user presses _Enter_.

<code-example path="user-input/src/app/keyup.components.ts" region="key-up-component-3" header="src/app/keyup.components.ts (v3)"></code-example>



Here's how it works.

<div class="lightbox">
  <img src='generated/images/guide/user-input/keyup3-anim.gif' alt="key up 3">
</div>
-->
`(keyup)` 이벤트 바인딩은 *모든 키 입력*에 반응합니다.
하지만 사용자가 입력을 끝내는 _엔터 키_ 에만 반응하고 싶다면, 키 이벤트를 바인딩 할 때 `$event.keyCode`를 사용해서 _엔터 키_ 만 반응하도록 필터링할 수 있습니다.

이 때 Angular는 좀 더 간단한 문법을 제공합니다. 템플릿에서 `keyup.enter`라고 바인딩하면 엔터키가 입력되었을 떄만 이벤트 핸들러를 실행할 수 있습니다.

<code-example path="user-input/src/app/keyup.components.ts" region="key-up-component-3" header="src/app/keyup.components.ts (v3)"></code-example>


이 예제는 다음과 같이 동작합니다.

<div class="lightbox">
  <img src='generated/images/guide/user-input/keyup3-anim.gif' alt="key up 3">
</div>


<!--
## On blur
-->
## 포커스를 잃을 때

<!--
In the previous example, the current state of the input box
is lost if the user mouses away and clicks elsewhere on the page
without first pressing _Enter_.
The component's `value` property is updated only when the user presses _Enter_.

To fix this issue, listen to both the _Enter_ key and the _blur_ event.


<code-example path="user-input/src/app/keyup.components.ts" region="key-up-component-4" header="src/app/keyup.components.ts (v4)"></code-example>
-->
위에서 살펴본 예제에서는 사용자가 입력 필드 밖을 마우스로 클릭하면 _엔터 키_ 를 입력하지 않아도 포커스를 잃어버리며, `<p>` 엘리먼트의 값도 갱신되지 않습니다.
이 예제는 _엔터 키_ 가 입력되었을 때만 `value` 프로퍼티를 갱신하기 때문입니다.

이 문제를 해결하기 위해 _엔터 키_ 와 _blur_ 이벤트 모두 반응하는 방식으로 바꿔봅시다.

<code-example path="user-input/src/app/keyup.components.ts" region="key-up-component-4" header="src/app/keyup.components.ts (v4)"></code-example>


<!--
## Put it all together
-->
## 모든 기능 활용해보기

<!--
The previous page showed how to [display data](guide/displaying-data).
This page demonstrated event binding techniques.

Now, put it all together in a micro-app
that can display a list of heroes and add new heroes to the list.
The user can add a hero by typing the hero's name in the input box and
clicking **Add**.


<div class="lightbox">
  <img src='generated/images/guide/user-input/little-tour-anim.gif' alt="Little Tour of Heroes">
</div>



Below is the "Little Tour of Heroes"  component.


<code-example path="user-input/src/app/little-tour.component.ts" region="little-tour" header="src/app/little-tour.component.ts"></code-example>
-->
이전 가이드에서는 [데이터를 어떻게 화면에 표시하는지](guide/displaying-data) 알아봤고,
이 문서에서는 이벤트 바인딩 테크닉에 대해 알아봤습다.

히어로의 목록을 표시하고, 이 목록에 히어로를 추가할 수 있는 앱을 간단하게 만들어 봅시다.
사용자는 히어로의 이름을 입력 필드에 입력하고 **Add** 버튼을 눌러서 이 히어로의 이름을 목록을 추가할 수 있습니다.

<div class="lightbox">
  <img src='generated/images/guide/user-input/little-tour-anim.gif' alt="Little Tour of Heroes">
</div>


그리고 다음 코드는 "Little Tour of Heroes"에서 사용한 컴포넌트입니다.


<code-example path="user-input/src/app/little-tour.component.ts" region="little-tour" header="src/app/little-tour.component.ts"></code-example>


<!--
### Observations
-->
### 코드 분석

<!--
* **Use template variables to refer to elements** &mdash;
The `newHero` template variable refers to the `<input>` element.
You can reference `newHero` from any sibling or child of the `<input>` element.

* **Pass values, not elements** &mdash;
Instead of passing the `newHero` into the component's `addHero` method,
get the input box value and pass *that* to `addHero`.

* **Keep template statements simple** &mdash;
The `(blur)` event is bound to two JavaScript statements.
The first statement calls `addHero`. The second statement, `newHero.value=''`,
clears the input box after a new hero is added to the list.
-->
* **엘리먼트 대신 템플릿 변수를 활용하세요.** &mdash; 템플릿 변수 `newHero`는 `<input>` 엘리먼트를 가리킵니다.
템플릿 변수를 활용하면 엘리먼트를 간단하게 참조할 수 있습니다.

* **엘리먼트를 전달하지 말고 값을 전달하세요.** &mdash; 컴포넌트의 `addHero` 메소드에는 `newHero` 변수를 그대로 전달하지 말고, `addHero` 메소드에서 필요한 입력 필드의 값만 전달하는 것이 좋습니다.

* **템플릿 실행문은 간단하게 작성하세요.** &mdash;
이 코드에서 `(blur)` 이벤트는 JavaScript 실행문 2개를 실행합니다.
하나는 `addHero` 메소드를 실행하는 것이고, 다른 하나는 히어로가 배열에 추가된 이후에 입력 필드에 입력된 값을 지우기 위해 `newHero.value=''`를 실행하는 것입니다.


<!--
## Source code
-->
## 소스 코드

<!--
Following is all the code discussed in this page.
-->
이 문서에서 다룬 코드를 모두 살펴봅시다.

<code-tabs>

  <code-pane header="click-me.component.ts" path="user-input/src/app/click-me.component.ts">

  </code-pane>

  <code-pane header="keyup.components.ts" path="user-input/src/app/keyup.components.ts">

  </code-pane>

  <code-pane header="loop-back.component.ts" path="user-input/src/app/loop-back.component.ts">

  </code-pane>

  <code-pane header="little-tour.component.ts" path="user-input/src/app/little-tour.component.ts">

  </code-pane>

</code-tabs>


Angular also supports passive event listeners. For example, you can use the following steps to make the scroll event passive.

1. Create a file `zone-flags.ts` under `src` directory.
2. Add the following line into this file.

```
(window as any)['__zone_symbol__PASSIVE_EVENTS'] = ['scroll'];
```

3. In the `src/polyfills.ts` file, before importing zone.js, import the newly created `zone-flags`.

```
import './zone-flags';
import 'zone.js/dist/zone';  // Included with Angular CLI.
```

After those steps, if you add event listeners for the `scroll` event, the listeners will be `passive`.


<!--
## Summary
-->
## 정리

<!--
You have mastered the basic primitives for responding to user input and gestures.

These techniques are useful for small-scale demonstrations, but they
quickly become verbose and clumsy when handling large amounts of user input.
Two-way data binding is a more elegant and compact way to move
values between data entry fields and model properties.
The next page, `Forms`, explains how to write
two-way bindings with `NgModel`.
-->
이 문서에서는 사용자 입력에 반응하는 방법을 간단하게 알아봤습니다.

이 테크닉은 작은 앱에서는 물론이고, 복잡한 사용자 동작에 반응할 때도 계속 사용됩니다.
그리고 복잡한 폼이나 모델을 다룬다면 양방향 데이터 바인딩을 사용하는 것이 좀 더 간단하고 자연스럽게 사용자 반응에 동작할 수 있는 방법이 될 수 있습니다.
다음 가이드에서는 `NgModel`을 활용하는 양방향 바인딩에 대해 알아봅니다.<|MERGE_RESOLUTION|>--- conflicted
+++ resolved
@@ -20,12 +20,8 @@
 -->
 ## 사용자 동작 이벤트 바인딩하기
 
-<<<<<<< HEAD
-<!--
-You can use [Angular event bindings](guide/template-syntax#event-binding)
-=======
+<!--
 You can use [Angular event bindings](guide/event-binding)
->>>>>>> 67e3ecc7
 to respond to any [DOM event](https://developer.mozilla.org/en-US/docs/Web/Events).
 Many DOM events are triggered by user input. Binding to these events provides a way to
 get input from the user.
@@ -37,10 +33,10 @@
 
 <code-example path="user-input/src/app/click-me.component.ts" region="click-me-button" header="src/app/click-me.component.ts"></code-example>
 -->
-[DOM에서 발생하는 이벤트](https://developer.mozilla.org/en-US/docs/Web/Events)는 [Angular 이벤트 바인딩](guide/template-syntax#event-binding) 문법을 사용해서 반응할 수 있습니다.
+[DOM에서 발생하는 이벤트](https://developer.mozilla.org/en-US/docs/Web/Events)는 [Angular 이벤트 바인딩](guide/event-binding) 문법을 사용해서 반응할 수 있습니다.
 DOM에서 일어나는 이벤트는 대부분 사용자의 행동에 의해 발생합니다. 그래서 이 이벤트를 확인하면 사용자가 어떤 동작을 하고 있는지 알 수 있습니다.
 
-DOM 이벤트를 바인딩 하려면 이벤트 이름을 괄호(`(`, `)`)로 감싸고 [템플릿 실행문](guide/template-syntax#template-statements)을 연결하면 됩니다.
+DOM 이벤트를 바인딩 하려면 이벤트 이름을 괄호(`(`, `)`)로 감싸고 [템플릿 실행문](guide/template-statements)을 연결하면 됩니다.
 
 아래 예제는 클릭 이벤트에 `onClickMe()` 핸들러를 바인딩하는 예제 코드입니다.
 
@@ -132,7 +128,7 @@
 이 예제에서는 `target` 프로퍼티가 [`<input>` 엘리먼트](https://developer.mozilla.org/en-US/docs/Web/API/HTMLInputElement)를 가리키며, 이 입력 필드의 현재값은 `event.target.value` 프로퍼티를 참조해서 확인할 수 있습니다.
 
 `onKey()` 메소드가 실행될 때마다 변하는 값을 컴포넌트의 `values` 프로퍼티에 할당해서 화면에 표시해 봅시다.
-위 코드는 이벤트가 발생할 때마다 현재값에 구분 기호(|)를 붙여서 계속 연결하며, 템플릿에는 [문자열 바인딩](guide/template-syntax#interpolation)으로 연결했습니다.
+위 코드는 이벤트가 발생할 때마다 현재값에 구분 기호(|)를 붙여서 계속 연결하며, 템플릿에는 [문자열 바인딩](guide/interpolation)으로 연결했습니다.
 
 사용자가 "abc"를 차례대로 입력한 이후에 백스페이스로 모두 지웠다고 합시다.
 그러면 화면에는 다음과 같이 표시됩니다:
@@ -261,7 +257,7 @@
   <img src='generated/images/guide/user-input/keyup-loop-back-anim.gif' alt="loop back">
 </div>
 -->
-Angular에서 제공하는 [**템플릿 참조 변수**](guide/template-syntax#ref-vars)를 사용해서 사용자가 입력한 데이터를 확인해 봅시다.
+Angular에서 제공하는 [**템플릿 참조 변수**](guide/template-reference-variables)를 사용해서 사용자가 입력한 데이터를 확인해 봅시다.
 이 방법을 사용하면 템플릿 안에서 엘리먼트에 직접 접근할 수 있습니다.
 먼저, 템플릿 참조 변수를 선언하기 위해 엘리먼트에 해시 기호(`#`)를 붙여 변수를 선언합니다.
 
