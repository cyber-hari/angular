{
  "TopBar": [
    {
      "url": "features",
      "title!": "Features",
      "title": "특징"
    },
    {
      "url": "docs",
      "title!": "Docs",
      "title": "문서"
    },
    {
      "url": "resources",
      "title!": "Resources",
      "title": "리소스"
    },
    {
      "url": "events",
      "title!": "Events",
      "title": "행사 정보"
    },
    {
      "url": "https://blog.angular.io/",
      "title!": "Blog",
      "title": "블로그"
    }
  ],
  "TopBarNarrow": [
    {
      "title!": "About Angular",
      "title": "Angular",
      "children": [
        {
          "url": "features",
          "title!": "Features",
          "title": "특징"
        },
        {
          "url": "resources",
          "title!": "Resources",
          "title": "리소스"
        },
        {
          "url": "events",
          "title!": "Events",
          "title": "행사 정보"
        },
        {
          "url": "https://blog.angular.io/",
          "title!": "Blog",
          "title": "블로그"
        }
      ]
    }
  ],
  "SideNav": [
    {
      "url": "docs",
      "title!": "Introduction",
      "title": "문서",
      "tooltip!": "Introduction to the Angular documentation",
      "tooltip": "Angular 문서 소개",
      "hidden": false
    },
    {
      "url": "guide/docs-style-guide",
      "title!": "Doc authors style guide",
      "title": "문서 편집 가이드",
      "tooltip!": "Style guide for documentation authors.",
      "tooltip": "문서 편집 가이드",
      "hidden": true
    },
    {
      "title!": "Getting Started",
      "title": "시작하기",
      "tooltip!": "Learn the basics by building your first Angular application.",
      "tooltip": "Angular 애플리케이션의 기본 구성 요소에 대해 알아보세요.",
      "children": [
        {
          "url": "start",
          "title!": "Your First App",
          "title": "첫번째 앱 만들기",
          "tooltip!": "Introduction to Angular's component model, template syntax, and component communication.",
          "tooltip": "Angular의 컴포넌트 모델, 템플릿 문법, 컴포넌트끼리 통신하는 방법에 대해 소개합니다."
        },
        {
          "url": "start/routing",
          "title!": "Routing",
          "title": "라우팅",
          "tooltip!": "Introduction to routing between components using the browser's URL.",
          "tooltip": "브라우저 URL에 따라 컴포넌트를 전환하는 방법에 대해 소개합니다."
        },
        {
          "url": "start/data",
          "title!": "Managing Data",
          "title": "데이터 다루기",
          "tooltip!": "Introduction to services and accessing external data via HTTP.",
          "tooltip": "서비스를 사용해서 HTTP 프로토콜로 외부와 데이터 통신하는 방법에 대해 소개합니다."
        },
        {
          "url": "start/forms",
          "title!": "Forms",
          "title": "폼",
          "tooltip!": "Learn about fetching and managing data from users with forms.",
          "tooltip": "사용자가 입력하는 데이터를 폼으로 처리하는 방법에 대해 소개합니다."
        },
        {
          "url": "start/deployment",
          "title!": "Deployment",
          "title": "배포",
          "tooltip!": "Move to local development, or deploy your application to Firebase or your own server.",
          "tooltip": "로컬 개발환경을 설정하는 방법, Firebase나 자체 서버에 애플리케이션을 배포하는 방법에 대해 소개합니다."
        }
      ]
    },
    {
      "url": "guide/setup-local",
      "title!": "Setup",
      "title": "환경설정",
      "tooltip!": "Setting up for local development with the Angular CLI.",
      "tooltip": "Angular CLI로 로컬 개발환경을 설정해 보세요."
    },
    {
      "title!": "Fundamentals",
      "title": "기초 지식",
      "tooltip!": "The fundamentals of Angular",
      "tooltip": "Angular 기초 지식",
      "children": [
        {
<<<<<<< HEAD
          "title!": "Tour of Heroes App",
          "title": "히어로들의 여행 앱",
          "tooltip!": "The Tour of Heroes app is used as a reference point in many Angular examples.",
          "tooltip": "히어로들의 여행 앱을 자세하게 살펴보면서 Angular에 대해 알아봅시다.",
=======
          "title": "Angular Concepts",
          "tooltip": "Introduction to basic concepts for Angular applications.",
          "children": [
            {
              "url": "guide/architecture",
              "title": "Intro to Basic Concepts",
              "tooltip": "Basic building blocks of Angular applications."
            },
            {
              "url": "guide/architecture-modules",
              "title": "Intro to Modules",
              "tooltip": "About NgModules."
            },
            {
              "url": "guide/architecture-components",
              "title": "Intro to Components",
              "tooltip": "About Components, Templates, and Views."
            },
            {
              "url": "guide/architecture-services",
              "title": "Intro to Services and DI",
              "tooltip": "About services and dependency injection."
            },
            {
              "url": "guide/architecture-next-steps",
              "title": "Next Steps",
              "tooltip": "Beyond the basics."
            }
          ]
        },
        {
          "title": "Tour of Heroes App",
          "tooltip": "The Tour of Heroes app is used as a reference point in many Angular examples.",
>>>>>>> ae0253f3
          "children": [
          {
            "url": "tutorial",
            "title!": "Introduction",
            "title": "소개",
            "tooltip!": "Introduction to the Tour of Heroes tutorial",
            "tooltip": "히어로들의 여행 튜토리얼 앱에 대해 소개합니다."
          },
          {
            "url": "tutorial/toh-pt0",
            "title!": "The Application Shell",
            "title": "애플리케이션 기본 틀",
            "tooltip!": "Creating the application shell",
            "tooltip": "애플리케이션 기본 틀을 만들어 봅시다."
          },
          {
            "url": "tutorial/toh-pt1",
            "title!": "1. The Hero Editor",
            "title": "1. 히어로 편집기",
            "tooltip!": "Part 1: Build a simple hero editor",
            "tooltip": "1단계: 간단한 히어로 편집기를 만들어 봅시다."
          },
          {
            "url": "tutorial/toh-pt2",
<<<<<<< HEAD
            "title!": "2. Displaying a List",
            "title": "2. 목록 표시하기",
            "tooltip!": "Part 2: Build a master/detail page with a list of heroes.",
            "tooltip": "2단계: 히어로의 목록을 표시하는 마스터/상세정보 페이지를 만들어 봅시다."
          },
          {
            "url": "tutorial/toh-pt3",
            "title!": "3. Master/Detail Components",
            "title": "3. 마스터/상세정보 컴포넌트",
            "tooltip!": "Part 3: Refactor the master/detail view into separate components.",
            "tooltip": "3단계: 마스터/상세정보 화면을 개별 컴포넌트로 리팩토링해 봅시다."
          },
          {
            "url": "tutorial/toh-pt4",
            "title!": "4. Services",
            "title": "4. 서비스",
            "tooltip!": "Part 4: Create a reusable service to manage hero data.",
            "tooltip": "4단계: 히어로 데이터를 처리하는 로직은 재사용할 수 있게 서비스로 만들어 봅시다."
          },
          {
            "url": "tutorial/toh-pt5",
            "title!": "5. Routing",
            "title": "5. 라우팅",
            "tooltip!": "Part 5: Add the Angular router and navigate among the views.",
            "tooltip": "5단계: Angular 라우터를 추가하고 화면을 전환해 봅시다."
          },
          {
            "url": "tutorial/toh-pt6",
            "title": "6. HTTP",
            "tooltip!": "Part 6: Use HTTP to retrieve and save hero data.",
            "tooltip": "6단계: HTTP 통신으로 히어로 데이터를 가져오고 저장해 봅시다."
          }
          ]
        },
        {
          "title!": "Architecture",
          "title": "아키텍처",
          "tooltip!": "The basic building blocks of Angular applications.",
          "tooltip": "Angular 애플리케이션을 구성하는 기본 요소에 대해 알아봅시다.",
          "children": [
            {
              "url": "guide/architecture",
              "title!": "Architecture Overview",
              "title": "개요",
              "tooltip!": "Basic building blocks of Angular applications.",
              "tooltip": "Angular 애플리케이션을 구성하는 기본 요소"
            },
            {
              "url": "guide/architecture-modules",
              "title!": "Intro to Modules",
              "title": "모듈",
              "tooltip!": "About NgModules.",
              "tooltip": "NgModule 소개"
            },
            {
              "url": "guide/architecture-components",
              "title!": "Intro to Components",
              "title": "컴포넌트",
              "tooltip!": "About Components, Templates, and Views.",
              "tooltip": "컴포넌트, 템플릿, 뷰"
            },
            {
              "url": "guide/architecture-services",
              "title!": "Intro to Services and DI",
              "title": "서비스, 의존성 주입",
              "tooltip!": "About services and dependency injection.",
              "tooltip": "서비스와 의존성 주입"
            },
            {
              "url": "guide/architecture-next-steps",
              "title!": "Next Steps",
              "title": "다음 단계",
              "tooltip!": "Beyond the basics.",
              "tooltip": "심화"
            }
          ]
        },
        {
          "title!": "Components & Templates",
	        "title": "컴포넌트 & 템플릿",
          "tooltip!": "Building dynamic views with data binding",
          "tooltip": "데이터 바인딩으로 뷰를 동적으로 구성해 보세요.",
=======
            "title": "2. Display a List",
            "tooltip": "Part 2: Build a master/detail page with a list of heroes."
          },
          {
            "url": "tutorial/toh-pt3",
            "title": "3. Create a Feature Component",
            "tooltip": "Part 3: Refactor the master/detail views into separate components."
          },
          {
            "url": "tutorial/toh-pt4",
            "title": "4. Add Services",
            "tooltip": "Part 4: Create a reusable service to manage hero data."
          },
          {
            "url": "tutorial/toh-pt5",
            "title": "5. Add In-app Navigation",
            "tooltip": "Part 5: Add the Angular router and navigate among the views."
          },
          {
            "url": "tutorial/toh-pt6",
            "title": "6. Get Data from a Server",
            "tooltip": "Part 6: Use HTTP to retrieve and save hero data."
          }
          ]
        },
        {
          "title": "Components & Templates",
          "tooltip": "Building dynamic views with data binding",
>>>>>>> ae0253f3
          "children": [
            {
              "url": "guide/displaying-data",
              "title!": "Displaying Data",
              "title": "데이터 표시하기",
              "tooltip!": "Property binding helps show app data in the UI.",
              "tooltip": "UI에 데이터 바인딩하기"
            },
            {
              "url": "guide/template-syntax",
              "title!": "Template Syntax",
              "title": "템플릿 문법",
              "tooltip!": "Learn how to write templates that display data and consume user events with the help of data binding.",
              "tooltip": "템플릿에 데이터를 어떻게 표시하는지, 이벤트를 어떻게 처리하는지 알아봅니다."
            },
            {
              "url": "guide/user-input",
              "!title": "User Input",
              "title": "사용자 동작",
              "!tooltip": "User input triggers DOM events. Angular listens to those events with event bindings that funnel updated values back into your app's components and models.",
              "tooltip": "사용자가 애플리케이션을 실행할 때 DOM 이벤트가 발생합니다. Angular는 이 이벤트를 사용해서 애플리케이션 컴포넌트와 모델을 갱신합니다."
            },
            {
              "url": "guide/lifecycle-hooks",
              "title!": "Lifecycle Hooks",
              "title": "라이프싸이클 후킹",
              "tooltip!": "Angular calls lifecycle hook methods on directives and components as it creates, changes, and destroys them.",
              "tooltip": "Angular 디렉티브와 컴포넌트는 라이프싸이클 후킹 함수를 지원합니다."
            },
            {
              "url": "guide/component-interaction",
              "title!": "Component Interaction",
              "title": "컴포넌트 통신",
              "tooltip!": "Share information between different directives and components.",
              "tooltip": "디렉티브와 컴포넌트끼리 데이터를 전달할 수 있습니다."
            },
            {
              "url": "guide/component-styles",
              "title!": "Component Styles",
	            "title": "컴포넌트 스타일",
              "tooltip!": "Add CSS styles that are specific to a component.",
	            "tooltip": "CSS 스타일을 추가해서 컴포넌트를 꾸밀 수 있습니다."
            },
            {
<<<<<<< HEAD
              "url": "guide/elements",
              "title": "Angular Elements",
              "tooltip!": "Convert components to Custom Elements.",
              "tooltip": "컴포넌트를 커스텀 엘리먼트로 활용하세요."
            },
            {
=======
>>>>>>> ae0253f3
              "url": "guide/dynamic-component-loader",
              "title!": "Dynamic Components",
	            "title": "동적 컴포넌트",
              "tooltip!": "Load components dynamically.",
              "tooltip": "컴포넌트를 동적으로 불러올 수 있습니다."
            },
            {
              "url": "guide/elements",
              "title": "Angular Elements",
              "tooltip": "Convert components to Custom Elements."
            },
            {
              "url": "guide/attribute-directives",
              "title!": "Attribute Directives",
              "title": "어트리뷰트 디렉티브",
              "tooltip!": "Attribute directives attach behavior to elements.",
              "tooltip": "어트리뷰트 디렉티브는 DOM 엘리먼트의 속성을 정의합니다."
            },
            {
              "url": "guide/structural-directives",
              "title!": "Structural Directives",
              "title": "구조 디렉티브",
              "tooltip!": "Structural directives manipulate the layout of the page.",
              "tooltip": "페이지의 레이아웃을 조작하는 구조 디렉티브에 대해 알아봅니다."
            },
            {
              "url": "guide/pipes",
              "title!": "Pipes",
              "title": "파이프",
              "tooltip!": "Pipes transform displayed values within a template.",
              "tooltip": "파이프는 템플릿에 표시되는 데이터의 형식을 지정합니다."
            }
          ]
        },
        {
          "title!": "Forms",
          "title": "폼",
          "tooltip!": "Angular Forms",
          "tooltip": "Angular 폼",
          "children": [
            {
              "url": "guide/forms-overview",
              "!title": "Introduction",
              "title": "폼 소개",
              "tooltip!": "A form creates a cohesive, effective, and compelling data entry experience. An Angular form coordinates a set of data-bound user controls, tracks changes, validates input, and presents errors.",
	            "tooltip": "폼을 구성하면 사용자 입력을 일관되고 효율적으로 처리할 수 있습니다. Angular 폼은 입력 컨트롤을 묶어서 구성하고, 변화를 감지하며, 입력값의 유효성을 판단하고 에러를 표시할 수 있습니다."
            },
            {
              "url": "guide/reactive-forms",
              "!title": "Reactive Forms",
              "title": "반응형 폼",
              "!tooltip": "Create a reactive form using FormBuilder, groups, and arrays.",
              "tooltip": "FormBuilder, 그룹, 배열을 사용해서 반응형 폼을 만들어 보세요."
            },
            {
              "url": "guide/forms",
              "!title": "Template-driven Forms",
              "title": "템플릿 기반 폼",
              "!tooltip": "Create a template-driven form using directives and Angular template syntax.",
              "tooltip": "디렉티브와 Angular 템플릿 문법을 활용해서 템플릿 기반 폼을 만들어 보세요."
            },
            {
              "url": "guide/form-validation",
              "title!": "Form Validation",
              "title": "폼 유효성 검사",
              "tooltip!": "Validate user's form entries.",
              "tooltip": "사용자가 입력한 폼의 유효성을 검사합니다."
            },
            {
              "url": "guide/dynamic-form",
              "!title": "Dynamic Forms",
              "title": "동적 폼",
              "!tooltip": "Render dynamic forms with FormGroup.",
              "tooltip": "FormGroup으로 동적 폼을 구성해 보세요."
            }
          ]
        },
        {
          "!title": "Observables & RxJS",
          "title": "옵저버블 & RxJS",
          "!tooltip": "Observables & RxJS",
          "tooltip": "옵저버블 & RxJS",
          "children": [
            {
              "url": "guide/observables",
              "title!": "Observables",
              "title": "옵저버블",
              "tooltip": ""
            },
            {
              "url": "guide/rx-library",
              "title!": "The RxJS Library",
              "title": "RxJS 라이브러리",
              "tooltip": ""
            },
            {
              "url": "guide/observables-in-angular",
              "title!": "Observables in Angular",
              "title": "Angular에서 옵저버블 활용하기",
              "tooltip": ""
            },
            {
              "url": "guide/practical-observable-usage",
              "title!": "Practical Usage",
              "title": "실전 예제",
              "tooltip": ""
            },
            {
              "url": "guide/comparing-observables",
              "title!": "Compare to Other Techniques",
              "title": "다른 방식과 비교",
              "tooltip": ""
            }
          ]
        },
        {
<<<<<<< HEAD
          "url": "guide/bootstrapping",
          "title!": "Bootstrapping",
          "title": "부트스트랩",
          "tooltip!": "Tell Angular how to construct and bootstrap the app in the root \"AppModule\".",
          "tooltip": "Angular가 \"AppModule\"을 어떻게 구성하고 실행하는지 알아봅니다."
        },
        {
          "title": "NgModule",
          "tooltip": "NgModule",
=======
          "title": "NgModules",
          "tooltip": "NgModules.",
>>>>>>> ae0253f3
          "children": [
            {
              "url": "guide/ngmodules",
              "title!": "NgModules Introduction",
              "title": "NgModule 소개",
              "tooltip!": "Use NgModules to make your apps efficient.",
              "tooltip": "앱을 효율적으로 구현하려면 NgModule을 사용하세요."
            },
            {
              "url": "guide/ngmodule-vs-jsmodule",
              "title!": "JS Modules vs NgModules",
              "title": "JS 모듈 vs NgModule",
              "tooltip!": "Differentiate between JavaScript modules and NgModules.",
              "tooltip": "JavaScript 모듈과 NgModule의 차이점을 알아봅니다."
            },
            {
              "url": "guide/bootstrapping",
              "title": "App Root NgModule",
              "tooltip": "Tell Angular how to construct and bootstrap the app in the root \"AppModule\"."
            },
            {
              "url": "guide/frequent-ngmodules",
              "title!": "Frequently Used NgModules",
              "title": "자주 사용하는 NgModule",
              "tooltip!": "Introduction to the most frequently used NgModules.",
              "tooltip": "자주 사용하는 NgModule을 알아봅니다."
            },
            {
              "url": "guide/module-types",
              "title!": "Types of Feature Modules",
              "title": "기능 모듈의 종류",
              "tooltip!": "Description of the different types of feature modules.",
              "tooltip": "기능 모듈의 종류에 대해 알아봅니다."
            },
            {
              "url": "guide/entry-components",
              "title!": "Entry Components",
              "title": "진입 컴포넌트",
              "tooltip!": "All about entry components in Angular.",
              "tooltip": "진입 컴포넌트가 어떤 것인지 알아봅니다."
            },
            {
              "url": "guide/feature-modules",
              "title!": "Feature Modules",
              "title": "기능 모듈",
              "tooltip!": "Create feature modules to organize your code.",
              "tooltip": "코드를 효율적으로 구성하는 기능 모듈을 만들어 봅니다."
            },
            {
              "url": "guide/providers",
              "title!": "Providers",
              "title": "프로바이더",
              "tooltip!": "Providers and NgModules.",
              "tooltip": "프로바이더와 NgModule"
            },
            {
              "url": "guide/singleton-services",
              "title!": "Singleton Services",
              "title": "싱글턴 서비스",
              "tooltip!": "Creating singleton services.",
              "tooltip": "서비스를 싱글턴으로 만들어 봅니다."
            },
            {
              "url": "guide/lazy-loading-ngmodules",
              "title!": "Lazy Loading Feature Modules",
              "title": "기능모듈 지연로딩하기",
              "tooltip!": "Lazy load modules to speed up your apps.",
              "tooltip": "모듈을 지연 로딩 하면 앱 초기 실행 속도를 향상시킬 수 있습니다."
            },
            {
              "url": "guide/sharing-ngmodules",
              "title!": "Sharing NgModules",
              "title": "모듈 공유하기",
              "tooltip!": "Share NgModules to streamline your apps.",
              "tooltip": "앱 전반에 NgModule을 공유해 보세요."
            },
            {
              "url": "guide/ngmodule-api",
              "title": "NgModule API",
              "tooltip!": "Understand the details of NgModules.",
              "tooltip": "NgModule에서 제공하는 API를 좀 더 자세하게 알아봅니다."
            },
            {
              "url": "guide/ngmodule-faq",
              "title": "NgModule FAQs",
              "tooltip!": "Answers to frequently asked questions about NgModules.",
              "tooltip": "NgModule에 대해 자주 물어보는 질문"
            }
          ]
        },
        {
          "title!": "Dependency Injection",
          "title": "의존성 주입",
          "tooltip": "Dependency Injection: creating and injecting services",
          "tooltip": "의존성 주입: 서비스 만들고 의존성으로 주입하기",
          "children": [
            {
              "url": "guide/dependency-injection",
              "title!": "Angular Dependency Injection",
              "title": "Angular의 의존성 주입",
              "tooltip!": "Angular's dependency injection system creates and delivers dependent services to Angular-created classes.",
              "tooltip": "Angular는 의존성으로 주입하는 클래스를 직접 만들어서 목표 클래스에 주입합니다."
            },
            {
              "url": "guide/hierarchical-dependency-injection",
              "!title": "Hierarchical Injectors",
              "title": "인젝터 계층",
              "tooltip": "An injector tree parallels the component tree and supports nested dependencies.",
              "!tooltip": "인젝터는 컴포넌트 트리와 동일하게 트리 형태로 구성됩니다."
            },
            {
              "url": "guide/dependency-injection-providers",
              "!title": "DI Providers",
              "title": "의존성 주입 프로바이더",
              "!tooltip": "More about the different kinds of providers.",
              "tooltip": "프로바이더의 종류에 대해 알아보세요."
            },
            {
              "url": "guide/dependency-injection-in-action",
              "!title": "DI in Action",
              "title": "실전 의존성 주입",
              "!tooltip": "Techniques for dependency injection.",
              "tooltip": "의존성 주입 테크닉에 대해 알아보세요."
            },
            {
              "url": "guide/dependency-injection-navtree",
              "!title": "Navigate the Component Tree",
              "title": "컴포넌트 트리 참조하기",
              "!tooltip": "Use the injection tree to find parent components.",
              "tooltip": "인젝터 트리를 활용하면 부모 컴포넌트를 참조할 수 있습니다."
            }
          ]
        },
        {
          "url": "guide/http",
          "title": "HttpClient",
          "tooltip!": "Use HTTP to talk to a remote server.",
          "tooltip": "서버와 HTTP 통신하기"
        },
        {
          "url": "guide/router",
          "title!": "Routing & Navigation",
          "title": "라우팅 & 네비게이션",
          "tooltip!": "Discover the basics of screen navigation with the Angular Router.",
          "tooltip": "Angular 라우터를 사용해서 화면을 전환할 수 있습니다."
        },
        {
          "!title": "Animations",
          "title": "애니메이션",
          "!tooltip": "A guide to Angular's animation system.",
          "tooltip": "Angular 애니메이션 시스템에 대해 알아보세요.",
          "children": [
            {
              "url": "guide/animations",
              "!title": "Introduction",
              "title": "소개",
              "!tooltip": "Basic techniques in Angular animations.",
              "tooltip": "Angular 애니메이션 기초"
            },
            {
              "url": "guide/transition-and-triggers",
              "!title": "Transition and Triggers",
              "title": "트랜지션 & 트리거",
              "!tooltip": "Advanced techniques in transition and triggers.",
              "tooltip": "트랜지션과 트리거를 활용하는 테크닉"
            },
            {
              "url": "guide/complex-animation-sequences",
              "!title": "Complex Sequences",
              "title": "복잡한 시퀀스 처리하기",
              "!tooltip": "Complex Angular animation sequences.",
              "tooltip": "복잡한 애니메이션 시퀀스도 구현할 수 있습니다."
            },
            {
              "url": "guide/reusable-animations",
              "!title": "Reusable Animations",
              "title": "애니메이션 재사용하기",
              "!tooltip": "Creating reusable animations.",
              "tooltip": "재사용할 수 있는 애니메이션을 정의해 보세요."
            },
            {
              "url": "guide/route-animations",
              "!title": "Route Transition Animations",
              "title": "페이지 전환 애니메이션",
              "!tooltip": "Animate route transitions.",
              "tooltip": "페이지를 전환할 때도 애니메이션을 사용할 수 있습니다."
            }
          ]
        }
      ]
    },
    {
      "title!": "Techniques",
      "title": "고급",
      "tooltip!": "Techniques for putting Angular to work in your environment",
      "tooltip": "Angular를 실제 프로젝트에 더 활용할 수 있는 방법에 대해 안내합니다.",
      "children": [
        {
          "url": "guide/security",
          "title!": "Security",
          "title": "보안",
          "tooltip!": "Developing for content security in Angular applications.",
          "tooltip": "Angular 애플리케이션에 보안 기능 적용하기"
        },
        {
          "url": "guide/i18n",
          "title": "Internationalization (i18n)",
          "tooltip": "Translate the app's template text into multiple languages."
        },
        {
<<<<<<< HEAD
          "!title": "Service Workers & PWA",
          "title": "서비스 워커 & PWA",
          "!tooltip": "Angular service workers: Controlling caching of application resources.",
          "tooltip": "Angular 서비스 워커: 애플리케이션 리소스를 캐싱할 수 있습니다.",
=======
          "url": "guide/accessibility",
          "title": "Accessibility",
          "tooltip": "Design apps to be accessible to all users."
        },
        {
          "title": "Service Workers & PWA",
          "tooltip": "Angular service workers: Controlling caching of application resources.",
>>>>>>> ae0253f3
          "children": [
            {
              "url": "guide/service-worker-intro",
              "title!": "Introduction",
              "title": "소개",
              "tooltip!": "Angular's implementation of service workers improves user experience with slow or unreliable network connectivity.",
              "tooltip": "Angular가 제공하는 서비스 워커에 대해 알아봅니다. 서비스 워커를 활용하면 네트워크 연결이 원활하지 않은 곳에서도 앱 사용성을 유지할 수 있습니다."
            },
            {
              "url": "guide/service-worker-getting-started",
              "title!": "Getting Started",
              "title": "시작하기",
              "tooltip!": "Enabling the service worker in a CLI project and observing behavior in the browser.",
              "tooltip": "CLI로 Angular 프로젝트를 만들면서 서비스 워커를 시작할 수 있습니다. 브라우저에서 서비스 워커 동작을 확인할 수도 있습니다."
            },
            {
              "url": "guide/app-shell",
              "!title": "App Shell",
              "title": "앱 기본 틀",
              "!tooltip": "Enabling the App Shell in a CLI project.",
              "tooltip": "애플리케이션 기본 틀 생성하기"
            },
            {
              "url": "guide/service-worker-communications",
              "title!": "Service Worker Communication",
              "title": "서비스 워커 통신",
              "tooltip!": "Services that enable you to interact with an Angular service worker.",
              "tooltip": "서비스 워커를 사용하는 Angular 서비스 만들기"
            },
            {
              "url": "guide/service-worker-devops",
              "title!": "Service Worker in Production",
              "title": "서비스 워커 활용",
              "tooltip!": "Running applications with service workers, managing application update, debugging, and killing applications.",
              "tooltip": "서비스 워커를 사용해서 애플리케이션을 실행하고, 애플리케이션을 업데이트 할 수 있습니다. 애플리케이션을 디버깅하거나 종료할 수도 있습니다."
            },
            {
              "url": "guide/service-worker-config",
              "title!": "Service Worker Configuration",
              "title": "서비스 워커 설정",
              "tooltip!": "Configuring service worker caching behavior.",
              "tooltip": "서비스 워커 캐시 설정하기"
            }
          ]
        },
        {
          "url": "guide/universal",
          "!title": "Server-side Rendering",
          "title": "서버 사이드 렌더링",
          "!tooltip": "Render HTML server-side with Angular Universal.",
          "tooltip": "Angular Universal을 사용하면 서버에 HTML 문서를 렌더링 해둘 수 있습니다."
        },
        {
          "title!": "Upgrading from AngularJS",
          "title": "업그레이드",
          "tooltip!": "Incrementally upgrade an AngularJS application to Angular.",
          "tooltip": "AngularJS 애플리케이션을 Angular로 업그레이드 하세요.",
          "children": [
            {
              "url": "guide/upgrade-setup",
              "title": "Setup for Upgrading from AngularJS",
              "tooltip": "Use code from the Angular QuickStart seed as part of upgrading from AngularJS.",
              "hidden": true
            },
            {
              "url": "guide/upgrade",
              "title!": "Upgrading Instructions",
              "title": "AngularJS 앱 업그레이드하기",
              "tooltip!": "Incrementally upgrade an AngularJS application to Angular.",
              "tooltip": "AngularJS 애플리케이션을 Angular로 업그레이드 하세요."
            },
            {
              "url": "guide/upgrade-performance",
              "title!": "Upgrading for Performance",
              "title": "성능 향상",
              "tooltip!": "Upgrade from AngularJS to Angular in a more flexible way.",
              "tooltip": "AngularJS 프로젝트를 그대로 실행하면서 Angular 프로젝트로 점차적으로 도입할 수 있습니다."
            },
            {
              "url": "guide/ajs-quick-reference",
              "title!": "AngularJS-Angular Concepts",
              "title": "AngularJS와 Angular 컨셉 비교",
              "tooltip!": "Learn how AngularJS concepts and techniques map to Angular.",
              "tooltip": "AngularJS에서 사용하는 컨셉과 테크닉을 Angular에 어떻게 적용할 수 있는지 확인해 보세요."
            }
          ]
        },
        {
          "title!": "Angular Libraries",
          "title": "Angular 라이브러리",
          "tooltip!": "Extending Angular with shared libraries.",
          "tooltip": "다른 개발자가 공유한 라이브러리로 Angular는 확장해보세요.",
          "children": [
            {
              "url": "guide/libraries",
              "title!": "Libraries Overview",
              "title": "개요",
              "tooltip!": "Understand how and when to use or create libraries.",
              "tooltip": "라이브러리는 언제 만들고 어떻게 사용하는지 알아봅시다."
            },
            {
              "url": "guide/using-libraries",
              "title!": "Using Published Libraries",
              "title": "공유된 라이브러리 사용하기",
              "tooltip!": "Integrate published libraries into an app.",
              "tooltip": "공유된 라이브러리를 앱에 추가해 봅시다."
            },
            {
              "url": "guide/creating-libraries",
              "title!": "Creating Libraries",
              "title": "라이브러리 만들기",
              "tooltip!": "Extend Angular by creating, publishing, and using your own libraries.",
              "tooltip": "라이브러리를 만들고 배포해서 Angular 생태계를 직접 확장해 보세요."
            }
          ]
        },
        {
          "title!": "Schematics",
          "title": "스키매틱",
          "tooltip!": "Understanding schematics.",
          "tooltip": "스키매틱 이해하기",
          "children": [
            {
              "url": "guide/schematics",
              "title!": "Schematics Overview",
              "title": "스키매틱 소개",
              "tooltip!": "Understand how schematics are used in Angular.",
              "tooltip": "Angular에서 스키매틱이 어떻게 사용되는지 알아봅시다."
            },
            {
              "url": "guide/schematics-authoring",
              "title!": "Authoring Schematics",
              "title": "스키매틱 정의하기",
              "tooltip!": "Understand the structure of a schematic.",
              "tooltip": "스키매틱을 구성하는 요소에 대해 알아봅시다."
            },
            {
              "url": "guide/schematics-for-libraries",
              "title!": "Schematics for Libraries",
              "title": "스키매틱을 라이브러리로 사용하기",
              "tooltip!": "Use schematics to integrate your library with the Angular CLI.",
              "tooltip": "Angular CLI를 사용해서 스키매틱을 라이브러리처럼 사용해 보세요."
            }
          ]
        },
        {
          "url": "guide/cli-builder",
          "title!": "CLI Builders",
          "title": "CLI 빌더",
          "tooltip!": "Using builders to customize Angular CLI.",
          "tooltip": "빌더를 사용해서 Angular CLI를 커스터마이징 해보세요."
        },
        {
<<<<<<< HEAD
          "url": "guide/ivy",
          "title": "Angular Ivy",
          "tooltip!": "Opting into Angular Ivy with Angular CLI.",
          "tooltip": "Angular CLI를 사용해서 Angular Ivy를 도입해 보세요."
        },
        {
=======
>>>>>>> ae0253f3
          "url": "guide/web-worker",
          "title!": "Web Workers",
          "title": "웹 워커",
          "tooltip!": "Using Web Workers with Angular CLI.",
          "tooltip": "Angular CLI를 사용해서 웹 워커를 도입해 보세요."
        }
      ]
    },
    {
      "title!": "Dev Workflow",
      "title": "개발 단계",
      "tooltip!": "Build, testing, and deployment information.",
      "tooltip": "빌드, 테스트, 배포 과정에 대해 설명합니다.",
      "children": [
        {
          "url": "guide/upgrade-setup",
          "title": "Upgrade setup",
          "tooltip": "How to set up the Angular QuickStart seed in the context of upgrading from AngularJS.",
          "hidden": true
        },
        {
<<<<<<< HEAD
          "url": "guide/aot-compiler",
          "!title": "Ahead-of-Time Compilation",
          "title": "AOT 컴파일러",
          "!tooltip": "Learn why and how to use the Ahead-of-Time (AOT) compiler.",
          "tooltip": "AOT 컴파일러를 사용하는 이유와 활용 방법에 대해 안내합니다."
        },
=======
          "title": "AOT Compiler",
          "tooltip": "Understanding ahead-of-time compilation.",
          "children": [
            {
              "url": "guide/aot-compiler",
              "title": "Ahead-of-Time Compilation",
              "tooltip": "Learn why and how to use the Ahead-of-Time (AOT) compiler."
            },
            {
              "url": "guide/angular-compiler-options",
              "title": "Angular Compiler Options",
              "tooltip": "Configuring AOT compilation."
           },
           {
              "url": "guide/aot-metadata-errors",
              "title": "AOT Metadata Errors",
              "tooltip": "Troubleshooting AOT compilation."
           },
           {
            "url": "guide/template-typecheck",
            "title": "Template Type-checking",
            "tooltip": "Template type-checking in Angular."
         }
        ]
      },
>>>>>>> ae0253f3
        {
          "url": "guide/build",
          "!title": "Building & Serving",
          "title": "프로젝트 빌드/실행 설정",
          "!tooltip": "Building and serving Angular apps.",
          "tooltip": "Angular 앱을 개발용, 운영용으로 빌드해 보세요."
        },
        {
          "url": "guide/bazel",
          "title!": "Building with Bazel",
          "title": "Bazel로 빌드하기",
          "tooltip!": "How to set up your environment to build and test with Bazel.",
          "tooltip": "Bazel을 사용한 빌드 환경을 어떻게 구성하는지, 이 환경에서 테스트는 어떻게 실행하는지 안내합니다."
        },
        {
          "url": "guide/testing",
          "!title": "Testing",
          "title": "테스트",
          "!tooltip": "Techniques and practices for testing an Angular app.",
          "tooltip": "Angular 앱에 테스트를 적용하는 방법에 대해 안내합니다."
        },
        {
          "url": "guide/deployment",
          "!title": "Deployment",
          "title": "배포",
          "!tooltip": "Learn how to deploy your Angular app.",
          "tooltip": "Angular 앱을 배포하는 방법에 대해 안내합니다."
        },
        {
          "title!": "Dev Tool Integration",
          "title": "개발 툴 지원",
          "tooltip!": "Integrate with your development environment and tools.",
          "tooltip": "개발 환경과 툴에 적용할 수 있는 Angular 지원 기능에 대해 안내합니다.",
          "children": [
            {
              "url": "guide/language-service",
              "title!": "Language Service",
              "title": "언어 지원 서비스",
              "tooltip!": "Use Angular Language Service to speed up dev time.",
              "tooltip": "Angular 언어 지원 서비스를 활용하면 개발 속도를 빠르게 향상시킬 수 있습니다."
            },
            {
              "url": "guide/visual-studio-2015",
              "title": "Visual Studio 2015",
              "tooltip": "Using Angular with Visual Studio 2015.",
              "hidden": true
            }
          ]
        }
      ]
    },
    {
      "title!": "Configuration",
      "title": "개발환경 설정",
      "tooltip!": "Workspace and project structure, configuration files.",
      "tooltip": "워크스페이스와 프로젝트 구조, 환경설정 파일에 대해 안내합니다.",
      "children": [
        {
          "url": "guide/file-structure",
          "title!": "Project File Structure",
          "title": "프로젝트 파일 구조",
          "tooltip!": "How your Angular workspace looks on your filesystem.",
          "tooltip": "Angular 워크스페이스는 어떤 구조인지 확인해 봅시다."
        },
        {
          "url": "guide/workspace-config",
          "title!": "Workspace Configuration",
          "title": "워크스페이스 설정",
          "tooltip!": "The \"angular.json\" file contains workspace and project configuration defaults for Angular CLI commands.",
          "tooltip": "워크스페이스와 프로젝트 환경에서 동작하는 Angular CLI 명령의 기본값을 설정하는 \"angular.json\" 파일에 대해 알아봅시다."
        },
        {
          "url": "guide/npm-packages",
          "title!": "npm Dependencies",
          "title": "npm 의존성 패키지",
          "tooltip!": "Description of npm packages required at development time and at runtime.",
          "tooltip": "개발 환경과 실행 환경에 필요한 npm 패키지들에 대해 알아봅시다."
        },
        {
          "url": "guide/typescript-configuration",
          "title!": "TypeScript Configuration",
          "title": "TypeScript 설정",
          "tooltip!": "TypeScript configuration for Angular developers.",
          "tooltip": "Angular 코드에 적용되는 TypeScript 설정에 대해 알아봅시다."
        },
        {
          "url": "guide/browser-support",
          "title!": "Browser Support",
          "title": "브라우저 지원",
          "tooltip!": "Browser support and polyfills guide.",
          "tooltip": "브라우저 지원과 폴리필 가이드에 대해 안내합니다."
        }
      ]
    },
    {
      "!title": "Release Information",
      "title": "릴리즈 정보",
      "!tooltip": "Angular release practices, updating, and upgrading.",
      "tooltip": "Angular 릴리즈에 대응하는 방법을 안내합니다.",
      "children": [
        {
          "url": "guide/updating",
           "!title": "Keeping Up-to-Date",
           "title": "최신 버전 적용하기",
           "!tooltip": "Information about updating Angular applications and libraries to the latest version.",
           "tooltip": "Angular 프레임워크를 최신 버전으로 업데이트하는 방법을 안내합니다."
        },
        {
          "url": "guide/releases",
          "!title": "Release Practices",
          "title": "릴리즈 정책",
          "!tooltip": "Angular versioning, release, support, and deprecation policies and practices.",
          "tooltip": "Angular 버전 정책, 릴리즈 주기, 지원 정책, 지원 중단 정책에 대해 안내합니다."
        },
        {
          "url": "guide/updating-to-version-9",
          "title": "Updating to Version 9",
          "tooltip": "Support for updating your application from version 8 to 9."
        },
        {
          "url": "guide/deprecations",
<<<<<<< HEAD
          "title!": "Deprecations",
          "title": "지원 중단 기능",
          "tooltip!": "Summary of Angular APIs and features that are deprecated.",
          "tooltip": "지원이 중단되는 Angular API와 기능에 대해 알아봅시다."
=======
          "title": "Deprecations",
          "tooltip": "Summary of Angular APIs and features that are deprecated."
        },
        {
          "url": "guide/ivy",
          "title": "Angular Ivy",
          "tooltip": "About the Angular Ivy compilation and rendering pipeline."
>>>>>>> ae0253f3
        }
      ]
    },
    {
      "!title": "Quick Reference",
      "title": "참고",
      "!tooltip": "Summaries of Angular syntax, coding, and terminology.",
      "tooltip": "Angular의 문법, 코딩 패턴, 기술에 대한 요약본을 제공합니다.",
      "children": [
        {
          "url": "guide/cheatsheet",
          "!title": "Cheat Sheet",
          "title": "치트 시트",
          "!tooltip": "A quick guide to common Angular coding techniques.",
          "tooltip": "Angular에서 사용하는 문법을 빠르게 훑어보세요."
        },
        {
          "url": "guide/styleguide",
          "title!": "Style Guide",
          "title": "코딩 스타일 가이드",
          "tooltip!": "Write Angular with style.",
          "tooltip": "Angular 코딩 스타일 가이드"
        },
        {
          "url": "guide/glossary",
          "title!": "Glossary",
          "title": "찾아보기",
          "tooltip!": "Brief definitions of the most important words in the Angular vocabulary.",
          "tooltip": "Angular에 자주 나오는 용어를 빠르게 찾아보세요."
        }
      ]
    },
    {
      "!title": "CLI Commands",
      "title": "Angular CLI",
      "!tooltip": "Angular CLI command reference.",
      "tooltip": "Angular CLI 명령에 대해 안내합니다.",
      "children": [
        {
          "!title": "Overview",
          "title": "개요",
          "!tooltip": "An introduction to the CLI tool, commands, and syntax.",
          "tooltip": "Angular CLI 사용방법을 소개합니다.",
          "url": "cli"
        },
        {
          "title!": "Usage Analytics",
          "title": "사용 통계",
          "tooltip!": "For administrators, guide to gathering usage analytics from your users.",
          "tooltip": "사용자들이 앱을 어떻게 사용하는지 통계를 작성할 수 있습니다. 관리자를 위한 기능입니다.",
          "url": "cli/usage-analytics-gathering"
        }
      ]
    },
    {
      "title": "API",
      "!tooltip": "Details of the Angular packages, classes, interfaces, and other types.",
      "tooltip": "Angular 패키지, 클래스, 인터페이스, 타입 정보에 대해 알아보세요.",
      "url": "api"
    }
  ],
  "Footer": [
    {
      "title!": "Resources",
      "title": "리소스",
      "children": [
        {
          "url": "about",
          "title": "About",
          "tooltip!": "Angular contributors.",
          "tooltip": "Angular 컨트리뷰터"
        },
        {
          "url": "resources",
          "title!": "Resource Listing",
          "title": "참고 자료",
          "tooltip!": "Angular tools, training, and blogs from around the web.",
          "tooltip": "Angular 툴, 강좌, 블로그"
        },
        {
          "url": "presskit",
          "title!": "Press Kit",
          "title": "브랜드 자료",
          "tooltip!": "Press contacts, logos, and branding.",
          "tooltip": "Angular 로고, 브랜드 설명"
        },
        {
          "url": "https://blog.angular.io/",
          "title!": "Blog",
          "title": "블로그",
          "tooltip!": "Angular Blog",
          "tooltip": "Angular 블로그"
        },
        {
          "url": "analytics",
          "title": "Usage Analytics",
          "tooltip": "Angular Usage Analytics"
        }
      ]
    },
    {
      "title!": "Help",
      "title": "참고 사이트",
      "children": [
        {
          "url": "https://stackoverflow.com/questions/tagged/angular",
          "title": "Stack Overflow",
          "tooltip!": "Stack Overflow: where the community answers your technical Angular questions.",
          "tooltip": "Stack Overflow: \"Angular\"가 태그된 질문은 Angular 커뮤니티에서 답변을 주기도 합니다."
        },
        {
          "url": "https://gitter.im/angular/angular",
          "title": "Gitter",
          "tooltip!": "Chat about Angular with other birds of a feather.",
          "tooltip": "Angular를 주제로 채팅하기"
        },
        {
          "url": "https://github.com/angular/angular/issues",
          "title!": "Report Issues",
          "title": "이슈 등록하기",
          "tooltip!": "Post issues and suggestions on github.",
          "tooltip": "github에 이슈 등록, 개선 제안하기."
        },
        {
          "url": "https://github.com/angular/code-of-conduct/blob/master/CODE_OF_CONDUCT.md",
          "title!": "Code of Conduct",
          "title": "커뮤니티 활용 수칙",
          "tooltip!": "Treating each other with respect.",
          "tooltip": "친하게 지내요:)"
        }
      ]
    },
    {
      "!title": "Community",
      "title": "커뮤니티",
      "children": [
        {
          "url": "events",
          "title!": "Events",
          "title": "행사일정",
          "tooltip!": "Angular events around the world.",
          "tooltip": "세계 각지에서 열리는 행사 일정 확인하기"
        },
        {
          "url": "http://www.meetup.com/topics/angularjs/",
          "title!": "Meetups",
          "title": "밋업",
          "tooltip!": "Attend a meetup and learn from fellow developers.",
          "tooltip": "Angular 밋업 확인하기"
        },
        {
          "url": "https://twitter.com/angular",
          "title": "Twitter",
          "tooltip": "Twitter"
        },
        {
          "url": "https://github.com/angular/angular",
          "title": "GitHub",
          "tooltip": "GitHub"
        },
        {
          "url": "contribute",
          "title!": "Contribute",
          "title": "개발에 참여하기",
          "tooltip!": "Contribute to Angular",
          "tooltip": "Angular 개발에 참여하기"
        }
      ]
    },
    {
      "!title": "Languages",
      "title": "다른 언어",
      "children": [
        {
<<<<<<< HEAD
          "title": "English",
          "url": "https://angular.io/"
        },
        {
          "title": "中文版",
=======
          "title": "简体中文版",
>>>>>>> ae0253f3
          "url": "https://angular.cn/"
        },
        {
          "title": "正體中文版",
          "url": "https://angular.tw/"
        },
        {
          "title": "日本語版",
          "url": "https://angular.jp/"
        },
        {
          "title": "한국어",
          "url": "https://angular.kr/"
        }
      ]
    }
  ],
  "docVersions": [
    {
      "title": "v8",
      "url": "https://v8.angular.io/"
    },
    {
      "title": "v7",
      "url": "https://v7.angular.io/"
    },
    {
      "title": "v6",
      "url": "https://v6.angular.io/"
    },
    {
      "title": "v5",
      "url": "https://v5.angular.io/"
    },
    {
      "title": "v4",
      "url": "https://v4.angular.io/"
    },
    {
      "title": "v2",
      "url": "https://v2.angular.io/"
    }
  ]
}<|MERGE_RESOLUTION|>--- conflicted
+++ resolved
@@ -128,12 +128,6 @@
       "tooltip": "Angular 기초 지식",
       "children": [
         {
-<<<<<<< HEAD
-          "title!": "Tour of Heroes App",
-          "title": "히어로들의 여행 앱",
-          "tooltip!": "The Tour of Heroes app is used as a reference point in many Angular examples.",
-          "tooltip": "히어로들의 여행 앱을 자세하게 살펴보면서 Angular에 대해 알아봅시다.",
-=======
           "title": "Angular Concepts",
           "tooltip": "Introduction to basic concepts for Angular applications.",
           "children": [
@@ -165,9 +159,10 @@
           ]
         },
         {
-          "title": "Tour of Heroes App",
-          "tooltip": "The Tour of Heroes app is used as a reference point in many Angular examples.",
->>>>>>> ae0253f3
+          "title!": "Tour of Heroes App",
+          "title": "히어로들의 여행 앱",
+          "tooltip!": "The Tour of Heroes app is used as a reference point in many Angular examples.",
+	  "tooltip": "히어로들의 여행 앱을 자세하게 살펴보면서 Angular에 대해 알아봅시다.",
           "children": [
           {
             "url": "tutorial",
@@ -192,119 +187,46 @@
           },
           {
             "url": "tutorial/toh-pt2",
-<<<<<<< HEAD
-            "title!": "2. Displaying a List",
+            "title!": "2. Display a List",
             "title": "2. 목록 표시하기",
-            "tooltip!": "Part 2: Build a master/detail page with a list of heroes.",
+            "tooltip": "Part 2: Build a master/detail page with a list of heroes.",
             "tooltip": "2단계: 히어로의 목록을 표시하는 마스터/상세정보 페이지를 만들어 봅시다."
           },
           {
             "url": "tutorial/toh-pt3",
-            "title!": "3. Master/Detail Components",
-            "title": "3. 마스터/상세정보 컴포넌트",
-            "tooltip!": "Part 3: Refactor the master/detail view into separate components.",
+            "title!": "3. Create a Feature Component",
+            "title": "3. 컴포넌트 만들기",
+            "tooltip!": "Part 3: Refactor the master/detail views into separate components.",
             "tooltip": "3단계: 마스터/상세정보 화면을 개별 컴포넌트로 리팩토링해 봅시다."
           },
           {
             "url": "tutorial/toh-pt4",
-            "title!": "4. Services",
-            "title": "4. 서비스",
+            "title!": "4. Add Services",
+            "title": "4. 서비스 추가하기",
             "tooltip!": "Part 4: Create a reusable service to manage hero data.",
             "tooltip": "4단계: 히어로 데이터를 처리하는 로직은 재사용할 수 있게 서비스로 만들어 봅시다."
           },
           {
             "url": "tutorial/toh-pt5",
-            "title!": "5. Routing",
-            "title": "5. 라우팅",
+            "title!": "5. Add In-app Navigation",
+            "title": "5. 인앱 네비게이션 추가하기",
             "tooltip!": "Part 5: Add the Angular router and navigate among the views.",
-            "tooltip": "5단계: Angular 라우터를 추가하고 화면을 전환해 봅시다."
+            "tooltip": ": Angular 라우터를 추가하고 화면을 전환해 봅시다."
           },
           {
             "url": "tutorial/toh-pt6",
-            "title": "6. HTTP",
+            "title!": "6. Get Data from a Server",
+            "title": "6. 서버에서 데이터 받아오기",
             "tooltip!": "Part 6: Use HTTP to retrieve and save hero data.",
             "tooltip": "6단계: HTTP 통신으로 히어로 데이터를 가져오고 저장해 봅시다."
           }
           ]
         },
         {
-          "title!": "Architecture",
-          "title": "아키텍처",
-          "tooltip!": "The basic building blocks of Angular applications.",
-          "tooltip": "Angular 애플리케이션을 구성하는 기본 요소에 대해 알아봅시다.",
-          "children": [
-            {
-              "url": "guide/architecture",
-              "title!": "Architecture Overview",
-              "title": "개요",
-              "tooltip!": "Basic building blocks of Angular applications.",
-              "tooltip": "Angular 애플리케이션을 구성하는 기본 요소"
-            },
-            {
-              "url": "guide/architecture-modules",
-              "title!": "Intro to Modules",
-              "title": "모듈",
-              "tooltip!": "About NgModules.",
-              "tooltip": "NgModule 소개"
-            },
-            {
-              "url": "guide/architecture-components",
-              "title!": "Intro to Components",
-              "title": "컴포넌트",
-              "tooltip!": "About Components, Templates, and Views.",
-              "tooltip": "컴포넌트, 템플릿, 뷰"
-            },
-            {
-              "url": "guide/architecture-services",
-              "title!": "Intro to Services and DI",
-              "title": "서비스, 의존성 주입",
-              "tooltip!": "About services and dependency injection.",
-              "tooltip": "서비스와 의존성 주입"
-            },
-            {
-              "url": "guide/architecture-next-steps",
-              "title!": "Next Steps",
-              "title": "다음 단계",
-              "tooltip!": "Beyond the basics.",
-              "tooltip": "심화"
-            }
-          ]
-        },
-        {
           "title!": "Components & Templates",
-	        "title": "컴포넌트 & 템플릿",
+          "title": "컴포넌트 & 템플릿",
           "tooltip!": "Building dynamic views with data binding",
-          "tooltip": "데이터 바인딩으로 뷰를 동적으로 구성해 보세요.",
-=======
-            "title": "2. Display a List",
-            "tooltip": "Part 2: Build a master/detail page with a list of heroes."
-          },
-          {
-            "url": "tutorial/toh-pt3",
-            "title": "3. Create a Feature Component",
-            "tooltip": "Part 3: Refactor the master/detail views into separate components."
-          },
-          {
-            "url": "tutorial/toh-pt4",
-            "title": "4. Add Services",
-            "tooltip": "Part 4: Create a reusable service to manage hero data."
-          },
-          {
-            "url": "tutorial/toh-pt5",
-            "title": "5. Add In-app Navigation",
-            "tooltip": "Part 5: Add the Angular router and navigate among the views."
-          },
-          {
-            "url": "tutorial/toh-pt6",
-            "title": "6. Get Data from a Server",
-            "tooltip": "Part 6: Use HTTP to retrieve and save hero data."
-          }
-          ]
-        },
-        {
-          "title": "Components & Templates",
-          "tooltip": "Building dynamic views with data binding",
->>>>>>> ae0253f3
+          "tooltip": "데이터 바인딩을 활용해서 살아 움직이는 뷰 만들기",
           "children": [
             {
               "url": "guide/displaying-data",
@@ -349,18 +271,9 @@
 	            "tooltip": "CSS 스타일을 추가해서 컴포넌트를 꾸밀 수 있습니다."
             },
             {
-<<<<<<< HEAD
-              "url": "guide/elements",
-              "title": "Angular Elements",
-              "tooltip!": "Convert components to Custom Elements.",
-              "tooltip": "컴포넌트를 커스텀 엘리먼트로 활용하세요."
-            },
-            {
-=======
->>>>>>> ae0253f3
               "url": "guide/dynamic-component-loader",
               "title!": "Dynamic Components",
-	            "title": "동적 컴포넌트",
+              "title": "동적 컴포넌트",
               "tooltip!": "Load components dynamically.",
               "tooltip": "컴포넌트를 동적으로 불러올 수 있습니다."
             },
@@ -474,20 +387,8 @@
           ]
         },
         {
-<<<<<<< HEAD
-          "url": "guide/bootstrapping",
-          "title!": "Bootstrapping",
-          "title": "부트스트랩",
-          "tooltip!": "Tell Angular how to construct and bootstrap the app in the root \"AppModule\".",
-          "tooltip": "Angular가 \"AppModule\"을 어떻게 구성하고 실행하는지 알아봅니다."
-        },
-        {
-          "title": "NgModule",
-          "tooltip": "NgModule",
-=======
           "title": "NgModules",
           "tooltip": "NgModules.",
->>>>>>> ae0253f3
           "children": [
             {
               "url": "guide/ngmodules",
@@ -698,20 +599,15 @@
           "tooltip": "Translate the app's template text into multiple languages."
         },
         {
-<<<<<<< HEAD
-          "!title": "Service Workers & PWA",
-          "title": "서비스 워커 & PWA",
-          "!tooltip": "Angular service workers: Controlling caching of application resources.",
-          "tooltip": "Angular 서비스 워커: 애플리케이션 리소스를 캐싱할 수 있습니다.",
-=======
           "url": "guide/accessibility",
           "title": "Accessibility",
           "tooltip": "Design apps to be accessible to all users."
         },
         {
-          "title": "Service Workers & PWA",
-          "tooltip": "Angular service workers: Controlling caching of application resources.",
->>>>>>> ae0253f3
+          "title!": "Service Workers & PWA",
+          "title": "서비스 워커 & PWA",
+          "tooltip!": "Angular service workers: Controlling caching of application resources.",
+          "tooltip": "Angular 서비스 워커: 애플리케이션 리소스를 캐싱할 수 있습니다.",
           "children": [
             {
               "url": "guide/service-worker-intro",
@@ -865,15 +761,6 @@
           "tooltip": "빌더를 사용해서 Angular CLI를 커스터마이징 해보세요."
         },
         {
-<<<<<<< HEAD
-          "url": "guide/ivy",
-          "title": "Angular Ivy",
-          "tooltip!": "Opting into Angular Ivy with Angular CLI.",
-          "tooltip": "Angular CLI를 사용해서 Angular Ivy를 도입해 보세요."
-        },
-        {
-=======
->>>>>>> ae0253f3
           "url": "guide/web-worker",
           "title!": "Web Workers",
           "title": "웹 워커",
@@ -895,21 +782,15 @@
           "hidden": true
         },
         {
-<<<<<<< HEAD
-          "url": "guide/aot-compiler",
-          "!title": "Ahead-of-Time Compilation",
-          "title": "AOT 컴파일러",
-          "!tooltip": "Learn why and how to use the Ahead-of-Time (AOT) compiler.",
-          "tooltip": "AOT 컴파일러를 사용하는 이유와 활용 방법에 대해 안내합니다."
-        },
-=======
           "title": "AOT Compiler",
           "tooltip": "Understanding ahead-of-time compilation.",
           "children": [
             {
               "url": "guide/aot-compiler",
-              "title": "Ahead-of-Time Compilation",
-              "tooltip": "Learn why and how to use the Ahead-of-Time (AOT) compiler."
+              "title!": "Ahead-of-Time Compilation",
+              "title": "Ahead-of-time 컴파일러",
+              "tooltip!": "Learn why and how to use the Ahead-of-Time (AOT) compiler.",
+              "tooltip": "AOT 컴파일러를 사용하는 이유와 활용 방법에 대해 안내합니다."
             },
             {
               "url": "guide/angular-compiler-options",
@@ -928,7 +809,6 @@
          }
         ]
       },
->>>>>>> ae0253f3
         {
           "url": "guide/build",
           "!title": "Building & Serving",
@@ -1050,20 +930,15 @@
         },
         {
           "url": "guide/deprecations",
-<<<<<<< HEAD
           "title!": "Deprecations",
           "title": "지원 중단 기능",
-          "tooltip!": "Summary of Angular APIs and features that are deprecated.",
+          "tooltip": "Summary of Angular APIs and features that are deprecated.",
           "tooltip": "지원이 중단되는 Angular API와 기능에 대해 알아봅시다."
-=======
-          "title": "Deprecations",
-          "tooltip": "Summary of Angular APIs and features that are deprecated."
         },
         {
           "url": "guide/ivy",
           "title": "Angular Ivy",
           "tooltip": "About the Angular Ivy compilation and rendering pipeline."
->>>>>>> ae0253f3
         }
       ]
     },
@@ -1238,15 +1113,7 @@
       "title": "다른 언어",
       "children": [
         {
-<<<<<<< HEAD
-          "title": "English",
-          "url": "https://angular.io/"
-        },
-        {
-          "title": "中文版",
-=======
           "title": "简体中文版",
->>>>>>> ae0253f3
           "url": "https://angular.cn/"
         },
         {
