/**
 * @license
 * Copyright Google Inc. All Rights Reserved.
 *
 * Use of this source code is governed by an MIT-style license that can be
 * found in the LICENSE file at https://angular.io/license
 */

// THIS CODE IS GENERATED - DO NOT MODIFY
// See angular/tools/gulp-tasks/cldr/extract.js

<<<<<<< HEAD
=======
const u = undefined;

>>>>>>> 77ff72f9
function plural(n: number): number {
  let i = Math.floor(Math.abs(n));
  if (i === 0 || n === 1) return 1;
  return 5;
}

export default [
  'hi', [['पू', 'अ'], ['पूर्वाह्न', 'अपराह्न'], u], u,
  [
    ['र', 'सो', 'मं', 'बु', 'गु', 'शु', 'श'],
    [
      'रवि', 'सोम', 'मंगल', 'बुध', 'गुरु', 'शुक्र',
      'शनि'
    ],
    [
      'रविवार', 'सोमवार', 'मंगलवार', 'बुधवार',
      'गुरुवार', 'शुक्रवार', 'शनिवार'
    ],
    ['र', 'सो', 'मं', 'बु', 'गु', 'शु', 'श']
  ],
  u,
  [
    [
      'ज', 'फ़', 'मा', 'अ', 'म', 'जू', 'जु', 'अ', 'सि', 'अ', 'न',
      'दि'
    ],
    [
      'जन॰', 'फ़र॰', 'मार्च', 'अप्रैल', 'मई', 'जून',
      'जुल॰', 'अग॰', 'सित॰', 'अक्तू॰', 'नव॰', 'दिस॰'
    ],
    [
      'जनवरी', 'फ़रवरी', 'मार्च', 'अप्रैल', 'मई',
      'जून', 'जुलाई', 'अगस्त', 'सितंबर',
      'अक्तूबर', 'नवंबर', 'दिसंबर'
    ]
  ],
<<<<<<< HEAD
  ,
  [
    ['ईसा-पूर्व', 'ईस्वी'], ,
    ['ईसा-पूर्व', 'ईसवी सन']
  ],
  0, [0, 0], ['d/M/yy', 'd MMM y', 'd MMMM y', 'EEEE, d MMMM y'],
  ['h:mm a', 'h:mm:ss a', 'h:mm:ss a z', 'h:mm:ss a zzzz'],
=======
  u,
>>>>>>> 77ff72f9
  [
    ['ईसा-पूर्व', 'ईस्वी'], u,
    ['ईसा-पूर्व', 'ईसवी सन']
  ],
  0, [0, 0], ['d/M/yy', 'd MMM y', 'd MMMM y', 'EEEE, d MMMM y'],
  ['h:mm a', 'h:mm:ss a', 'h:mm:ss a z', 'h:mm:ss a zzzz'], ['{1}, {0}', u, '{1} को {0}', u],
  ['.', ',', ';', '%', '+', '-', 'E', '×', '‰', '∞', 'NaN', ':'],
  ['#,##,##0.###', '#,##,##0%', '¤#,##,##0.00', '[#E0]'], '₹',
  'भारतीय रुपया',
<<<<<<< HEAD
  {'JPY': ['JP¥', '¥'], 'RON': [, 'लेई'], 'THB': ['฿'], 'TWD': ['NT$']}, plural
=======
  {'JPY': ['JP¥', '¥'], 'RON': [u, 'लेई'], 'THB': ['฿'], 'TWD': ['NT$']}, plural
>>>>>>> 77ff72f9
];<|MERGE_RESOLUTION|>--- conflicted
+++ resolved
@@ -9,11 +9,8 @@
 // THIS CODE IS GENERATED - DO NOT MODIFY
 // See angular/tools/gulp-tasks/cldr/extract.js
 
-<<<<<<< HEAD
-=======
 const u = undefined;
 
->>>>>>> 77ff72f9
 function plural(n: number): number {
   let i = Math.floor(Math.abs(n));
   if (i === 0 || n === 1) return 1;
@@ -50,17 +47,7 @@
       'अक्तूबर', 'नवंबर', 'दिसंबर'
     ]
   ],
-<<<<<<< HEAD
-  ,
-  [
-    ['ईसा-पूर्व', 'ईस्वी'], ,
-    ['ईसा-पूर्व', 'ईसवी सन']
-  ],
-  0, [0, 0], ['d/M/yy', 'd MMM y', 'd MMMM y', 'EEEE, d MMMM y'],
-  ['h:mm a', 'h:mm:ss a', 'h:mm:ss a z', 'h:mm:ss a zzzz'],
-=======
   u,
->>>>>>> 77ff72f9
   [
     ['ईसा-पूर्व', 'ईस्वी'], u,
     ['ईसा-पूर्व', 'ईसवी सन']
@@ -70,9 +57,5 @@
   ['.', ',', ';', '%', '+', '-', 'E', '×', '‰', '∞', 'NaN', ':'],
   ['#,##,##0.###', '#,##,##0%', '¤#,##,##0.00', '[#E0]'], '₹',
   'भारतीय रुपया',
-<<<<<<< HEAD
-  {'JPY': ['JP¥', '¥'], 'RON': [, 'लेई'], 'THB': ['฿'], 'TWD': ['NT$']}, plural
-=======
   {'JPY': ['JP¥', '¥'], 'RON': [u, 'लेई'], 'THB': ['฿'], 'TWD': ['NT$']}, plural
->>>>>>> 77ff72f9
 ];