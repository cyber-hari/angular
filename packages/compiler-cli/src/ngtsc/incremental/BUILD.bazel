--- conflicted
+++ resolved
@@ -14,9 +14,6 @@
         "//packages/compiler-cli/src/ngtsc/metadata",
         "//packages/compiler-cli/src/ngtsc/partial_evaluator",
         "//packages/compiler-cli/src/ngtsc/reflection",
-<<<<<<< HEAD
-        "//packages/compiler-cli/src/ngtsc/util",
-=======
         "//packages/compiler-cli/src/ngtsc/scope",
         "//packages/compiler-cli/src/ngtsc/transform",
         "//packages/compiler-cli/src/ngtsc/util",
@@ -29,7 +26,6 @@
     srcs = ["api.ts"],
     deps = [
         "//packages/compiler-cli/src/ngtsc/file_system",
->>>>>>> ae0253f3
         "@npm//typescript",
     ],
 )