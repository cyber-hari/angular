/**
 * @license
 * Copyright Google Inc. All Rights Reserved.
 *
 * Use of this source code is governed by an MIT-style license that can be
 * found in the LICENSE file at https://angular.io/license
 */

import {Adapter, Context} from './adapter';
import {CacheState, DebugIdleState, DebugState, DebugVersion, Debuggable, UpdateCacheStatus, UpdateSource} from './api';
import {AppVersion} from './app-version';
import {Database, Table} from './database';
import {DebugHandler} from './debug';
import {SwCriticalError} from './error';
import {IdleScheduler} from './idle';
import {Manifest, ManifestHash, hashManifest} from './manifest';
import {MsgAny, isMsgActivateUpdate, isMsgCheckForUpdates} from './msg';

type ClientId = string;

type ManifestMap = {
  [hash: string]: Manifest
};
type ClientAssignments = {
  [id: string]: ManifestHash
};

const IDLE_THRESHOLD = 5000;

const SUPPORTED_CONFIG_VERSION = 1;

const NOTIFICATION_OPTION_NAMES = [
  'actions', 'badge', 'body', 'dir', 'icon', 'lang', 'renotify', 'requireInteraction', 'tag',
  'vibrate', 'data'
];

interface LatestEntry {
  latest: string;
}

export enum DriverReadyState {
  // The SW is operating in a normal mode, responding to all traffic.
  NORMAL,

  // The SW does not have a clean installation of the latest version of the app, but older
  // cached versions are safe to use so long as they don't try to fetch new dependencies.
  // This is a degraded state.
  EXISTING_CLIENTS_ONLY,

  // The SW has decided that caching is completely unreliable, and is forgoing request
  // handling until the next restart.
  SAFE_MODE,
}

export class Driver implements Debuggable, UpdateSource {
  /**
   * Tracks the current readiness condition under which the SW is operating. This controls
   * whether the SW attempts to respond to some or all requests.
   */
  state: DriverReadyState = DriverReadyState.NORMAL;
  private stateMessage: string = '(nominal)';

  /**
   * Tracks whether the SW is in an initialized state or not. Before initialization,
   * it's not legal to respond to requests.
   */
  initialized: Promise<void>|null = null;

  /**
   * Maps client IDs to the manifest hash of the application version being used to serve
   * them. If a client ID is not present here, it has not yet been assigned a version.
   *
   * If a ManifestHash appears here, it is also present in the `versions` map below.
   */
  private clientVersionMap = new Map<ClientId, ManifestHash>();

  /**
   * Maps manifest hashes to instances of `AppVersion` for those manifests.
   */
  private versions = new Map<ManifestHash, AppVersion>();

  /**
   * The latest version fetched from the server.
   *
   * Valid after initialization has completed.
   */
  private latestHash: ManifestHash|null = null;

  private lastUpdateCheck: number|null = null;

  /**
   * Whether there is a check for updates currently scheduled due to navigation.
   */
  private scheduledNavUpdateCheck: boolean = false;

  /**
   * Keep track of whether we have logged an invalid `only-if-cached` request.
   * (See `.onFetch()` for details.)
   */
  private loggedInvalidOnlyIfCachedRequest: boolean = false;

  /**
   * A scheduler which manages a queue of tasks that need to be executed when the SW is
   * not doing any other work (not processing any other requests).
   */
  idle: IdleScheduler;

  debugger: DebugHandler;

  constructor(
      private scope: ServiceWorkerGlobalScope, private adapter: Adapter, private db: Database) {
    // Set up all the event handlers that the SW needs.

    // The install event is triggered when the service worker is first installed.
    this.scope.addEventListener('install', (event) => {
      // SW code updates are separate from application updates, so code updates are
      // almost as straightforward as restarting the SW. Because of this, it's always
      // safe to skip waiting until application tabs are closed, and activate the new
      // SW version immediately.
      event !.waitUntil(this.scope.skipWaiting());
    });

    // The activate event is triggered when this version of the service worker is
    // first activated.
    this.scope.addEventListener('activate', (event) => {
      // As above, it's safe to take over from existing clients immediately, since
      // the new SW version will continue to serve the old application.
      event !.waitUntil(this.scope.clients.claim());

      // Rather than wait for the first fetch event, which may not arrive until
      // the next time the application is loaded, the SW takes advantage of the
      // activation event to schedule initialization. However, if this were run
      // in the context of the 'activate' event, waitUntil() here would cause fetch
      // events to block until initialization completed. Thus, the SW does a
      // postMessage() to itself, to schedule a new event loop iteration with an
      // entirely separate event context. The SW will be kept alive by waitUntil()
      // within that separate context while initialization proceeds, while at the
      // same time the activation event is allowed to resolve and traffic starts
      // being served.
      if (this.scope.registration.active !== null) {
        this.scope.registration.active.postMessage({action: 'INITIALIZE'});
      }
    });

    // Handle the fetch, message, and push events.
    this.scope.addEventListener('fetch', (event) => this.onFetch(event !));
    this.scope.addEventListener('message', (event) => this.onMessage(event !));
    this.scope.addEventListener('push', (event) => this.onPush(event !));

    // The debugger generates debug pages in response to debugging requests.
    this.debugger = new DebugHandler(this, this.adapter);

    // The IdleScheduler will execute idle tasks after a given delay.
    this.idle = new IdleScheduler(this.adapter, IDLE_THRESHOLD, this.debugger);
  }

  /**
   * The handler for fetch events.
   *
   * This is the transition point between the synchronous event handler and the
   * asynchronous execution that eventually resolves for respondWith() and waitUntil().
   */
  private onFetch(event: FetchEvent): void {
    const req = event.request;

    // The only thing that is served unconditionally is the debug page.
    if (this.adapter.parseUrl(req.url, this.scope.registration.scope).path === '/ngsw/state') {
      // Allow the debugger to handle the request, but don't affect SW state in any
      // other way.
      event.respondWith(this.debugger.handleFetch(req));
      return;
    }

    // If the SW is in a broken state where it's not safe to handle requests at all,
    // returning causes the request to fall back on the network. This is preferred over
    // `respondWith(fetch(req))` because the latter still shows in DevTools that the
    // request was handled by the SW.
    // TODO: try to handle DriverReadyState.EXISTING_CLIENTS_ONLY here.
    if (this.state === DriverReadyState.SAFE_MODE) {
      // Even though the worker is in safe mode, idle tasks still need to happen so
      // things like update checks, etc. can take place.
      event.waitUntil(this.idle.trigger());
      return;
    }

    // When opening DevTools in Chrome, a request is made for the current URL (and possibly related
    // resources, e.g. scripts) with `cache: 'only-if-cached'` and `mode: 'no-cors'`. These request
    // will eventually fail, because `only-if-cached` is only allowed to be used with
    // `mode: 'same-origin'`.
    // This is likely a bug in Chrome DevTools. Avoid handling such requests.
    // (See also https://github.com/angular/angular/issues/22362.)
    // TODO(gkalpak): Remove once no longer necessary (i.e. fixed in Chrome DevTools).
    if ((req.cache as string) === 'only-if-cached' && req.mode !== 'same-origin') {
      // Log the incident only the first time it happens, to avoid spamming the logs.
      if (!this.loggedInvalidOnlyIfCachedRequest) {
        this.loggedInvalidOnlyIfCachedRequest = true;
        this.debugger.log(
            `Ignoring invalid request: 'only-if-cached' can be set only with 'same-origin' mode`,
            `Driver.fetch(${req.url}, cache: ${req.cache}, mode: ${req.mode})`);
      }
      return;
    }

    // Past this point, the SW commits to handling the request itself. This could still
    // fail (and result in `state` being set to `SAFE_MODE`), but even in that case the
    // SW will still deliver a response.
    event.respondWith(this.handleFetch(event));
  }

  /**
   * The handler for message events.
   */
  private onMessage(event: ExtendableMessageEvent): void {
    // Ignore message events when the SW is in safe mode, for now.
    if (this.state === DriverReadyState.SAFE_MODE) {
      return;
    }

    // If the message doesn't have the expected signature, ignore it.
    const data = event.data;
    if (!data || !data.action) {
      return;
    }

    // Initialization is the only event which is sent directly from the SW to itself,
    // and thus `event.source` is not a Client. Handle it here, before the check
    // for Client sources.
    if (data.action === 'INITIALIZE' && this.initialized === null) {
      // Initialize the SW.
      this.initialized = this.initialize();

      // Wait until initialization is properly scheduled, then trigger idle
      // events to allow it to complete (assuming the SW is idle).
      event.waitUntil((async() => {
        await this.initialized;
        await this.idle.trigger();
      })());
    }

    // Only messages from true clients are accepted past this point (this is essentially
    // a typecast).
    if (!this.adapter.isClient(event.source)) {
      return;
    }

    // Handle the message and keep the SW alive until it's handled.
    event.waitUntil(this.handleMessage(data, event.source));
  }

  private onPush(msg: PushEvent): void {
    // Push notifications without data have no effect.
    if (!msg.data) {
      return;
    }

    // Handle the push and keep the SW alive until it's handled.
    msg.waitUntil(this.handlePush(msg.data.json()));
  }

  private async handleMessage(msg: MsgAny&{action: string}, from: Client): Promise<void> {
    if (isMsgCheckForUpdates(msg)) {
      const action = (async() => { await this.checkForUpdate(); })();
      await this.reportStatus(from, action, msg.statusNonce);
    } else if (isMsgActivateUpdate(msg)) {
      await this.reportStatus(from, this.updateClient(from), msg.statusNonce);
    }
  }

  private async handlePush(data: any): Promise<void> {
    await this.broadcast({
      type: 'PUSH',
      data,
    });
    if (!data.notification || !data.notification.title) {
      return;
    }
    const desc = data.notification as{[key: string]: string | undefined};
    let options: {[key: string]: string | undefined} = {};
    NOTIFICATION_OPTION_NAMES.filter(name => desc.hasOwnProperty(name))
        .forEach(name => options[name] = desc[name]);
    await this.scope.registration.showNotification(desc['title'] !, options);
  }

  private async reportStatus(client: Client, promise: Promise<void>, nonce: number): Promise<void> {
    const response = {type: 'STATUS', nonce, status: true};
    try {
      await promise;
      client.postMessage(response);
    } catch (e) {
      client.postMessage({
        ...response,
        status: false,
        error: e.toString(),
      });
    }
  }

  async updateClient(client: Client): Promise<void> {
    // Figure out which version the client is on. If it's not on the latest,
    // it needs to be moved.
    const existing = this.clientVersionMap.get(client.id);
    if (existing === this.latestHash) {
      // Nothing to do, this client is already on the latest version.
      return;
    }

    // Switch the client over.
    let previous: Object|undefined = undefined;

    // Look up the application data associated with the existing version. If there
    // isn't any, fall back on using the hash.
    if (existing !== undefined) {
      const existingVersion = this.versions.get(existing) !;
      previous = this.mergeHashWithAppData(existingVersion.manifest, existing);
    }

    // Set the current version used by the client, and sync the mapping to disk.
    this.clientVersionMap.set(client.id, this.latestHash !);
    await this.sync();

    // Notify the client about this activation.
    const current = this.versions.get(this.latestHash !) !;
    const notice = {
      type: 'UPDATE_ACTIVATED',
      previous,
      current: this.mergeHashWithAppData(current.manifest, this.latestHash !),
    };

    client.postMessage(notice);
  }

  private async handleFetch(event: FetchEvent): Promise<Response> {
    // Since the SW may have just been started, it may or may not have been initialized already.
    // this.initialized will be `null` if initialization has not yet been attempted, or will be a
    // Promise which will resolve (successfully or unsuccessfully) if it has.
    if (this.initialized === null) {
      // Initialization has not yet been attempted, so attempt it. This should only ever happen once
      // per SW instantiation.
      this.initialized = this.initialize();
    }

    // If initialization fails, the SW needs to enter a safe state, where it declines to respond to
    // network requests.
    try {
      // Wait for initialization.
      await this.initialized;
    } catch (e) {
      // Initialization failed. Enter a safe state.
      this.state = DriverReadyState.SAFE_MODE;
      this.stateMessage = `Initialization failed due to error: ${errorToString(e)}`;

      // Even though the driver entered safe mode, background tasks still need to happen.
      event.waitUntil(this.idle.trigger());

      // Since the SW is already committed to responding to the currently active request,
      // respond with a network fetch.
      return this.safeFetch(event.request);
    }

    // On navigation requests, check for new updates.
    if (event.request.mode === 'navigate' && !this.scheduledNavUpdateCheck) {
      this.scheduledNavUpdateCheck = true;
      this.idle.schedule('check-updates-on-navigation', async() => {
        this.scheduledNavUpdateCheck = false;
        await this.checkForUpdate();
      });
    }

    // Decide which version of the app to use to serve this request. This is asynchronous as in
    // some cases, a record will need to be written to disk about the assignment that is made.
    const appVersion = await this.assignVersion(event);

    // Bail out
    if (appVersion === null) {
      event.waitUntil(this.idle.trigger());
      return this.safeFetch(event.request);
    }

    let res: Response|null = null;
    try {
      // Handle the request. First try the AppVersion. If that doesn't work, fall back on the
      // network.
      res = await appVersion.handleFetch(event.request, event);
    } catch (err) {
      if (err.isCritical) {
        // Something went wrong with the activation of this version.
        await this.versionFailed(appVersion, err, this.latestHash === appVersion.manifestHash);

        event.waitUntil(this.idle.trigger());
        return this.safeFetch(event.request);
      }
      throw err;
    }


    // The AppVersion will only return null if the manifest doesn't specify what to do about this
    // request. In that case, just fall back on the network.
    if (res === null) {
      event.waitUntil(this.idle.trigger());
      return this.safeFetch(event.request);
    }

    // Trigger the idle scheduling system. The Promise returned by trigger() will resolve after
    // a specific amount of time has passed. If trigger() hasn't been called again by then (e.g.
    // on a subsequent request), the idle task queue will be drained and the Promise won't resolve
    // until that operation is complete as well.
    event.waitUntil(this.idle.trigger());

    // The AppVersion returned a usable response, so return it.
    return res;
  }

  /**
   * Attempt to quickly reach a state where it's safe to serve responses.
   */
  private async initialize(): Promise<void> {
    // On initialization, all of the serialized state is read out of the 'control'
    // table. This includes:
    // - map of hashes to manifests of currently loaded application versions
    // - map of client IDs to their pinned versions
    // - record of the most recently fetched manifest hash
    //
    // If these values don't exist in the DB, then this is the either the first time
    // the SW has run or the DB state has been wiped or is inconsistent. In that case,
    // load a fresh copy of the manifest and reset the state from scratch.

    // Open up the DB table.
    const table = await this.db.open('control');

    // Attempt to load the needed state from the DB. If this fails, the catch {} block
    // will populate these variables with freshly constructed values.
    let manifests: ManifestMap, assignments: ClientAssignments, latest: LatestEntry;
    try {
      // Read them from the DB simultaneously.
      [manifests, assignments, latest] = await Promise.all([
        table.read<ManifestMap>('manifests'),
        table.read<ClientAssignments>('assignments'),
        table.read<LatestEntry>('latest'),
      ]);

      // Successfully loaded from saved state. This implies a manifest exists, so
      // the update check needs to happen in the background.
      this.idle.schedule('init post-load (update, cleanup)', async() => {
        await this.checkForUpdate();
        try {
          await this.cleanupCaches();
        } catch (err) {
          // Nothing to do - cleanup failed. Just log it.
          this.debugger.log(err, 'cleanupCaches @ init post-load');
        }
      });
    } catch (_) {
      // Something went wrong. Try to start over by fetching a new manifest from the
      // server and building up an empty initial state.
      const manifest = await this.fetchLatestManifest();
      const hash = hashManifest(manifest);
      manifests = {};
      manifests[hash] = manifest;
      assignments = {};
      latest = {latest: hash};

      // Save the initial state to the DB.
      await Promise.all([
        table.write('manifests', manifests),
        table.write('assignments', assignments),
        table.write('latest', latest),
      ]);
    }

    // At this point, either the state has been loaded successfully, or fresh state
    // with a new copy of the manifest has been produced. At this point, the `Driver`
    // can have its internals hydrated from the state.

    // Initialize the `versions` map by setting each hash to a new `AppVersion` instance
    // for that manifest.
    Object.keys(manifests).forEach((hash: ManifestHash) => {
      const manifest = manifests[hash];

      // If the manifest is newly initialized, an AppVersion may have already been
      // created for it.
      if (!this.versions.has(hash)) {
        this.versions.set(
            hash, new AppVersion(this.scope, this.adapter, this.db, this.idle, manifest, hash));
      }
    });

    // Map each client ID to its associated hash. Along the way, verify that the hash
    // is still valid for that client ID. It should not be possible for a client to
    // still be associated with a hash that was since removed from the state.
    Object.keys(assignments).forEach((clientId: ClientId) => {
      const hash = assignments[clientId];
      if (this.versions.has(hash)) {
        this.clientVersionMap.set(clientId, hash);
      } else {
        this.clientVersionMap.set(clientId, latest.latest);
        this.debugger.log(
            `Unknown version ${hash} mapped for client ${clientId}, using latest instead`,
            `initialize: map assignments`);
      }
    });

    // Set the latest version.
    this.latestHash = latest.latest;

    // Finally, assert that the latest version is in fact loaded.
    if (!this.versions.has(latest.latest)) {
      throw new Error(
          `Invariant violated (initialize): latest hash ${latest.latest} has no known manifest`);
    }



    // Finally, wait for the scheduling of initialization of all versions in the
    // manifest. Ordinarily this just schedules the initializations to happen during
    // the next idle period, but in development mode this might actually wait for the
    // full initialization.
    // If any of these initializations fail, versionFailed() will be called either
    // synchronously or asynchronously to handle the failure and re-map clients.
    await Promise.all(Object.keys(manifests).map(async(hash: ManifestHash) => {
      try {
        // Attempt to schedule or initialize this version. If this operation is
        // successful, then initialization either succeeded or was scheduled. If
        // it fails, then full initialization was attempted and failed.
        await this.scheduleInitialization(this.versions.get(hash) !, this.latestHash === hash);
      } catch (err) {
        this.debugger.log(err, `initialize: schedule init of ${hash}`);
        return false;
      }
    }));
  }

  private lookupVersionByHash(hash: ManifestHash, debugName: string = 'lookupVersionByHash'):
      AppVersion {
    // The version should exist, but check just in case.
    if (!this.versions.has(hash)) {
      throw new Error(
          `Invariant violated (${debugName}): want AppVersion for ${hash} but not loaded`);
    }
    return this.versions.get(hash) !;
  }

  /**
   * Decide which version of the manifest to use for the event.
   */
  private async assignVersion(event: FetchEvent): Promise<AppVersion|null> {
    // First, check whether the event has a client ID. If it does, the version may
    // already be associated.
    const clientId = event.clientId;
    if (clientId !== null) {
      // Check if there is an assigned client id.
      if (this.clientVersionMap.has(clientId)) {
        // There is an assignment for this client already.
        const hash = this.clientVersionMap.get(clientId) !;
        let appVersion = this.lookupVersionByHash(hash, 'assignVersion');

        // Ordinarily, this client would be served from its assigned version. But, if this
        // request is a navigation request, this client can be updated to the latest
        // version immediately.
        if (this.state === DriverReadyState.NORMAL && hash !== this.latestHash &&
            appVersion.isNavigationRequest(event.request)) {
          // Update this client to the latest version immediately.
          if (this.latestHash === null) {
            throw new Error(`Invariant violated (assignVersion): latestHash was null`);
          }

          const client = await this.scope.clients.get(clientId);

          await this.updateClient(client);
          appVersion = this.lookupVersionByHash(this.latestHash, 'assignVersion');
        }

        // TODO: make sure the version is valid.
        return appVersion;
      } else {
        // This is the first time this client ID has been seen. Whether the SW is in a
        // state to handle new clients depends on the current readiness state, so check
        // that first.
        if (this.state !== DriverReadyState.NORMAL) {
          // It's not safe to serve new clients in the current state. It's possible that
          // this is an existing client which has not been mapped yet (see below) but
          // even if that is the case, it's invalid to make an assignment to a known
          // invalid version, even if that assignment was previously implicit. Return
          // undefined here to let the caller know that no assignment is possible at
          // this time.
          return null;
        }

        // It's safe to handle this request. Two cases apply. Either:
        // 1) the browser assigned a client ID at the time of the navigation request, and
        //    this is truly the first time seeing this client, or
        // 2) a navigation request came previously from the same client, but with no client
        //    ID attached. Browsers do this to avoid creating a client under the origin in
        //    the event the navigation request is just redirected.
        //
        // In case 1, the latest version can safely be used.
        // In case 2, the latest version can be used, with the assumption that the previous
        // navigation request was answered under the same version. This assumption relies
        // on the fact that it's unlikely an update will come in between the navigation
        // request and requests for subsequent resources on that page.

        // First validate the current state.
        if (this.latestHash === null) {
          throw new Error(`Invariant violated (assignVersion): latestHash was null`);
        }

        // Pin this client ID to the current latest version, indefinitely.
        this.clientVersionMap.set(clientId, this.latestHash);
        await this.sync();

        // Return the latest `AppVersion`.
        return this.lookupVersionByHash(this.latestHash, 'assignVersion');
      }
    } else {
      // No client ID was associated with the request. This must be a navigation request
      // for a new client. First check that the SW is accepting new clients.
      if (this.state !== DriverReadyState.NORMAL) {
        return null;
      }

      // Serve it with the latest version, and assume that the client will actually get
      // associated with that version on the next request.

      // First validate the current state.
      if (this.latestHash === null) {
        throw new Error(`Invariant violated (assignVersion): latestHash was null`);
      }

      // Return the latest `AppVersion`.
      return this.lookupVersionByHash(this.latestHash, 'assignVersion');
    }
  }

  /**
   * Retrieve a copy of the latest manifest from the server.
   * Return `null` if `ignoreOfflineError` is true (default: false) and the server or client are
   * offline (detected as response status 504).
   */
  private async fetchLatestManifest(ignoreOfflineError?: false): Promise<Manifest>;
  private async fetchLatestManifest(ignoreOfflineError: true): Promise<Manifest|null>;
  private async fetchLatestManifest(ignoreOfflineError = false): Promise<Manifest|null> {
    const res =
        await this.safeFetch(this.adapter.newRequest('ngsw.json?ngsw-cache-bust=' + Math.random()));
    if (!res.ok) {
      if (res.status === 404) {
        await this.deleteAllCaches();
        await this.scope.registration.unregister();
<<<<<<< HEAD
=======
      } else if (res.status === 504 && ignoreOfflineError) {
        return null;
>>>>>>> 77ff72f9
      }
      throw new Error(`Manifest fetch failed! (status: ${res.status})`);
    }
    this.lastUpdateCheck = this.adapter.time;
    return res.json();
  }

  private async deleteAllCaches(): Promise<void> {
    await(await this.scope.caches.keys())
        .filter(key => key.startsWith('ngsw:'))
        .reduce(async(previous, key) => {
          await Promise.all([
            previous,
            this.scope.caches.delete(key),
          ]);
        }, Promise.resolve());
  }

  /**
   * Schedule the SW's attempt to reach a fully prefetched state for the given AppVersion
   * when the SW is not busy and has connectivity. This returns a Promise which must be
   * awaited, as under some conditions the AppVersion might be initialized immediately.
   */
  private async scheduleInitialization(appVersion: AppVersion, latest: boolean): Promise<void> {
    const initialize = async() => {
      try {
        await appVersion.initializeFully();
      } catch (err) {
        this.debugger.log(err, `initializeFully for ${appVersion.manifestHash}`);
        await this.versionFailed(appVersion, err, latest);
      }
    };
    // TODO: better logic for detecting localhost.
    if (this.scope.registration.scope.indexOf('://localhost') > -1) {
      return initialize();
    }
    this.idle.schedule(`initialization(${appVersion.manifestHash})`, initialize);
  }

  private async versionFailed(appVersion: AppVersion, err: Error, latest: boolean): Promise<void> {
    // This particular AppVersion is broken. First, find the manifest hash.
    const broken =
        Array.from(this.versions.entries()).find(([hash, version]) => version === appVersion);
    if (broken === undefined) {
      // This version is no longer in use anyway, so nobody cares.
      return;
    }
    const brokenHash = broken[0];

    // TODO: notify affected apps.

    // The action taken depends on whether the broken manifest is the active (latest) or not.
    // If so, the SW cannot accept new clients, but can continue to service old ones.
    if (this.latestHash === brokenHash || latest) {
      // The latest manifest is broken. This means that new clients are at the mercy of the
      // network, but caches continue to be valid for previous versions. This is
      // unfortunate but unavoidable.
      this.state = DriverReadyState.EXISTING_CLIENTS_ONLY;
      this.stateMessage = `Degraded due to failed initialization: ${errorToString(err)}`;

      // Cancel the binding for these clients.
      Array.from(this.clientVersionMap.keys())
          .forEach(clientId => this.clientVersionMap.delete(clientId));
    } else {
      // The current version is viable, but this older version isn't. The only
      // possible remedy is to stop serving the older version and go to the network.
      // Figure out which clients are affected and put them on the latest.
      const affectedClients =
          Array.from(this.clientVersionMap.keys())
              .filter(clientId => this.clientVersionMap.get(clientId) ! === brokenHash);
      // Push the affected clients onto the latest version.
      affectedClients.forEach(clientId => this.clientVersionMap.set(clientId, this.latestHash !));
    }
    await this.sync();
  }

  private async setupUpdate(manifest: Manifest, hash: string): Promise<void> {
    const newVersion = new AppVersion(this.scope, this.adapter, this.db, this.idle, manifest, hash);

    // Try to determine a version that's safe to update from.
    let updateFrom: AppVersion|undefined = undefined;

    // It's always safe to update from a version, even a broken one, as it will still
    // only have valid resources cached. If there is no latest version, though, this
    // update will have to install as a fresh version.
    if (this.latestHash !== null) {
      updateFrom = this.versions.get(this.latestHash);
    }

    // Firstly, check if the manifest version is correct.
    if (manifest.configVersion !== SUPPORTED_CONFIG_VERSION) {
      await this.deleteAllCaches();
      await this.scope.registration.unregister();
      throw new Error(
          `Invalid config version: expected ${SUPPORTED_CONFIG_VERSION}, got ${manifest.configVersion}.`);
    }

    // Cause the new version to become fully initialized. If this fails, then the
    // version will not be available for use.
    await newVersion.initializeFully(this);

    // Install this as an active version of the app.
    this.versions.set(hash, newVersion);
    // Future new clients will use this hash as the latest version.
    this.latestHash = hash;

    await this.sync();
    await this.notifyClientsAboutUpdate();
  }

  async checkForUpdate(): Promise<boolean> {
    let hash: string = '(unknown)';
    try {
<<<<<<< HEAD
      const manifest = await this.fetchLatestManifest();
=======
      const manifest = await this.fetchLatestManifest(true);

      if (manifest === null) {
        // Client or server offline. Unable to check for updates at this time.
        // Continue to service clients (existing and new).
        this.debugger.log('Check for update aborted. (Client or server offline.)');
        return false;
      }

>>>>>>> 77ff72f9
      hash = hashManifest(manifest);

      // Check whether this is really an update.
      if (this.versions.has(hash)) {
        return false;
      }

      await this.setupUpdate(manifest, hash);

      return true;
    } catch (err) {
      this.debugger.log(err, `Error occurred while updating to manifest ${hash}`);

      this.state = DriverReadyState.EXISTING_CLIENTS_ONLY;
      this.stateMessage = `Degraded due to failed initialization: ${errorToString(err)}`;

      return false;
    }
  }

  /**
   * Synchronize the existing state to the underlying database.
   */
  private async sync(): Promise<void> {
    // Open up the DB table.
    const table = await this.db.open('control');

    // Construct a serializable map of hashes to manifests.
    const manifests: ManifestMap = {};
    this.versions.forEach((version, hash) => { manifests[hash] = version.manifest; });

    // Construct a serializable map of client ids to version hashes.
    const assignments: ClientAssignments = {};
    this.clientVersionMap.forEach((hash, clientId) => { assignments[clientId] = hash; });

    // Record the latest entry. Since this is a sync which is necessarily happening after
    // initialization, latestHash should always be valid.
    const latest: LatestEntry = {
      latest: this.latestHash !,
    };

    // Synchronize all of these.
    await Promise.all([
      table.write('manifests', manifests),
      table.write('assignments', assignments),
      table.write('latest', latest),
    ]);
  }

  async cleanupCaches(): Promise<void> {
    // Query for all currently active clients, and list the client ids. This may skip
    // some clients in the browser back-forward cache, but not much can be done about
    // that.
    const activeClients: ClientId[] =
        (await this.scope.clients.matchAll()).map(client => client.id);

    // A simple list of client ids that the SW has kept track of. Subtracting
    // activeClients from this list will result in the set of client ids which are
    // being tracked but are no longer used in the browser, and thus can be cleaned up.
    const knownClients: ClientId[] = Array.from(this.clientVersionMap.keys());

    // Remove clients in the clientVersionMap that are no longer active.
    knownClients.filter(id => activeClients.indexOf(id) === -1)
        .forEach(id => this.clientVersionMap.delete(id));

    // Next, determine the set of versions which are still used. All others can be
    // removed.
    const usedVersions = new Set<string>();
    this.clientVersionMap.forEach((version, _) => usedVersions.add(version));

    // Collect all obsolete versions by filtering out used versions from the set of all versions.
    const obsoleteVersions =
        Array.from(this.versions.keys())
            .filter(version => !usedVersions.has(version) && version !== this.latestHash);

    // Remove all the versions which are no longer used.
    await obsoleteVersions.reduce(async(previous, version) => {
      // Wait for the other cleanup operations to complete.
      await previous;

      // Try to get past the failure of one particular version to clean up (this
      // shouldn't happen, but handle it just in case).
      try {
        // Get ahold of the AppVersion for this particular hash.
        const instance = this.versions.get(version) !;

        // Delete it from the canonical map.
        this.versions.delete(version);

        // Clean it up.
        await instance.cleanup();
      } catch (err) {
        // Oh well? Not much that can be done here. These caches will be removed when
        // the SW revs its format version, which happens from time to time.
        this.debugger.log(err, `cleanupCaches - cleanup ${version}`);
      }
    }, Promise.resolve());

    // Commit all the changes to the saved state.
    await this.sync();
  }

  /**
   * Determine if a specific version of the given resource is cached anywhere within the SW,
   * and fetch it if so.
   */
  lookupResourceWithHash(url: string, hash: string): Promise<Response|null> {
    return Array
        // Scan through the set of all cached versions, valid or otherwise. It's safe to do such
        // lookups even for invalid versions as the cached version of a resource will have the
        // same hash regardless.
        .from(this.versions.values())
        // Reduce the set of versions to a single potential result. At any point along the
        // reduction, if a response has already been identified, then pass it through, as no
        // future operation could change the response. If no response has been found yet, keep
        // checking versions until one is or until all versions have been exhausted.
        .reduce(async(prev, version) => {
          // First, check the previous result. If a non-null result has been found already, just
          // return it.
          if (await prev !== null) {
            return prev;
          }

          // No result has been found yet. Try the next `AppVersion`.
          return version.lookupResourceWithHash(url, hash);
        }, Promise.resolve<Response|null>(null));
  }

  async lookupResourceWithoutHash(url: string): Promise<CacheState|null> {
    await this.initialized;
    const version = this.versions.get(this.latestHash !) !;
    return version.lookupResourceWithoutHash(url);
  }

  async previouslyCachedResources(): Promise<string[]> {
    await this.initialized;
    const version = this.versions.get(this.latestHash !) !;
    return version.previouslyCachedResources();
  }

  recentCacheStatus(url: string): Promise<UpdateCacheStatus> {
    const version = this.versions.get(this.latestHash !) !;
    return version.recentCacheStatus(url);
  }

  private mergeHashWithAppData(manifest: Manifest, hash: string): {hash: string, appData: Object} {
    return {
      hash,
      appData: manifest.appData as Object,
    };
  }

  async notifyClientsAboutUpdate(): Promise<void> {
    await this.initialized;

    const clients = await this.scope.clients.matchAll();
    const next = this.versions.get(this.latestHash !) !;

    await clients.reduce(async(previous, client) => {
      await previous;

      // Firstly, determine which version this client is on.
      const version = this.clientVersionMap.get(client.id);
      if (version === undefined) {
        // Unmapped client - assume it's the latest.
        return;
      }

      if (version === this.latestHash) {
        // Client is already on the latest version, no need for a notification.
        return;
      }

      const current = this.versions.get(version) !;

      // Send a notice.
      const notice = {
        type: 'UPDATE_AVAILABLE',
        current: this.mergeHashWithAppData(current.manifest, version),
        available: this.mergeHashWithAppData(next.manifest, this.latestHash !),
      };

      client.postMessage(notice);

    }, Promise.resolve());
  }

  async broadcast(msg: Object): Promise<void> {
    const clients = await this.scope.clients.matchAll();
    clients.forEach(client => { client.postMessage(msg); });
  }

  async debugState(): Promise<DebugState> {
    return {
      state: DriverReadyState[this.state],
      why: this.stateMessage,
      latestHash: this.latestHash,
      lastUpdateCheck: this.lastUpdateCheck,
    };
  }

  async debugVersions(): Promise<DebugVersion[]> {
    // Build list of versions.
    return Array.from(this.versions.keys()).map(hash => {
      const version = this.versions.get(hash) !;
      const clients = Array.from(this.clientVersionMap.entries())
                          .filter(([clientId, version]) => version === hash)
                          .map(([clientId, version]) => clientId);
      return {
        hash,
        manifest: version.manifest, clients,
        status: '',
      };
    });
  }

  async debugIdleState(): Promise<DebugIdleState> {
    return {
      queue: this.idle.taskDescriptions,
      lastTrigger: this.idle.lastTrigger,
      lastRun: this.idle.lastRun,
    };
  }

  async safeFetch(req: Request): Promise<Response> {
    try {
      return await this.scope.fetch(req);
    } catch (err) {
      this.debugger.log(err, `Driver.fetch(${req.url})`);
      return this.adapter.newResponse(null, {
        status: 504,
        statusText: 'Gateway Timeout',
      });
    }
  }
}

function errorToString(error: any): string {
  if (error instanceof Error) {
    return `${error.message}\n${error.stack}`;
  } else {
    return `${error}`;
  }
}<|MERGE_RESOLUTION|>--- conflicted
+++ resolved
@@ -644,11 +644,8 @@
       if (res.status === 404) {
         await this.deleteAllCaches();
         await this.scope.registration.unregister();
-<<<<<<< HEAD
-=======
       } else if (res.status === 504 && ignoreOfflineError) {
         return null;
->>>>>>> 77ff72f9
       }
       throw new Error(`Manifest fetch failed! (status: ${res.status})`);
     }
@@ -762,9 +759,6 @@
   async checkForUpdate(): Promise<boolean> {
     let hash: string = '(unknown)';
     try {
-<<<<<<< HEAD
-      const manifest = await this.fetchLatestManifest();
-=======
       const manifest = await this.fetchLatestManifest(true);
 
       if (manifest === null) {
@@ -774,7 +768,6 @@
         return false;
       }
 
->>>>>>> 77ff72f9
       hash = hashManifest(manifest);
 
       // Check whether this is really an update.
