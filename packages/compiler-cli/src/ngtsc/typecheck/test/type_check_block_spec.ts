/**
 * @license
 * Copyright Google LLC All Rights Reserved.
 *
 * Use of this source code is governed by an MIT-style license that can be
 * found in the LICENSE file at https://angular.io/license
 */

import {initMockFileSystem} from '../../file_system/testing';
import {TypeCheckingConfig} from '../api';
import {ALL_ENABLED_CONFIG, tcb, TestDeclaration, TestDirective} from '../testing';


describe('type check blocks', () => {
  beforeEach(() => initMockFileSystem('Native'));

  it('should generate a basic block for a binding', () => {
    expect(tcb('{{hello}} {{world}}')).toContain('"" + (((ctx).hello)) + (((ctx).world));');
  });

  it('should generate literal map expressions', () => {
    const TEMPLATE = '{{ method({foo: a, bar: b}) }}';
    expect(tcb(TEMPLATE)).toContain('(ctx).method({ "foo": ((ctx).a), "bar": ((ctx).b) })');
  });

  it('should generate literal array expressions', () => {
    const TEMPLATE = '{{ method([a, b]) }}';
    expect(tcb(TEMPLATE)).toContain('(ctx).method([((ctx).a), ((ctx).b)])');
  });

  it('should handle non-null assertions', () => {
    const TEMPLATE = `{{a!}}`;
    expect(tcb(TEMPLATE)).toContain('((((ctx).a))!)');
  });

  it('should handle unary - operator', () => {
    const TEMPLATE = `{{-1}}`;
    expect(tcb(TEMPLATE)).toContain('(-1)');
  });

  it('should handle keyed property access', () => {
    const TEMPLATE = `{{a[b]}}`;
    expect(tcb(TEMPLATE)).toContain('(((ctx).a))[((ctx).b)]');
  });

  it('should handle nested ternary expressions', () => {
    const TEMPLATE = `{{a ? b : c ? d : e}}`;
    expect(tcb(TEMPLATE))
        .toContain('(((ctx).a) ? ((ctx).b) : ((((ctx).c) ? ((ctx).d) : (((ctx).e)))))');
  });

  it('should handle nullish coalescing operator', () => {
    expect(tcb('{{ a ?? b }}')).toContain('((((ctx).a)) ?? (((ctx).b)))');
    expect(tcb('{{ a ?? b ?? c }}')).toContain('(((((ctx).a)) ?? (((ctx).b))) ?? (((ctx).c)))');
    expect(tcb('{{ (a ?? b) + (c ?? e) }}'))
        .toContain('(((((ctx).a)) ?? (((ctx).b))) + ((((ctx).c)) ?? (((ctx).e))))');
  });

  it('should handle quote expressions as any type', () => {
    const TEMPLATE = `<span [quote]="sql:expression"></span>`;
    expect(tcb(TEMPLATE)).toContain('null as any');
  });

  it('should handle attribute values for directive inputs', () => {
    const TEMPLATE = `<div dir inputA="value"></div>`;
    const DIRECTIVES: TestDeclaration[] = [{
      type: 'directive',
      name: 'DirA',
      selector: '[dir]',
      inputs: {inputA: 'inputA'},
    }];
    expect(tcb(TEMPLATE, DIRECTIVES)).toContain('_t1: i0.DirA = null!; _t1.inputA = ("value");');
  });

  it('should handle multiple bindings to the same property', () => {
    const TEMPLATE = `<div dir-a [inputA]="1" [inputA]="2"></div>`;
    const DIRECTIVES: TestDeclaration[] = [{
      type: 'directive',
      name: 'DirA',
      selector: '[dir-a]',
      inputs: {inputA: 'inputA'},
    }];
    const block = tcb(TEMPLATE, DIRECTIVES);
    expect(block).toContain('_t1.inputA = (1);');
    expect(block).toContain('_t1.inputA = (2);');
  });

  it('should handle empty bindings', () => {
    const TEMPLATE = `<div dir-a [inputA]=""></div>`;
    const DIRECTIVES: TestDeclaration[] = [{
      type: 'directive',
      name: 'DirA',
      selector: '[dir-a]',
      inputs: {inputA: 'inputA'},
    }];
    expect(tcb(TEMPLATE, DIRECTIVES)).toContain('_t1.inputA = (undefined);');
  });

  it('should handle bindings without value', () => {
    const TEMPLATE = `<div dir-a [inputA]></div>`;
    const DIRECTIVES: TestDeclaration[] = [{
      type: 'directive',
      name: 'DirA',
      selector: '[dir-a]',
      inputs: {inputA: 'inputA'},
    }];
    expect(tcb(TEMPLATE, DIRECTIVES)).toContain('_t1.inputA = (undefined);');
  });

  it('should handle implicit vars on ng-template', () => {
    const TEMPLATE = `<ng-template let-a></ng-template>`;
    expect(tcb(TEMPLATE)).toContain('var _t2 = _t1.$implicit;');
  });

  it('should handle method calls of template variables', () => {
    const TEMPLATE = `<ng-template let-a>{{a(1)}}</ng-template>`;
    expect(tcb(TEMPLATE)).toContain('var _t2 = _t1.$implicit;');
    expect(tcb(TEMPLATE)).toContain('_t2(1)');
  });

  it('should handle implicit vars when using microsyntax', () => {
    const TEMPLATE = `<div *ngFor="let user of users"></div>`;
    expect(tcb(TEMPLATE)).toContain('var _t2 = _t1.$implicit;');
  });

  it('should handle direct calls of an implicit template variable', () => {
    const TEMPLATE = `<div *ngFor="let a of letters">{{a(1)}}</div>`;
    expect(tcb(TEMPLATE)).toContain('var _t2 = _t1.$implicit;');
    expect(tcb(TEMPLATE)).toContain('_t2(1)');
  });

  describe('type constructors', () => {
    it('should handle missing property bindings', () => {
      const TEMPLATE = `<div dir [inputA]="foo"></div>`;
      const DIRECTIVES: TestDeclaration[] = [{
        type: 'directive',
        name: 'Dir',
        selector: '[dir]',
        inputs: {
          fieldA: 'inputA',
          fieldB: 'inputB',
        },
        isGeneric: true,
      }];
      const actual = tcb(TEMPLATE, DIRECTIVES);
      expect(actual).toContain(
          'const _ctor1: <T extends string = any>(init: Pick<i0.Dir<T>, "fieldA" | "fieldB">) => i0.Dir<T> = null!;');
      expect(actual).toContain(
          'var _t1 = _ctor1({ "fieldA": (((ctx).foo)), "fieldB": null as any });');
    });

    it('should handle multiple bindings to the same property', () => {
      const TEMPLATE = `<div dir [inputA]="1" [inputA]="2"></div>`;
      const DIRECTIVES: TestDeclaration[] = [{
        type: 'directive',
        name: 'Dir',
        selector: '[dir]',
        inputs: {
          fieldA: 'inputA',
        },
        isGeneric: true,
      }];
      const block = tcb(TEMPLATE, DIRECTIVES);
      expect(block).toContain('"fieldA": (1)');
      expect(block).not.toContain('"fieldA": (2)');
    });


    it('should only apply property bindings to directives', () => {
      const TEMPLATE = `
      <div dir [style.color]="'blue'" [class.strong]="false" [attr.enabled]="true"></div>
    `;
      const DIRECTIVES: TestDeclaration[] = [{
        type: 'directive',
        name: 'Dir',
        selector: '[dir]',
        inputs: {'color': 'color', 'strong': 'strong', 'enabled': 'enabled'},
        isGeneric: true,
      }];
      const block = tcb(TEMPLATE, DIRECTIVES);
      expect(block).not.toContain('Dir.ngTypeCtor');
      expect(block).toContain('"blue"; false; true;');
    });

    it('should generate a circular directive reference correctly', () => {
      const TEMPLATE = `
      <div dir #d="dir" [input]="d"></div>
    `;
      const DIRECTIVES: TestDirective[] = [{
        type: 'directive',
        name: 'Dir',
        selector: '[dir]',
        exportAs: ['dir'],
        inputs: {input: 'input'},
        isGeneric: true,
      }];

      const actual = tcb(TEMPLATE, DIRECTIVES);
      expect(actual).toContain(
          'const _ctor1: <T extends string = any>(init: Pick<i0.Dir<T>, "input">) => i0.Dir<T> = null!;');
      expect(actual).toContain(
          'var _t2 = _ctor1({ "input": (null!) }); ' +
          'var _t1 = _t2; ' +
          '_t2.input = (_t1);');
    });

    it('should generate circular references between two directives correctly', () => {
      const TEMPLATE = `
    <div #a="dirA" dir-a [inputA]="b">A</div>
    <div #b="dirB" dir-b [inputB]="a">B</div>
`;
      const DIRECTIVES: TestDirective[] = [
        {
          type: 'directive',
          name: 'DirA',
          selector: '[dir-a]',
          exportAs: ['dirA'],
          inputs: {inputA: 'inputA'},
          isGeneric: true,
        },
        {
          type: 'directive',
          name: 'DirB',
          selector: '[dir-b]',
          exportAs: ['dirB'],
          inputs: {inputB: 'inputB'},
          isGeneric: true,
        }
      ];
      const actual = tcb(TEMPLATE, DIRECTIVES);
      expect(actual).toContain(
          'const _ctor1: <T extends string = any>(init: Pick<i0.DirA<T>, "inputA">) => i0.DirA<T> = null!; const _ctor2: <T extends string = any>(init: Pick<i0.DirB<T>, "inputB">) => i0.DirB<T> = null!;');
      expect(actual).toContain(
          'var _t4 = _ctor1({ "inputA": (null!) }); ' +
          'var _t3 = _t4; ' +
          'var _t2 = _ctor2({ "inputB": (_t3) }); ' +
          'var _t1 = _t2; ' +
          '_t4.inputA = (_t1); ' +
          '_t2.inputB = (_t3);');
    });

    it('should handle empty bindings', () => {
      const TEMPLATE = `<div dir-a [inputA]=""></div>`;
      const DIRECTIVES: TestDeclaration[] = [{
        type: 'directive',
        name: 'DirA',
        selector: '[dir-a]',
        inputs: {inputA: 'inputA'},
        isGeneric: true,
      }];
      expect(tcb(TEMPLATE, DIRECTIVES)).toContain('"inputA": (undefined)');
    });

    it('should handle bindings without value', () => {
      const TEMPLATE = `<div dir-a [inputA]></div>`;
      const DIRECTIVES: TestDeclaration[] = [{
        type: 'directive',
        name: 'DirA',
        selector: '[dir-a]',
        inputs: {inputA: 'inputA'},
        isGeneric: true,
      }];
      expect(tcb(TEMPLATE, DIRECTIVES)).toContain('"inputA": (undefined)');
    });

    it('should use coercion types if declared', () => {
      const TEMPLATE = `<div dir [inputA]="foo"></div>`;
      const DIRECTIVES: TestDeclaration[] = [{
        type: 'directive',
        name: 'Dir',
        selector: '[dir]',
        inputs: {
          fieldA: 'inputA',
        },
        isGeneric: true,
        coercedInputFields: ['fieldA'],
      }];
      expect(tcb(TEMPLATE, DIRECTIVES))
          .toContain(
              'var _t1: typeof i0.Dir.ngAcceptInputType_fieldA = null!; ' +
              '_t1 = (((ctx).foo));');
    });
  });

  it('should only generate code for DOM elements that are actually referenced', () => {
    const TEMPLATE = `
      <div></div>
      <button #me (click)="handle(me)"></button>
    `;
    const block = tcb(TEMPLATE);
    expect(block).not.toContain('"div"');
    expect(block).toContain(
        'var _t2 = document.createElement("button"); ' +
        'var _t1 = _t2; ' +
        '_t2.addEventListener');
  });

  it('should only generate directive declarations that have bindings or are referenced', () => {
    const TEMPLATE = `
      <div
        hasInput [input]="value"
        hasOutput (output)="handle()"
        hasReference #ref="ref"
        noReference
        noBindings>{{ref.a}}</div>
    `;
    const DIRECTIVES: TestDeclaration[] = [
      {
        type: 'directive',
        name: 'HasInput',
        selector: '[hasInput]',
        inputs: {input: 'input'},
      },
      {
        type: 'directive',
        name: 'HasOutput',
        selector: '[hasOutput]',
        outputs: {output: 'output'},
      },
      {
        type: 'directive',
        name: 'HasReference',
        selector: '[hasReference]',
        exportAs: ['ref'],
      },
      {
        type: 'directive',
        name: 'NoReference',
        selector: '[noReference]',
        exportAs: ['no-ref'],
      },
      {
        type: 'directive',
        name: 'NoBindings',
        selector: '[noBindings]',
        inputs: {unset: 'unset'},
      },
    ];
    const block = tcb(TEMPLATE, DIRECTIVES);
    expect(block).toContain('var _t1: i0.HasInput = null!');
    expect(block).toContain('_t1.input = (((ctx).value));');
    expect(block).toContain('var _t2: i0.HasOutput = null!');
    expect(block).toContain('_t2["output"]');
    expect(block).toContain('var _t4: i0.HasReference = null!');
    expect(block).toContain('var _t3 = _t4;');
    expect(block).toContain('(_t3).a');
    expect(block).not.toContain('NoBindings');
    expect(block).not.toContain('NoReference');
  });

  it('should generate a forward element reference correctly', () => {
    const TEMPLATE = `
      {{ i.value }}
      <input #i>
    `;
    expect(tcb(TEMPLATE))
        .toContain(
            'var _t2 = document.createElement("input"); var _t1 = _t2; "" + (((_t1).value));');
  });

  it('should generate a forward directive reference correctly', () => {
    const TEMPLATE = `
      {{d.value}}
      <div dir #d="dir"></div>
    `;
    const DIRECTIVES: TestDeclaration[] = [{
      type: 'directive',
      name: 'Dir',
      selector: '[dir]',
      exportAs: ['dir'],
    }];
    expect(tcb(TEMPLATE, DIRECTIVES))
        .toContain(
            'var _t2: i0.Dir = null!; ' +
            'var _t1 = _t2; ' +
            '"" + (((_t1).value));');
  });

  it('should handle style and class bindings specially', () => {
    const TEMPLATE = `
      <div [style]="a" [class]="b"></div>
    `;
    const block = tcb(TEMPLATE);
    expect(block).toContain('((ctx).a); ((ctx).b);');

    // There should be no assignments to the class or style properties.
    expect(block).not.toContain('.class = ');
    expect(block).not.toContain('.style = ');
  });

  it('should only apply property bindings to directives', () => {
    const TEMPLATE = `
      <div dir [style.color]="'blue'" [class.strong]="false" [attr.enabled]="true"></div>
    `;
    const DIRECTIVES: TestDeclaration[] = [{
      type: 'directive',
      name: 'Dir',
      selector: '[dir]',
      inputs: {'color': 'color', 'strong': 'strong', 'enabled': 'enabled'},
    }];
    const block = tcb(TEMPLATE, DIRECTIVES);
    expect(block).not.toContain('var _t1: Dir = null!;');
    expect(block).not.toContain('"color"');
    expect(block).not.toContain('"strong"');
    expect(block).not.toContain('"enabled"');
    expect(block).toContain('"blue"; false; true;');
  });

  it('should generate a circular directive reference correctly', () => {
    const TEMPLATE = `
      <div dir #d="dir" [input]="d"></div>
    `;
    const DIRECTIVES: TestDirective[] = [{
      type: 'directive',
      name: 'Dir',
      selector: '[dir]',
      exportAs: ['dir'],
      inputs: {input: 'input'},
    }];
    expect(tcb(TEMPLATE, DIRECTIVES))
        .toContain(
            'var _t2: i0.Dir = null!; ' +
            'var _t1 = _t2; ' +
            '_t2.input = (_t1);');
  });

  it('should generate circular references between two directives correctly', () => {
    const TEMPLATE = `
    <div #a="dirA" dir-a [inputA]="b">A</div>
    <div #b="dirB" dir-b [inputB]="a">B</div>
`;
    const DIRECTIVES: TestDirective[] = [
      {
        type: 'directive',
        name: 'DirA',
        selector: '[dir-a]',
        exportAs: ['dirA'],
        inputs: {inputA: 'inputA'},
      },
      {
        type: 'directive',
        name: 'DirB',
        selector: '[dir-b]',
        exportAs: ['dirB'],
        inputs: {inputA: 'inputB'},
      }
    ];
    expect(tcb(TEMPLATE, DIRECTIVES))
        .toContain(
            'var _t2: i0.DirB = null!; ' +
            'var _t1 = _t2; ' +
            'var _t3: i0.DirA = null!; ' +
            '_t3.inputA = (_t1); ' +
            'var _t4 = _t3; ' +
            '_t2.inputA = (_t4);');
  });

  it('should handle undeclared properties', () => {
    const TEMPLATE = `<div dir [inputA]="foo"></div>`;
    const DIRECTIVES: TestDeclaration[] = [{
      type: 'directive',
      name: 'Dir',
      selector: '[dir]',
      inputs: {
        fieldA: 'inputA',
      },
      undeclaredInputFields: ['fieldA']
    }];
    const block = tcb(TEMPLATE, DIRECTIVES);
    expect(block).not.toContain('var _t1: Dir = null!;');
    expect(block).toContain('(((ctx).foo)); ');
  });

  it('should assign restricted properties to temp variables by default', () => {
    const TEMPLATE = `<div dir [inputA]="foo"></div>`;
    const DIRECTIVES: TestDeclaration[] = [{
      type: 'directive',
      name: 'Dir',
      selector: '[dir]',
      inputs: {
        fieldA: 'inputA',
      },
      restrictedInputFields: ['fieldA']
    }];
    expect(tcb(TEMPLATE, DIRECTIVES))
        .toContain(
            'var _t1: i0.Dir = null!; ' +
            'var _t2: typeof _t1["fieldA"] = null!; ' +
            '_t2 = (((ctx).foo)); ');
  });

  it('should assign properties via element access for field names that are not JS identifiers',
     () => {
       const TEMPLATE = `<div dir [inputA]="foo"></div>`;
       const DIRECTIVES: TestDeclaration[] = [{
         type: 'directive',
         name: 'Dir',
         selector: '[dir]',
         inputs: {
           'some-input.xs': 'inputA',
         },
         stringLiteralInputFields: ['some-input.xs'],
       }];
       const block = tcb(TEMPLATE, DIRECTIVES);
       expect(block).toContain(
           'var _t1: i0.Dir = null!; ' +
           '_t1["some-input.xs"] = (((ctx).foo)); ');
     });

  it('should handle a single property bound to multiple fields', () => {
    const TEMPLATE = `<div dir [inputA]="foo"></div>`;
    const DIRECTIVES: TestDeclaration[] = [{
      type: 'directive',
      name: 'Dir',
      selector: '[dir]',
      inputs: {
        field1: 'inputA',
        field2: 'inputA',
      },
    }];
    expect(tcb(TEMPLATE, DIRECTIVES))
        .toContain(
            'var _t1: i0.Dir = null!; ' +
            '_t1.field2 = _t1.field1 = (((ctx).foo));');
  });

  it('should handle a single property bound to multiple fields, where one of them is coerced',
     () => {
       const TEMPLATE = `<div dir [inputA]="foo"></div>`;
       const DIRECTIVES: TestDeclaration[] = [{
         type: 'directive',
         name: 'Dir',
         selector: '[dir]',
         inputs: {
           field1: 'inputA',
           field2: 'inputA',
         },
         coercedInputFields: ['field1'],
       }];
       expect(tcb(TEMPLATE, DIRECTIVES))
           .toContain(
               'var _t1: typeof i0.Dir.ngAcceptInputType_field1 = null!; ' +
               'var _t2: i0.Dir = null!; ' +
               '_t2.field2 = _t1 = (((ctx).foo));');
     });

  it('should handle a single property bound to multiple fields, where one of them is undeclared',
     () => {
       const TEMPLATE = `<div dir [inputA]="foo"></div>`;
       const DIRECTIVES: TestDeclaration[] = [{
         type: 'directive',
         name: 'Dir',
         selector: '[dir]',
         inputs: {
           field1: 'inputA',
           field2: 'inputA',
         },
         undeclaredInputFields: ['field1'],
       }];
       expect(tcb(TEMPLATE, DIRECTIVES))
           .toContain(
               'var _t1: i0.Dir = null!; ' +
               '_t1.field2 = (((ctx).foo));');
     });

  it('should use coercion types if declared', () => {
    const TEMPLATE = `<div dir [inputA]="foo"></div>`;
    const DIRECTIVES: TestDeclaration[] = [{
      type: 'directive',
      name: 'Dir',
      selector: '[dir]',
      inputs: {
        fieldA: 'inputA',
      },
      coercedInputFields: ['fieldA'],
    }];
    const block = tcb(TEMPLATE, DIRECTIVES);
    expect(block).not.toContain('var _t1: Dir = null!;');
    expect(block).toContain(
        'var _t1: typeof i0.Dir.ngAcceptInputType_fieldA = null!; ' +
        '_t1 = (((ctx).foo));');
  });

  it('should use coercion types if declared, even when backing field is not declared', () => {
    const TEMPLATE = `<div dir [inputA]="foo"></div>`;
    const DIRECTIVES: TestDeclaration[] = [{
      type: 'directive',
      name: 'Dir',
      selector: '[dir]',
      inputs: {
        fieldA: 'inputA',
      },
      coercedInputFields: ['fieldA'],
      undeclaredInputFields: ['fieldA'],
    }];
    const block = tcb(TEMPLATE, DIRECTIVES);
    expect(block).not.toContain('var _t1: Dir = null!;');
    expect(block).toContain(
        'var _t1: typeof i0.Dir.ngAcceptInputType_fieldA = null!; ' +
        '_t1 = (((ctx).foo));');
  });

  it('should handle $any casts', () => {
    const TEMPLATE = `{{$any(a)}}`;
    const block = tcb(TEMPLATE);
    expect(block).toContain('(((ctx).a) as any)');
  });

  it('should handle $any accessed through `this`', () => {
    const TEMPLATE = `{{this.$any(a)}}`;
    const block = tcb(TEMPLATE);
    expect(block).toContain('((ctx).$any(((ctx).a)))');
  });

  it('should handle $any accessed through a property read', () => {
    const TEMPLATE = `{{foo.$any(a)}}`;
    const block = tcb(TEMPLATE);
    expect(block).toContain('((((ctx).foo)).$any(((ctx).a)))');
  });

  it('should handle $any accessed through a property read', () => {
    const TEMPLATE = `{{foo.$any(a)}}`;
    const block = tcb(TEMPLATE);
    expect(block).toContain('((((((ctx).foo)).$any))(((ctx).a)))');
<<<<<<< HEAD
  });

  it('should handle $any accessed through a property read', () => {
    const TEMPLATE = `{{foo.$any(a)}}`;
    const block = tcb(TEMPLATE);
    expect(block).toContain('((((((ctx).foo)).$any))(((ctx).a)))');
=======
>>>>>>> 5de232e6
  });

  describe('experimental DOM checking via lib.dom.d.ts', () => {
    it('should translate unclaimed bindings to their property equivalent', () => {
      const TEMPLATE = `<label [for]="'test'"></label>`;
      const CONFIG = {...ALL_ENABLED_CONFIG, checkTypeOfDomBindings: true};
      expect(tcb(TEMPLATE, /* declarations */ undefined, CONFIG))
          .toContain('_t1["htmlFor"] = ("test");');
    });
  });

  describe('template guards', () => {
    it('should emit invocation guards', () => {
      const DIRECTIVES: TestDeclaration[] = [{
        type: 'directive',
        name: 'NgIf',
        selector: '[ngIf]',
        inputs: {'ngIf': 'ngIf'},
        ngTemplateGuards: [{
          inputName: 'ngIf',
          type: 'invocation',
        }]
      }];
      const TEMPLATE = `<div *ngIf="person">{{person.name}}</div>`;
      const block = tcb(TEMPLATE, DIRECTIVES);
      expect(block).toContain('if (i0.NgIf.ngTemplateGuard_ngIf(_t1, ((ctx).person)))');
    });

    it('should emit binding guards', () => {
      const DIRECTIVES: TestDeclaration[] = [{
        type: 'directive',
        name: 'NgIf',
        selector: '[ngIf]',
        inputs: {'ngIf': 'ngIf'},
        ngTemplateGuards: [{
          inputName: 'ngIf',
          type: 'binding',
        }]
      }];
      const TEMPLATE = `<div *ngIf="person !== null">{{person.name}}</div>`;
      const block = tcb(TEMPLATE, DIRECTIVES);
      expect(block).toContain('if ((((ctx).person)) !== (null))');
    });

    it('should not emit guards when the child scope is empty', () => {
      const DIRECTIVES: TestDeclaration[] = [{
        type: 'directive',
        name: 'NgIf',
        selector: '[ngIf]',
        inputs: {'ngIf': 'ngIf'},
        ngTemplateGuards: [{
          inputName: 'ngIf',
          type: 'invocation',
        }]
      }];
      const TEMPLATE = `<div *ngIf="person">static</div>`;
      const block = tcb(TEMPLATE, DIRECTIVES);
      expect(block).not.toContain('NgIf.ngTemplateGuard_ngIf');
    });
  });

  describe('outputs', () => {
    it('should emit subscribe calls for directive outputs', () => {
      const DIRECTIVES: TestDeclaration[] = [{
        type: 'directive',
        name: 'Dir',
        selector: '[dir]',
        outputs: {'outputField': 'dirOutput'},
      }];
      const TEMPLATE = `<div dir (dirOutput)="foo($event)"></div>`;
      const block = tcb(TEMPLATE, DIRECTIVES);
      expect(block).toContain(
          '_t1["outputField"].subscribe(function ($event): any { (ctx).foo($event); });');
    });

    it('should emit a listener function with AnimationEvent for animation events', () => {
      const TEMPLATE = `<div (@animation.done)="foo($event)"></div>`;
      const block = tcb(TEMPLATE);
      expect(block).toContain('function ($event: i1.AnimationEvent): any { (ctx).foo($event); }');
    });

    it('should emit addEventListener calls for unclaimed outputs', () => {
      const TEMPLATE = `<div (event)="foo($event)"></div>`;
      const block = tcb(TEMPLATE);
      expect(block).toContain(
          '_t1.addEventListener("event", function ($event): any { (ctx).foo($event); });');
    });

    it('should allow to cast $event using $any', () => {
      const TEMPLATE = `<div (event)="foo($any($event))"></div>`;
      const block = tcb(TEMPLATE);
      expect(block).toContain(
          '_t1.addEventListener("event", function ($event): any { (ctx).foo(($event as any)); });');
    });

    it('should detect writes to template variables', () => {
      const TEMPLATE = `<ng-template let-v><div (event)="v = 3"></div></ng-template>`;
      const block = tcb(TEMPLATE);
      expect(block).toContain(
          '_t3.addEventListener("event", function ($event): any { (_t2 = 3); });');
    });

    it('should ignore accesses to $event through `this`', () => {
      const TEMPLATE = `<div (event)="foo(this.$event)"></div>`;
      const block = tcb(TEMPLATE);

      expect(block).toContain(
          '_t1.addEventListener("event", function ($event): any { (ctx).foo(((ctx).$event)); });');
    });
  });

  describe('config', () => {
    const DIRECTIVES: TestDeclaration[] = [{
      type: 'directive',
      name: 'Dir',
      selector: '[dir]',
      exportAs: ['dir'],
      inputs: {'dirInput': 'dirInput'},
      outputs: {'outputField': 'dirOutput'},
      hasNgTemplateContextGuard: true,
    }];
    const BASE_CONFIG: TypeCheckingConfig = {
      applyTemplateContextGuards: true,
      checkQueries: false,
      checkTemplateBodies: true,
      alwaysCheckSchemaInTemplateBodies: true,
      checkTypeOfInputBindings: true,
      honorAccessModifiersForInputBindings: false,
      strictNullInputBindings: true,
      checkTypeOfAttributes: true,
      checkTypeOfDomBindings: false,
      checkTypeOfOutputEvents: true,
      checkTypeOfAnimationEvents: true,
      checkTypeOfDomEvents: true,
      checkTypeOfDomReferences: true,
      checkTypeOfNonDomReferences: true,
      checkTypeOfPipes: true,
      strictSafeNavigationTypes: true,
      useContextGenericType: true,
      strictLiteralTypes: true,
      enableTemplateTypeChecker: false,
      useInlineTypeConstructors: true,
      suggestionsForSuboptimalTypeInference: false,
    };

    describe('config.applyTemplateContextGuards', () => {
      const TEMPLATE = `<div *dir>{{ value }}</div>`;
      const GUARD_APPLIED = 'if (i0.Dir.ngTemplateContextGuard(';

      it('should apply template context guards when enabled', () => {
        const block = tcb(TEMPLATE, DIRECTIVES);
        expect(block).toContain(GUARD_APPLIED);
      });
      it('should not apply template context guards when disabled', () => {
        const DISABLED_CONFIG:
            TypeCheckingConfig = {...BASE_CONFIG, applyTemplateContextGuards: false};
        const block = tcb(TEMPLATE, DIRECTIVES, DISABLED_CONFIG);
        expect(block).not.toContain(GUARD_APPLIED);
      });
    });

    describe('config.checkTemplateBodies', () => {
      const TEMPLATE = `<ng-template #ref>{{a}}</ng-template>{{ref}}`;

      it('should descend into template bodies when enabled', () => {
        const block = tcb(TEMPLATE, DIRECTIVES);
        expect(block).toContain('((ctx).a)');
      });
      it('should not descend into template bodies when disabled', () => {
        const DISABLED_CONFIG: TypeCheckingConfig = {...BASE_CONFIG, checkTemplateBodies: false};
        const block = tcb(TEMPLATE, DIRECTIVES, DISABLED_CONFIG);
        expect(block).not.toContain('((ctx).a)');
      });

      it('generates a references var when enabled', () => {
        const block = tcb(TEMPLATE, DIRECTIVES);
        expect(block).toContain('var _t1 = (_t2 as any as i1.TemplateRef<any>);');
      });

      it('generates a reference var when disabled', () => {
        const DISABLED_CONFIG: TypeCheckingConfig = {...BASE_CONFIG, checkTemplateBodies: false};
        const block = tcb(TEMPLATE, DIRECTIVES, DISABLED_CONFIG);
        expect(block).toContain('var _t1 = (_t2 as any as i1.TemplateRef<any>);');
      });
    });

    describe('config.strictNullInputBindings', () => {
      const TEMPLATE = `<div dir [dirInput]="a" [nonDirInput]="b"></div>`;

      it('should include null and undefined when enabled', () => {
        const block = tcb(TEMPLATE, DIRECTIVES);
        expect(block).toContain('_t1.dirInput = (((ctx).a));');
        expect(block).toContain('((ctx).b);');
      });
      it('should use the non-null assertion operator when disabled', () => {
        const DISABLED_CONFIG:
            TypeCheckingConfig = {...BASE_CONFIG, strictNullInputBindings: false};
        const block = tcb(TEMPLATE, DIRECTIVES, DISABLED_CONFIG);
        expect(block).toContain('_t1.dirInput = (((ctx).a)!);');
        expect(block).toContain('((ctx).b)!;');
      });
    });

    describe('config.checkTypeOfBindings', () => {
      it('should check types of bindings when enabled', () => {
        const TEMPLATE = `<div dir [dirInput]="a" [nonDirInput]="b"></div>`;
        const block = tcb(TEMPLATE, DIRECTIVES);
        expect(block).toContain('_t1.dirInput = (((ctx).a));');
        expect(block).toContain('((ctx).b);');
      });

      it('should not check types of bindings when disabled', () => {
        const TEMPLATE = `<div dir [dirInput]="a" [nonDirInput]="b"></div>`;
        const DISABLED_CONFIG:
            TypeCheckingConfig = {...BASE_CONFIG, checkTypeOfInputBindings: false};
        const block = tcb(TEMPLATE, DIRECTIVES, DISABLED_CONFIG);
        expect(block).toContain('_t1.dirInput = ((((ctx).a) as any));');
        expect(block).toContain('(((ctx).b) as any);');
      });

      it('should wrap the cast to any in parentheses when required', () => {
        const TEMPLATE = `<div dir [dirInput]="a === b"></div>`;
        const DISABLED_CONFIG:
            TypeCheckingConfig = {...BASE_CONFIG, checkTypeOfInputBindings: false};
        const block = tcb(TEMPLATE, DIRECTIVES, DISABLED_CONFIG);
        expect(block).toContain('_t1.dirInput = ((((((ctx).a)) === (((ctx).b))) as any));');
      });
    });

    describe('config.checkTypeOfOutputEvents', () => {
      const TEMPLATE = `<div dir (dirOutput)="foo($event)" (nonDirOutput)="foo($event)"></div>`;

      it('should check types of directive outputs when enabled', () => {
        const block = tcb(TEMPLATE, DIRECTIVES);
        expect(block).toContain(
            '_t1["outputField"].subscribe(function ($event): any { (ctx).foo($event); });');
        expect(block).toContain(
            '_t2.addEventListener("nonDirOutput", function ($event): any { (ctx).foo($event); });');
      });
      it('should not check types of directive outputs when disabled', () => {
        const DISABLED_CONFIG:
            TypeCheckingConfig = {...BASE_CONFIG, checkTypeOfOutputEvents: false};
        const block = tcb(TEMPLATE, DIRECTIVES, DISABLED_CONFIG);
        expect(block).toContain('function ($event: any): any { (ctx).foo($event); }');
        // Note that DOM events are still checked, that is controlled by `checkTypeOfDomEvents`
        expect(block).toContain(
            'addEventListener("nonDirOutput", function ($event): any { (ctx).foo($event); });');
      });
    });

    describe('config.checkTypeOfAnimationEvents', () => {
      const TEMPLATE = `<div (@animation.done)="foo($event)"></div>`;

      it('should check types of animation events when enabled', () => {
        const block = tcb(TEMPLATE, DIRECTIVES);
        expect(block).toContain('function ($event: i1.AnimationEvent): any { (ctx).foo($event); }');
      });
      it('should not check types of animation events when disabled', () => {
        const DISABLED_CONFIG:
            TypeCheckingConfig = {...BASE_CONFIG, checkTypeOfAnimationEvents: false};
        const block = tcb(TEMPLATE, DIRECTIVES, DISABLED_CONFIG);
        expect(block).toContain('function ($event: any): any { (ctx).foo($event); }');
      });
    });

    describe('config.checkTypeOfDomEvents', () => {
      const TEMPLATE = `<div dir (dirOutput)="foo($event)" (nonDirOutput)="foo($event)"></div>`;

      it('should check types of DOM events when enabled', () => {
        const block = tcb(TEMPLATE, DIRECTIVES);
        expect(block).toContain(
            '_t1["outputField"].subscribe(function ($event): any { (ctx).foo($event); });');
        expect(block).toContain(
            '_t2.addEventListener("nonDirOutput", function ($event): any { (ctx).foo($event); });');
      });
      it('should not check types of DOM events when disabled', () => {
        const DISABLED_CONFIG: TypeCheckingConfig = {...BASE_CONFIG, checkTypeOfDomEvents: false};
        const block = tcb(TEMPLATE, DIRECTIVES, DISABLED_CONFIG);
        // Note that directive outputs are still checked, that is controlled by
        // `checkTypeOfOutputEvents`
        expect(block).toContain(
            '_t1["outputField"].subscribe(function ($event): any { (ctx).foo($event); });');
        expect(block).toContain('function ($event: any): any { (ctx).foo($event); }');
      });
    });

    describe('config.checkTypeOfDomReferences', () => {
      const TEMPLATE = `<input #ref>{{ref.value}}`;

      it('should trace references when enabled', () => {
        const block = tcb(TEMPLATE);
        expect(block).toContain('(_t1).value');
      });

      it('should use any for reference types when disabled', () => {
        const DISABLED_CONFIG:
            TypeCheckingConfig = {...BASE_CONFIG, checkTypeOfDomReferences: false};
        const block = tcb(TEMPLATE, [], DISABLED_CONFIG);
        expect(block).toContain(
            'var _t1 = _t2 as any; ' +
            '"" + (((_t1).value));');
      });
    });

    describe('config.checkTypeOfNonDomReferences', () => {
      const DIRECTIVES: TestDeclaration[] = [{
        type: 'directive',
        name: 'Dir',
        selector: '[dir]',
        exportAs: ['dir'],
        inputs: {'dirInput': 'dirInput'},
        outputs: {'outputField': 'dirOutput'},
        hasNgTemplateContextGuard: true,
      }];
      const TEMPLATE =
          `<div dir #ref="dir">{{ref.value}}</div><ng-template #ref2></ng-template>{{ref2.value2}}`;

      it('should trace references to a directive when enabled', () => {
        const block = tcb(TEMPLATE, DIRECTIVES);
        expect(block).toContain('(_t1).value');
      });

      it('should trace references to an <ng-template> when enabled', () => {
        const block = tcb(TEMPLATE, DIRECTIVES);
        expect(block).toContain(
            'var _t3 = (_t4 as any as i1.TemplateRef<any>); ' +
            '"" + (((_t3).value2));');
      });

      it('should use any for reference types when disabled', () => {
        const DISABLED_CONFIG:
            TypeCheckingConfig = {...BASE_CONFIG, checkTypeOfNonDomReferences: false};
        const block = tcb(TEMPLATE, DIRECTIVES, DISABLED_CONFIG);
        expect(block).toContain(
            'var _t1 = _t2 as any; ' +
            '"" + (((_t1).value));');
      });
    });

    describe('config.checkTypeOfAttributes', () => {
      const TEMPLATE = `<textarea dir disabled cols="3" [rows]="2">{{ref.value}}</textarea>`;
      const DIRECTIVES: TestDeclaration[] = [{
        type: 'directive',
        name: 'Dir',
        selector: '[dir]',
        inputs: {'disabled': 'disabled', 'cols': 'cols', 'rows': 'rows'},
      }];

      it('should assign string value to the input when enabled', () => {
        const block = tcb(TEMPLATE, DIRECTIVES);
        expect(block).toContain('_t1.disabled = ("");');
        expect(block).toContain('_t1.cols = ("3");');
        expect(block).toContain('_t1.rows = (2);');
      });

      it('should use any for attributes but still check bound attributes when disabled', () => {
        const DISABLED_CONFIG: TypeCheckingConfig = {...BASE_CONFIG, checkTypeOfAttributes: false};
        const block = tcb(TEMPLATE, DIRECTIVES, DISABLED_CONFIG);
        expect(block).not.toContain('"disabled"');
        expect(block).not.toContain('"cols"');
        expect(block).toContain('_t1.rows = (2);');
      });
    });

    describe('config.checkTypeOfPipes', () => {
      const TEMPLATE = `{{a | test:b:c}}`;
      const PIPES: TestDeclaration[] = [{
        type: 'pipe',
        name: 'TestPipe',
        pipeName: 'test',
      }];

      it('should check types of pipes when enabled', () => {
        const block = tcb(TEMPLATE, PIPES);
        expect(block).toContain('var _pipe1: i0.TestPipe = null!;');
        expect(block).toContain('(_pipe1.transform(((ctx).a), ((ctx).b), ((ctx).c)));');
      });
      it('should not check types of pipes when disabled', () => {
        const DISABLED_CONFIG: TypeCheckingConfig = {...BASE_CONFIG, checkTypeOfPipes: false};
        const block = tcb(TEMPLATE, PIPES, DISABLED_CONFIG);
        expect(block).toContain('var _pipe1: i0.TestPipe = null!;');
        expect(block).toContain('((_pipe1.transform as any)(((ctx).a), ((ctx).b), ((ctx).c))');
      });
    });

    describe('config.strictSafeNavigationTypes', () => {
      const TEMPLATE = `{{a?.b}} {{a?.method()}} {{a?.[0]}} {{a.optionalMethod?.()}}`;

      it('should use undefined for safe navigation operations when enabled', () => {
        const block = tcb(TEMPLATE, DIRECTIVES);
        expect(block).toContain(
            '(null as any ? (null as any ? (((ctx).a))!.method : undefined)!() : undefined)');
        expect(block).toContain('(null as any ? (((ctx).a))!.b : undefined)');
        expect(block).toContain('(null as any ? (((ctx).a))![0] : undefined)');
        expect(block).toContain('(null as any ? (((((ctx).a)).optionalMethod))!() : undefined)');
      });
      it('should use an \'any\' type for safe navigation operations when disabled', () => {
        const DISABLED_CONFIG:
            TypeCheckingConfig = {...BASE_CONFIG, strictSafeNavigationTypes: false};
        const block = tcb(TEMPLATE, DIRECTIVES, DISABLED_CONFIG);
        expect(block).toContain('((((((ctx).a))!.method as any) as any)())');
        expect(block).toContain('((((ctx).a))!.b as any)');
        expect(block).toContain('(((((ctx).a))![0] as any)');
        expect(block).toContain('((((((ctx).a)).optionalMethod))!() as any)');
      });
    });

    describe('config.strictSafeNavigationTypes (View Engine bug emulation)', () => {
      const TEMPLATE =
          `{{a.method()?.b}} {{a()?.method()}} {{a.method()?.[0]}} {{a.method()?.otherMethod?.()}}`;
      it('should check the presence of a property/method on the receiver when enabled', () => {
        const block = tcb(TEMPLATE, DIRECTIVES);
        expect(block).toContain('(null as any ? ((((ctx).a)).method())!.b : undefined)');
        expect(block).toContain(
            '(null as any ? (null as any ? ((ctx).a())!.method : undefined)!() : undefined)');
        expect(block).toContain('(null as any ? ((((ctx).a)).method())![0] : undefined)');
        expect(block).toContain(
            '(null as any ? ((null as any ? ((((ctx).a)).method())!.otherMethod : undefined))!() : undefined)');
      });
      it('should not check the presence of a property/method on the receiver when disabled', () => {
        const DISABLED_CONFIG:
            TypeCheckingConfig = {...BASE_CONFIG, strictSafeNavigationTypes: false};
        const block = tcb(TEMPLATE, DIRECTIVES, DISABLED_CONFIG);
        expect(block).toContain('(((((ctx).a)).method()) as any).b');
        expect(block).toContain('(((((ctx).a()) as any).method as any)())');
        expect(block).toContain('(((((ctx).a)).method()) as any)[0]');
        expect(block).toContain('(((((((ctx).a)).method()) as any).otherMethod)!() as any)');
      });
    });

    describe('config.strictContextGenerics', () => {
      const TEMPLATE = `Test`;

      it('should use the generic type of the context when enabled', () => {
        const block = tcb(TEMPLATE);
        expect(block).toContain('function _tcb1<T extends string>(ctx: i0.Test<T>)');
      });

      it('should use any for the context generic type when disabled', () => {
        const DISABLED_CONFIG: TypeCheckingConfig = {...BASE_CONFIG, useContextGenericType: false};
        const block = tcb(TEMPLATE, undefined, DISABLED_CONFIG);
        expect(block).toContain('function _tcb1(ctx: i0.Test<any>)');
      });
    });

    describe('config.checkAccessModifiersForInputBindings', () => {
      const TEMPLATE = `<div dir [inputA]="foo"></div>`;

      it('should assign restricted properties via element access for field names that are not JS identifiers',
         () => {
           const DIRECTIVES: TestDeclaration[] = [{
             type: 'directive',
             name: 'Dir',
             selector: '[dir]',
             inputs: {
               'some-input.xs': 'inputA',
             },
             restrictedInputFields: ['some-input.xs'],
             stringLiteralInputFields: ['some-input.xs'],
           }];
           const enableChecks:
               TypeCheckingConfig = {...BASE_CONFIG, honorAccessModifiersForInputBindings: true};
           const block = tcb(TEMPLATE, DIRECTIVES, enableChecks);
           expect(block).toContain(
               'var _t1: i0.Dir = null!; ' +
               '_t1["some-input.xs"] = (((ctx).foo)); ');
         });

      it('should assign restricted properties via property access', () => {
        const DIRECTIVES: TestDeclaration[] = [{
          type: 'directive',
          name: 'Dir',
          selector: '[dir]',
          inputs: {
            fieldA: 'inputA',
          },
          restrictedInputFields: ['fieldA']
        }];
        const enableChecks:
            TypeCheckingConfig = {...BASE_CONFIG, honorAccessModifiersForInputBindings: true};
        const block = tcb(TEMPLATE, DIRECTIVES, enableChecks);
        expect(block).toContain(
            'var _t1: i0.Dir = null!; ' +
            '_t1.fieldA = (((ctx).foo)); ');
      });
    });
  });

  it('should use `any` type for type constructors with bound generic params ' +
         'when `useInlineTypeConstructors` is `false`',
     () => {
       const template = `
    <div dir
      [inputA]='foo'
      [inputB]='bar'
      ></div>
    `;
       const declarations: TestDeclaration[] = [{
         code: `
           interface PrivateInterface{};
           export class Dir<T extends PrivateInterface, U extends string> {};
        `,
         type: 'directive',
         name: 'Dir',
         selector: '[dir]',
         inputs: {
           inputA: 'inputA',
           inputB: 'inputB',
         },
         isGeneric: true
       }];

       const renderedTcb = tcb(template, declarations, {useInlineTypeConstructors: false});

       expect(renderedTcb).toContain(`var _t1: i0.Dir<any, any> = null!;`);
       expect(renderedTcb).toContain(`_t1.inputA = (((ctx).foo));`);
       expect(renderedTcb).toContain(`_t1.inputB = (((ctx).bar));`);
     });
});<|MERGE_RESOLUTION|>--- conflicted
+++ resolved
@@ -622,15 +622,6 @@
     const TEMPLATE = `{{foo.$any(a)}}`;
     const block = tcb(TEMPLATE);
     expect(block).toContain('((((((ctx).foo)).$any))(((ctx).a)))');
-<<<<<<< HEAD
-  });
-
-  it('should handle $any accessed through a property read', () => {
-    const TEMPLATE = `{{foo.$any(a)}}`;
-    const block = tcb(TEMPLATE);
-    expect(block).toContain('((((((ctx).foo)).$any))(((ctx).a)))');
-=======
->>>>>>> 5de232e6
   });
 
   describe('experimental DOM checking via lib.dom.d.ts', () => {
