--- conflicted
+++ resolved
@@ -120,13 +120,10 @@
 `ng add` 스키매틱에 필요한 것은 `SchematicContext`를 활용해서 설치 작업을 시작하는 것 뿐입니다.
 그러면 사용자가 설정한 기본 패키지 매니저로 `node_modules` 폴더에 라이브러리를 설치하며, 프로젝트에 있는 `package.json` 설정 파일을 수정합니다.
 
-<<<<<<< HEAD
 위에서 작성한 예제 코드는 `Tree` 객체를 받지만 이 객체를 수정하지 않고 그대로 반환합니다.
 필요하다면 라이브러리 패키지를 설치한 이후에 어떤 파일을 생성한다던지, 환경설정 파일을 수정한다던지, 라이브러리 초기화 작업을 실행할 수 있습니다.
 
 
-<!--
-=======
 ### Define dependency type
 
 Use the `save` option of `ng-add` to configure if the library should be added to the `dependencies`, the `devDepedencies`, or not saved at all in the project's `package.json` configuration file.
@@ -141,7 +138,7 @@
   * `"dependencies"` - Add the package to the dependencies
   * `"devDependencies"` - Add the package to the devDependencies
 
->>>>>>> 81f4c065
+<!--
 ## Building your schematics
 -->
 ## 스키매틱 빌드하기
