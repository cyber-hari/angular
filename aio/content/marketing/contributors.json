{
  "mhevery": {
    "name": "Miško Hevery",
    "picture": "misko.jpg",
    "twitter": "mhevery",
    "website": "http://misko.hevery.com",
    "bio": "Miško Hevery is the creator of AngularJS framework. He has passion for making complex things simple. He currently works at Google, but has previously worked at Adobe, Sun Microsystems, Intel, and Xerox, where he became an expert in building web applications in web related technologies such as Java, JavaScript, Flex and ActionScript.",
    "groups": ["Angular"],
    "lead": "kara"
  },
  "igorminar": {
    "name": "Igor Minar",
    "picture": "igor-minar.jpg",
    "twitter": "IgorMinar",
    "website": "https://google.com/+IgorMinar",
    "bio": "Igor is a software engineer at Google. He is a lead on the Angular project, practitioner of test driven development, open source enthusiast, hacker. In his free time, Igor enjoys spending time with his wife and two kids, doing outdoor activities (including but not limited to sports, gardening and building retaining walls).",
    "groups": ["Angular"],
    "lead": "juleskremer"
  },
  "jelbourn": {
    "name": "Jeremy Elbourn",
    "picture": "jelbourn.jpg",
    "twitter": "jelbourn",
    "website": "https://plus.google.com/+JeremyElbourn/",
    "bio": "Angular Material Team Lead. FE Engineer @ Google specializing in AngularJS, component design, and the cleanest of code.",
    "groups": ["Angular"],
    "lead": "igorminar"
  },
  "petebacondarwin": {
    "name": "Pete Bacon Darwin",
    "picture": "pete.jpg",
    "twitter": "petebd",
    "website": "http://www.bacondarwin.com",
    "bio": "AngularJS for JS Team Lead. Pete has been working on the core team since 2012 and became the team lead for the AngularJS for JS branch in November 2014. He has co-authored a book on AngularJS and regularly talks about and teaches Angular.",
    "groups": ["Angular"],
    "lead": "igorminar"
  },
  "stephenfluin": {
    "name": "Stephen Fluin",
    "picture": "stephenfluin.jpg",
    "twitter": "stephenfluin",
    "website": "https://plus.google.com/+stephenfluin",
    "bio": "Stephen is a Developer Advocate working on the Angular team. Before joining Google, he was a Google Expert. Stephen loves to help enterprises use technology more effectively.",
    "groups": ["Angular"],
    "lead": "juleskremer"
  },
  "aikidave": {
    "name": "Dave Shevitz",
    "picture": "daveshevitz.jpg",
    "bio": "Dave is a technical writer focused on creating a great documentation experience for Angular developers. When he isn't writing, he's toying with new technologies. His favorite motto is: 'What could possibly go wrong?'",
    "groups": ["Angular"],
    "lead": "igorminar"
  },
  "kyliau": {
    "name": "Keen Yee Liau",
    "groups": ["Angular"],
    "lead": "igorminar",
    "picture": "kyliau.jpg"
  },
  "clydin": {
    "name": "Charles Lyding",
    "groups": ["Angular"],
    "lead": "alexeagle",
    "picture": "clydin.jpg"
  },
  "alan-agius4": {
    "name": "Alan Agius",
    "groups": ["Angular"],
    "lead": "alexeagle",
    "picture": "alan-agius4.jpg",
    "bio": "Angular CLI Member, Loves TypeScript, Build Tools, Food, Beer & Coffee :)"
  },
  "gregmagolan": {
    "name": "Greg Magolan",
    "groups": ["Angular"],
    "lead": "alexeagle",
    "picture": "gregmagolan.jpg",
    "bio": "Building great software with Angular and Node.js."
  },
  "alxhub": {
    "name": "Alex Rickabaugh",
    "picture": "alex-rickabaugh.jpg",
    "twitter": "synalx",
    "website": "https://plus.google.com/+AlexRickabaugh/about",
    "bio": "Core team member working to optimize the Angular platform for the next generation of applications, including mobile. Before joining the Angular team, Alex worked in the Google sales organization where he helped build the first large Angular application within Google.",
    "groups": ["Angular"],
    "lead": "kara"
  },
  "matsko": {
    "name": "Matias Niemela",
    "picture": "matias.jpg",
    "twitter": "yearofmoo",
    "website": "http://yearofmoo.com",
    "bio": "Matias Niemela is a fullstack web developer who has been programming & building websites for over 10 years, and a core team member of AngularJS for two years. In the spring of 2015 Matias joined Angular full time at Google. In his free time Matias loves to build complex things and is always up for public speaking, travelling and tweaking his current Vim setup.",
    "groups": ["Angular"],
    "lead": "kara"
  },
  "kara": {
    "name": "Kara Erickson",
    "picture": "kara-erickson.jpg",
    "twitter": "karaforthewin",
    "website": "https://github.com/kara",
    "bio": "Kara is a software engineer on the Angular team at Google and a co-organizer of the Angular-SF Meetup. Prior to Google, she helped build UI components in Angular for guest management systems at OpenTable.  She enjoys snacking indiscriminately and probably other things too.",
    "groups": ["Angular"],
    "lead": "igorminar"
  },
  "pkozlowski-opensource": {
    "name": "Pawel Kozlowski",
    "picture": "pawel.jpg",
    "twitter": "pkozlowski_os",
    "bio": "Open source hacker, AngularJS book author, AngularUI lead developer. Pawel is an software-development addict who believes in free, open source software. He is a core contributor to the AngularJS framework, AngularUI, Karma-runner and several other projects. He is the co-author of the \"Mastering Web Application Development with AngularJS\" book. When not coding, Pawel can be spotted speaking at various software development conferences.",
    "groups": ["Angular"],
    "lead": "kara"
  },
  "devversion": {
    "name": "Paul Gschwendtner",
    "picture": "devversion.jpg",
    "twitter": "DevVersion",
    "website": "https://github.com/DevVersion",
    "bio": "Paul is a 17-year-old developer living in Germany. While he attends school, Paul works as a core team member on Angular Material. Paul focuses on tooling and building components for Angular.",
    "groups": ["Angular"],
    "lead": "kara"
  },
  "EladBezalel": {
    "name": "Elad Bezalel",
    "picture": "eladbezalel.jpg",
    "website": "https://github.com/EladBezalel",
    "bio": "Elad is a fullstack developer with a very strong love for design. Since 8 years old, he's been designing in Photoshop and later on fell in love with programing. This strong bond between design and computer programming gave birth to a new kind of love. And he is currently doing the combination of both, as a core member of the ngMaterial project.",
    "groups": ["GDE"]
  },
  "wardbell": {
    "name": "Ward Bell",
    "picture": "wardbell.jpg",
    "website": "https://github.com/wardbell",
    "twitter": "wardbell",
    "bio": "Ward is an all-around developer with JavaScript, Node.js®, and .net chops. He's a frequent conference speaker and podcaster, trainer, Google Developer Expert for Angular, Microsoft MVP, and PluralSight author. He is also president of IdeaBlade, an enterprise software consulting firm and the makers of breeze.js. He would like to get more sleep and spend more time in the mountains.",
    "groups": ["GDE"]
  },
  "filipesilva": {
    "name": "Filipe Silva",
    "picture": "filipe-silva.jpg",
    "twitter": "filipematossilv",
    "website": "http://github.com/filipesilva",
    "bio": "Filipe is a passion-driven developer that always strives for the most elegant solution for each problem. He is currently an author for Angular.io, a core contributor for Angular-CLI and senior front end engineer at KonnectAgain. When not busy going through PRs, you can find him scouring reddit for new dinner recipes to cook or enjoying a craft beer in Dublin.",
    "groups": ["Angular"],
    "lead": "alexeagle"
  },
  "andrewseguin": {
    "name": "Andrew Seguin",
    "picture": "andrewseguin.jpg",
    "website": "http://github.com/andrewseguin",
    "bio": "Andrew is an engineer on the Angular Material team working on bringing material components to the world. When he’s not obsessing over pixels and design, he is probably off somewhere having adventures with his wife and daughters.",
    "groups": ["Angular"],
    "lead": "jelbourn"
  },
  "crisbeto": {
    "name": "Kristiyan Kostadinov",
    "picture": "crisbeto.jpg",
    "website": "http://crisbeto.com/",
    "bio": "Kristiyan is a front-end developer, passionate open-source contributor and a core team member on Angular Material.",
    "groups": ["Angular"],
    "lead": "jelbourn"
  },
  "gkalpak": {
    "name": "Georgios Kalpakas",
    "picture": "gkalpak.jpg",
    "twitter": "gkalpakas",
    "website": "https://github.com/gkalpak",
    "bio": "George is a Software Engineer with a passion for chess, robotics and automating stuff. He has a strong need to know how things work (so if you already know, he'd love to have a talk with you). He has been a member of the AngularJS team since 2014. When not doing geeky stuff, he is probably trying to convince his wife and kids to apply programming principles in real life. (Or is it the other way around?)",
    "groups": ["Angular"],
    "lead": "igorminar"
  },
  "mmalerba": {
    "name": "Miles Malerba",
    "picture": "mmalerba.jpg",
    "bio": "Miles is a software engineer on the Angular Material team at Google. In addition to Javascripting he enjoys eating food and ogling cute puppies.",
    "groups": ["Angular"],
    "lead": "jelbourn"
  },
  "jeffwhelpley": {
    "name": "Jeff Whelpley",
    "picture": "jeffwhelpley.jpg",
    "twitter": "jeffwhelpley",
    "website": "https://medium.com/@jeffwhelpley",
    "bio": "Jeff Whelpley is a Google Developer Expert and the CTO of GetHuman. He is the co-organizer of the Angular Boston meetup group, co-creator of Angular Universal, former host of AngularAir and frequent speaker at Angular events.",
    "groups": ["GDE"]
  },
  "pascalprecht": {
    "name": "Pascal Precht",
    "picture": "pascalprecht.jpg",
    "website": "https://twitter.com/PascalPrecht",
    "bio": "Pascal is a software engineer, author and Google Developer Expert for the Angular team. He loves contributing to open source and is the creator of the popular angular-translate module. In his spare time he’s fiddling with EDM production.",
    "groups": ["GDE"]
  },
  "deborah": {
    "name": "Deborah Kurata",
    "picture": "deborah.jpg",
    "twitter": "deborahkurata",
    "website": "http://blogs.msmvps.com/deborahk/",
    "bio": "Deborah is a software developer, author, and Google Developer Expert. She is author of several Pluralsight courses including: 'Angular 2: Getting Started' and ‘Angular Routing’",
    "groups": ["GDE"]
  },
  "alyssa": {
    "name": "Alyssa Nicoll",
    "picture": "alyssa.jpg",
    "twitter": "alyssanicoll",
    "website": "http://alyssa.io",
    "bio": "Alyssa is an Angular Developer Advocate for KUI and a GDE. Her two degrees (Web Design & Development and Psychology) feed her speaking career. She has spoken at over 35 conferences internationally. She is a weekly panelist on Adventures in Angular and Angular Air, which have a combined following of over 16,000 listeners. She enjoys gaming, scuba diving, and has a newborn that fondly goes by 'Mr. Milks'.",
    "groups": ["GDE"]
  },
  "ralph": {
    "name": "Ralph Wang",
    "picture": "ralph.jpg",
    "twitter": "ralph_wang_gde",
    "bio": "Ralph(Zhicheng Wang) is a senior consultant at ThoughtWorks and also a GDE. He is a technology enthusiast and he is a passionate advocate of 'Simplicity, Professionalism and Sharing'. In his eighteen years of R&D career, he worked as tester, R&D engineer, project manager, product manager and CTO. He is immersed in the excitement of the arrival of the baby.",
    "groups": ["GDE"]
  },
  "manekinekko": {
    "name": "Wassim Chegham",
    "picture": "wassim.jpg",
    "twitter": "manekinekko",
    "website": "https://medium.com/@wassimchegham",
    "bio": "Wassim (aka manekinekko on Twitter/Github) is a Developer Advocate at SFEIR, in Web technologies (Angular, Polymer, PWA, Web Components...). He is also a Developer Expert in Web technologies nominated by Google. He enjoys writing technical articles, meeting developers at events, speaking at conferences and contributing to open source projects. Wassim loves the Web Platform and works hard to move it forward.",
    "groups": ["GDE"],
    "mentor": "filipesilva"
  },
  "chrisnoring": {
    "name": "Christoffer Noring",
    "picture": "chrisnoring.jpg",
    "twitter": "chris_noring",
    "website": "https://softchris.github.io",
    "bio": "Chris is a Full Stack Developer at McKinsey. A Google Developer Expert in Web Technologies and Angular. He is also a Nativescript Developer Expert. He is one of the organizers of the Angular conference ngVikings and an author of the book RxJS 5 Ultimate",
    "groups": ["GDE"]
  },
  "jorgeucano": {
    "name": "Jorge Cano",
    "picture": "jorgeucano.jpg",
    "twitter": "jorgeucano",
    "website": "https://medium.com/@jorgeucano",
    "bio": "After more than 10 years working in the tech industry, Jorge is a full stack developer with focus on JavaScript technologies. Today, Jorge is working at Hero Devs using Angular / RxJS / Firebase as well as other technologies. He delivered several courses and talks as well as write some tech articles on these subjects. Because of that, he was recognised as a Google Developer Expert in Angular & web technologies and Nativescript Developer Expert.",
    "groups": ["GDE"]
  },
  "toddmotto": {
    "name": "Todd Motto",
    "picture": "toddmotto.jpg",
    "twitter": "toddmotto",
    "website": "https://ultimateangular.com",
    "bio": "Owner and trainer at Ultimate Angular. Lives in England, UK. Has a love for teaching, OSS and speaking at conferences. Google Developer Expert for Web Technologies and Angular.",
    "groups": ["GDE"]
  },
  "michaelhladky": {
    "name": "Michael Hladky",
    "picture": "michael-hladky.jpg",
    "twitter": "Michael_Hladky",
    "website": "https://github.com/BioPhoton",
    "bio": "Michael is a self employed trainer, consultant and developer with the focus on Angular, and located in Vienna, Austria. He gives workshops on Angular, RxJS and Ionic. As Google Developer Expert, founder of Angular-Austria-Association and Angular-Vienna meetup, and speaker he is an active part of the community.",
    "groups": ["GDE"]
  },
  "michaelprentice": {
    "name": "Michael Prentice",
    "picture": "michaelprentice.jpg",
    "twitter": "splaktar",
    "website": "https://www.DevIntent.com",
    "bio": "Lead for AngularJS Material. Owner and consultant at DevIntent. Ex-Angular GDE. Founder of the Google Developers Group (GDG) community on the Space Coast of Florida, USA.",
    "groups": ["Angular"],
    "lead": "jelbourn"
  },
  "manfredsteyer": {
    "name": "Manfred Steyer",
    "picture": "steyer.jpg",
    "twitter": "ManfredSteyer",
    "website": "https://www.softwarearchitekt.at",
    "bio": "Trainer and Consultant with focus on Angular. Writes for O'Reilly, the German Java Magazine and Heise. Regularly speaks at conferences.",
    "mentor": "mgechev",
    "groups": ["GDE", "Collaborators"]
  },
  "maximsalnikov": {
    "name": "Maxim Salnikov",
    "picture": "maximsalnikov.jpg",
    "twitter": "webmaxru",
    "website": "https://medium.com/@webmaxru",
    "bio": "Oslo-based web front-end engineer, a Google Developer Expert in Angular, Web technologies and IoT. Active public speaker & trainer for the developer events. Leader of Norway’s largest meetups dedicated to web front-end and mobile development. Founder of ngVikings and Mobile Era conferences. Progressive Web Apps advocate.",
    "groups": ["GDE"]
  },
  "jeremywilken": {
    "name": "Jeremy Wilken",
    "picture": "jeremywilken.jpg",
    "twitter": "gnomeontherun",
    "website": "https://gnomeontherun.com",
    "bio": "Based in Austin Texas, Jeremy is an application architect and homebrewer. He is a Google Developer Expert in Web Technologies and Angular, with a focus on speaking and training and author of Angular in Action and Ionic in Action.",
    "groups": ["GDE"]
  },
  "mgechev": {
    "name": "Minko Gechev",
    "picture": "minko.jpg",
    "twitter": "mgechev",
    "website": "http://blog.mgechev.com",
    "bio": "Software engineer who enjoys theoretical computer science and its practical applications. Speaker, author of the book 'Switching to Angular', codelyzer, Guess.js, and the Go linter revive. Working for faster and more reliable software.",
    "groups": ["Angular"],
    "lead": "stephenfluin"
  },
  "urish": {
    "name": "Uri Shaked",
    "picture": "urish.jpg",
    "twitter": "UriShaked",
    "website": "https://urish.org",
    "bio": "Uri Shaked is a Google Developer Expert for Web Technologies. He regularly writes about Web and IoT related technologies in his medium blog, and speaks about these topics in conferences and meetup around the world. Among his interests are reverse engineering, hardware hacking, building 3d-printed robots and games, playing music and Salsa dancing.",
    "groups": ["GDE"]
  },
  "eusoj": {
    "name": "Josue Gutierrez",
    "picture": "josue.jpg",
    "twitter": "eusoj",
    "website": "http://techtam.io",
    "bio": "Based in Mexico, Josue has been web developer since the last 10 years, he is part of the Google Developer Expert Program, passionate about teaching and building communities",
    "groups": ["GDE"]
  },
  "SanderElias": {
    "name": "Sander Elias",
    "picture": "sanderelias.jpg",
    "twitter": "esoSanderElias",
    "website": "https://sanderelias.nl",
    "bio": "Sander is a versed developer with over 4 decades of practice under his belt. He is also an Google Developer Expert for web, specializing in Angular. Organizer of meetups and conferences. Helping out others wherever he can. When he is not breathing code, he is fiddling around with IOT, photography, science and anything that might vaguely is gadget-like! Thinks he a master of the grill, but in reality you probably don't get a food-poisoning ;) Also, and actually the most important thing to him, he is a father of 4, and has the most patient girlfriend in the universe.",
    "groups": ["GDE"]
  },
  "cironunes": {
    "name": "Ciro Nunes",
    "picture": "cironunes.jpg",
    "twitter": "cironunesdev",
    "bio": "Ciro is the Lead Front-end Engineer of CrossEngage and Google Developer Expert in Web Technologies.",
    "groups": ["GDE"]
  },
  "elecash": {
    "name": "Raúl Jiménez",
    "picture": "raul.jpg",
    "twitter": "elecash",
    "bio": "Raul works as a CEO and Front-end Architect at Byte Default for companies around the world helping them to build high-performance web apps. In his spare time he's usually working on Videogular, involved in local meetups, speaking at conferences and contributing to open source projects.",
    "groups": ["GDE"]
  },
  "simpulton": {
    "name": "Lukas Ruebbelke",
    "picture": "lukas.jpg",
    "twitter": "simpulton",
    "bio": "Developer. Hacker. Community backer. Author and blogger. Console logger.",
    "groups": ["GDE"]
  },
  "christianweyer": {
    "name": "Christian Weyer",
    "picture": "christianweyer.jpg",
    "twitter": "ChristianWeyer",
    "website": "https://www.thinktecture.com",
    "bio": "Co-founder and CTO of Thinktecture AG, as well as Google GDE and Microsoft MVP. Since two decades active as an engaged and passionate speaker on several software conferences and events all over the world. Some people call him 'Mr. Cross-Platform'.",
    "groups": ["GDE"]
  },
  "shairez": {
    "name": "Shai Reznik",
    "picture": "shaireznik.jpg",
    "twitter": "shai_reznik",
    "website": "https://www.hirez.io",
    "bio": "Teaches Angular at HiRez.io – the most entertaining online courses on the web. An experienced developer, consultant and speaker also known for his unusual crazy Angular talks such as ng-wat, ng-show, ng-rap, etc. Shai is also the organizer of the largest JavaScript group in Israel and a professional Improv performer.",
    "groups": ["GDE"]
  },
  "danwahlin": {
    "name": "Dan Wahlin",
    "picture": "danwahlin.jpg",
    "twitter": "DanWahlin",
    "website": "https://codewithdan.com",
    "bio": "Dan Wahlin founded Wahlin Consulting which provides consulting and onsite/online training services on Web technologies such as JavaScript, Angular, TypeScript, Node.js, C#, ASP.NET Core, Web API, and Docker. He’s also published many developer courses on Pluralsight.com and Udemy.com. Dan is a Google GDE, Docker Captain, and Microsoft MVP and Regional Director and speaks at conferences and user groups around the world.  Dan has written several books on Web technologies, hundreds of technical articles and blog posts (https://blog.codewithdan.com) and runs the 'Code with Dan Web Weekly Newsletter' - a great way to stay up on the latest technologies. Follow Dan on Twitter @DanWahlin.",
    "groups": ["GDE"]
  },
  "joeeames": {
    "name": "Joe Eames",
    "picture": "joeeames.jpg",
    "twitter": "josepheames",
    "website": "https://joeeames.me",
    "bio": "Joe Eames is a developer and educator. He publishes course on Angular and JavaScript on Pluralsight.com. He is an organizer of ng-conf, a Google Developer Expert in Angular, gives lots of talks & workshops, and loves all things web.",
    "groups": ["GDE"]
  },
  "willmendesneto": {
    "name": "Wilson Mendes",
    "picture": "willmendesneto.jpg",
    "twitter": "willmendesneto",
    "website": "https://willmendesneto.github.io",
    "bio": "GDE (Google Developer Expert) Angular and Web Technologies, GDG Salvador organizer, passionate about technology and active in communities with a focus on web development, including Angular, JavaScript, HTML5, CSS3, Workflow, web performance, security and Internet of things. Participates in events organization, speaker at conferences in Brazil and other countries and contributes to several open source projects.",
    "groups": ["GDE"]
  },
  "jecelynyeen": {
    "name": "Jecelyn Yeen",
    "picture": "jecelynyeen.jpg",
    "twitter": "jecelynyeen",
    "website": "https://developers.google.com/experts/people/jecelyn-yeen",
    "bio": "GDE (Google Developer Expert) Angular and Web Technologies, Women Who Code KL Director, Jecelyn specializes in professional application development with technologies, including Angular, HTML5, Typescript, JavaScript, CSS, C#, NodeJs, Cloud and ASP.NET.",
    "groups": ["GDE"]
  },
  "tchatel": {
    "name": "Thierry Chatel",
    "picture": "thierrychatel.jpg",
    "twitter": "ThierryChatel",
    "website": "http://www.methotic.com",
    "bio": "Thierry is a senior consultant and trainer, specialized on Angular, and a Google Developer Expert.",
    "groups": ["GDE"]
  },
  "gerardsans": {
    "name": "Gerard Sans",
    "picture": "gerardsans.jpg",
    "twitter": "gerardsans",
    "website": "https://medium.com/@gerard.sans",
    "bio": "Gerard is very excited about the future of the Web and JavaScript. Always happy Computer Science Engineer and humble Google Developer Expert. He loves to share his learnings by giving talks, trainings and writing about cool technologies. He loves running AngularZone and GraphQL London, mentoring students and giving back to the community.",
    "groups": ["GDE"]
  },
  "nirkaufman": {
    "name": "Nir Kaufman",
    "picture": "nirkaufman.jpg",
    "twitter": "nirkaufman",
    "website": "http://ngnir.life/",
    "bio": "Nir is a Principal Frontend Consultant & Head of the Angular department at 500Tech, Google Developer Expert and community leader. He organizes the largest Angular meetup group in Israel (Angular-IL), talks and teaches about front-end technologies around the world. He is also the author of two books about Angular and the founder of the 'Frontend Band'.",
    "groups": ["GDE"]
  },
  "achautard": {
    "name": "Alain Chautard",
    "picture": "alainchautard.png",
    "twitter": "AlainChautard",
    "website": "http://www.angulartraining.com",
    "bio": "Alain Chautard is a Google Developer Expert in Web Technologies / Angular. He started working with Angular JS in 2011. Since then he has worked with all Angular versions on a daily basis, both as a developer and as a technical trainer. He is the organizer of the Sacramento Angular Meetup group, co-organizer of the Google Developer Group chapter in Sacramento, California, and published author of the Packt video course 'Getting Started with Angular'",
    "groups": ["GDE"]
  },
  "coryrylan": {
    "name": "Cory Rylan",
    "picture": "cory-rylan.jpg",
    "twitter": "coryrylan",
    "website": "https://coryrylan.com",
    "bio": "Cory is a full time front end web developer. He works full time building responsive web applications and progressive web apps. When not building web apps he is busy teaching Angular and other web technologies in workshops and conferences. He loves the web and is optimistic of the places it can take us.",
    "groups": ["GDE"]
  },
  "mhartington": {
    "name": "Mike Hartington",
    "picture": "mhartington.png",
    "twitter": "mhartington",
    "website": "https://mhartington.io",
    "bio": "Mike is a Developer Advocate for the Ionic Framework and a GDE in Angular. He spends most of his time making fast PWAs and exploring emerging web standards. When not behind a keyboard, you'll probably find him with a guitar and beer.",
    "groups": ["GDE"]
  },
  "juristr": {
    "name": "Juri Strumpflohner",
    "picture": "juristr.jpg",
    "twitter": "juristr",
    "website": "https://juristr.com",
    "bio": "Juri is a software engineer and freelance trainer and consultant currently mostly focusing on the frontend side using JavaScript, TypeScript and Angular. He has a passion for teaching and sharing his knowledge and experiences with others. This mostly happens by writing tech articles for his personal blog, by creating video courses for Egghead.io, during on-site workshops at companies or by speaking at conferences. In his free time he enjoys practicing Yoseikan Budo, a martial art where he currently owns the 3rd DAN black belt.",
    "groups": ["GDE"]
  },
  "mashhoodr": {
    "name": "Mashhood Rastgar",
    "picture": "mashhood.jpg",
    "twitter": "mashhoodr",
    "website": "http://imars.info/",
    "bio": "Mashhood is the principal technical consultant at Recurship and a Google Developer Expert. He  works with different startups in US and EU to helps them crawl through the technical maze and quickly build amazing products focused around the problems they are trying to solve. He specializes in using the latest web technologies available to execute the best possible solutions.",
    "groups": ["GDE"]
  },
  "kimmaida": {
    "name": "Kim Maida",
    "picture": "kimmaida.jpg",
    "twitter": "KimMaida",
    "website": "https://kmaida.io/",
    "bio": "Kim is an an Angular consultant, developer, speaker, writer, and Google Developer Expert. She is passionate about learning from and sharing knowledge with other developers through blogging, speaking, workshops, and open source.",
    "groups": ["GDE"]
  },
  "kevinyang": {
    "name": "Kevin Yang",
    "picture": "kevinyang.jpg",
    "twitter": "chgc",
    "website": "https://blog.kevinyang.net/",
    "bio": "Kevin is a Angular Taiwan, Angular Girls Taiwan community organzier. He loves sharing knowledge with other developers through blogging, speaking, workshops.",
    "groups": ["GDE"]
  },
  "sajee": {
    "name": "Sajeetharan Sinnathurai",
    "picture": "sajee.jpg",
    "twitter": "kokkisajee",
    "website": "https://sajeetharan.herokuapp.com/",
    "bio": "Sajeetharan is a Developer, Top contributor on stackoverflow for #Angular, ng-SriLanka organizer. He makes use of his extensive knowledge over the past years to contribute to community to make the world a better place.",
    "groups": ["GDE"]
  },
  "lacolaco": {
    "name": "Suguru Inatomi",
    "picture": "lacolaco.jpg",
    "twitter": "laco2net",
    "website": "https://lacolaco.net",
    "bio": "Suguru is a community-loving Frontend developer and a lead of Angular Japan User Group. He organizes the largest Angular event in Japan (ng-japan). And he is a contributor to Angular by sending patches, writing, speaking, and localizing resources in Japanese.",
    "groups": ["GDE"]
  },
  "katerina": {
    "name": "Katerina Skroumpelou",
    "picture": "katerina.jpg",
    "twitter": "psybercity",
    "website": "https://mandarini.github.io/",
    "bio": "Katerina is a front end software engineer, a conference speaker and AngularAthens meetup organizer. She is obsessed with sharing knowledge about things she loves. She is also trying to support diversity in the community. She lives with her cat in Athens.",
    "groups": ["GDE"]
  },
  "blove": {
    "name": "Brian Love",
    "picture": "brian-love.jpg",
    "twitter": "brian_love",
    "website": "https://brianflove.com",
    "bio": "Brian is a software engineer and GDE in Angular with a passion for learning, writing, speaking, teaching and mentoring. Brian has been building web applications for over 20 years and has long been a fanboy of JavaScript. When not in front of his Macbook Pro Brian is in the Rocky Mountains skiing or hiking.",
    "groups": ["GDE"]
  },
  "keilla": {
    "name": "Keilla Menezes Fernandes",
    "picture": "keilla.jpg",
    "twitter": "keillamenezes_",
    "bio": "I am Senior Software Development Consultant in ThoughtWorks and GDE in Angular. Graduated in Computer Science from Federal University of Bahia, I have been worked with software development for more than 11 years. Since 2017, I started with Angular Framework and I went deep into front-end ecosystem and became more specialized in this area. I participate in a computer science community, Campinas Front-end, that promotes events in this area. In the end of 2016, I started to do technical talks. The passion for science is the engine that drives me to seek answers to the problems that computing aims to solve. Besides that, sharing knowledge and experiences is the path I choose to democratize the technology for all.",
    "groups": ["GDE"]
  },
  "mira": {
    "name": "Stanimira Vlaeva",
    "picture": "mira.jpg",
    "twitter": "StanimiraVlaeva",
    "website": "https://github.com/sis0k0",
    "bio": "Software engineer on the NativeScript team at Progress, focused on NativeScript Angular, NativeScript schematics, and integrating webpack in the {N} build system. Co-organizing the Angular Sofia meetup. Speaking about Angular things at conferences here and there.",
    "groups": ["GDE"]
  },
  "sharondio": {
    "name": "Sharon DiOrio",
    "picture": "sharon.jpg",
    "twitter": "sharondio",
    "website": "https://medium.com/@sharondio",
    "bio": "Sharon is a mother to four teenagers, wife of a USMC veteran/police officer, and lead front-end engineer for an educational non-profit in Boston. In her spare time, she is the \"Head Instigator\" of the Angular-Boston Meetup and an active member of the Boston meetups community. She occasionally speaks on Angular and related topics at technology conferences across the country. She has a Bachelor of Fine Arts from SMU and a Masters with honors from RTFM.",
    "groups": ["GDE"]
  },
  "leonardozizzamia": {
    "name": "Leonardo Zizzamia",
    "picture": "leonardo.jpg",
    "twitter": "zizzamia",
    "website": "https://medium.com/@zizzamia",
    "bio": "Leonardo is a Senior Software Engineer at Coinbase. He is deeply passionate about web performance and most recently developed Perfume.js to help companies prioritize roadmaps and business, through performance analytics. From 2018, co-organizer of the Angular San Francisco Meetup group and NGRome Conference.",
    "groups": ["GDE"]
  },
  "tomastrajan": {
    "name": "Tomas Trajan",
    "picture": "tomastrajan.jpg",
    "twitter": "tomastrajan",
    "website": "https://medium.com/@tomastrajan",
    "bio": "Tomas is a Senior Software Engineer with passion for frontend and especially Angular. He always strives to provide lots of value and to empower teams he is working with by sharing know-how, introducing best practices and automating mundane task to enable full focus on creating value for the users! He likes to share his Angular know-how by blogging, speaking and recording video content. He is a co-organizer of Angular Meetup Zurich.",
    "groups": ["GDE"]
  },
  "samjulien": {
    "name": "Sam Julien",
    "picture": "samjulien.jpg",
    "twitter": "samjulien",
    "website": "http://www.samjulien.com/",
    "bio": "Sam Julien builds software, articles, video courses, and campfires. A developer, speaker, writer, and GDE in the Pacific Northwest, Sam's favorite thing in the world is changing someone's life by teaching them to code.",
    "groups": ["Collaborators", "GDE"],
    "mentor": "gkalpak"
  },
  "tracylee": {
    "name": "Tracy Lee",
    "picture": "tracylee.jpg",
    "groups": ["GDE"],
    "twitter": "ladyleet",
    "website": "https://www.thisdot.co/labs",
    "bio": "Tracy is the Co-Founder of This Dot Labs, a consultancy focused on helping companies with digital transformations. She is also a Google Developer Expert, RxJS Core Team member, a Women Techmakers Lead, and a frequent keynote speaker at conferences. She heads up Community Relations for Node.js at OpenJS Foundation, is the host of the Modern Web podcast, organizer of This.JavaScript, Contributor Days, Google Developer Group Silicon Valley and Triangle, and RxWorkshop. You can find her on Twitter @ladyleet or at http://thisdot.co/labs."
  },
  "jiali": {
    "name": "Jia Li",
    "groups": ["Collaborators"],
    "mentor": "mhevery",
    "picture": "JiaLiPassion.jpg",
    "twitter": "Jialipassion",
    "website": "https://github.com/JiaLiPassion",
    "bio": "A programmer with passion, angular/zone.js guy! Web frontend engineer @thisdot"
  },
  "cexbrayat": {
    "name": "Cédric Exbrayat",
    "mentor": "petebacondarwin",
    "groups": ["Collaborators"],
    "picture": "cexbrayat.jpg",
    "bio": "Author of `Become a ninja with Angular (2+)` https://books.ninja-squad.com/angular - Angular trainer and @Ninja-Squad co-founder"
  },
  "CaerusKaru": {
    "name": "Adam Plumer",
    "groups": ["Collaborators"],
    "mentor": "vikerman",
    "picture": "CaerusKaru.jpg"
  },
  "jbedard": {
    "name": "Jason Bedard",
    "groups": ["Collaborators"],
    "mentor": "kyliau",
    "picture": "jbedard.jpg"
  },
  "JoostK": {
    "name": "Joost Koehoorn",
    "groups": ["Collaborators"],
    "mentor": "alxhub",
    "picture": "joostk.jpg",
    "twitter": "devjoost",
    "bio": "Joost is a Software Engineer from the Netherlands with an interest in open source software who likes to learn something new every day. He works at Blueriq during the day and contributes to Angular in his spare time, by working on the Angular compiler and runtime. He may review your PR even if you never asked for it ;)"
  },
  "sonukapoor": {
    "name": "Sonu Kapoor",
    "groups": ["Collaborators"],
    "picture": "sonukapoor.jpg",
    "website": "https://www.linkedin.com/in/sonu-kapoor/",
    "bio": "Sonu is a Software Engineer from Toronto, with a high interest in front-end technologies and algorithms."
  },
  "jschwarty": {
    "name": "Justin Schwartzenberger",
    "picture": "justinschwartzenberger.jpg",
    "twitter": "schwarty",
    "website": "https://schwarty.com",
    "bio": "Justin (aka Schwarty) is a Google Developer Expert in Web Technologies and Angular, the host and maintainer of the weekly AngularAir live video broadcast, educator, writer and content creator. He has Angular courses available on LinkedIn Learning and Pluralsight and loves passing on years of full stack development knowledge to help empower others to find their inner awesomeness!",
    "groups": ["GDE"]
  },
  "dennispbrown": {
    "name": "Denny Brown",
    "picture": "denny.jpg",
    "bio": "Denny is founder of Expert Support, a professional services firm specializing in technical communication, and leads the Angular technical writing team. His lifelong passion has been to reduce the time and effort required to understand complex technical information. Early on, he was Associate Chairman of the Computer Science Department at Stanford, where he taught introductory courses in programming. He also plays old-timers baseball in local leagues and national tournaments.",
    "groups": ["Angular"],
    "lead": "aikidave"
  },
  "jbogarthyde": {
    "name": "Judy Bogart",
    "picture": "judy.png",
    "groups": ["Angular"],
    "lead": "dennispbrown"
  },
  "rockument69": {
    "name": "Tony Bove",
    "picture": "rockument69.jpg",
    "bio": "Tony is a technical writer with Expert Support. His lifelong passions are helping people use technology, writing fiction, and playing music. When he's not working or playing the harmonica with friends in a bluegrass band, he's swimming and snorkeling on a Kauai beach and playing ball with his Irish Wolfhound. He's worked at home for decades before it became a thing.",
    "groups": ["Angular"],
    "lead": "aikidave"
  },
  "kapunahelewong": {
    "name": "Kapunahele Wong",
    "picture": "kapunahele.jpg",
    "twitter": "kapunahele",
    "bio": "Kapunahele is a developer and Angular fan who works on the Angular docs writing guides and developing example apps. She also enjoys Native Hawaiian practices, textile arts, and marveling at little, inconspicuous plants growing in forgotten places outdoors.",
    "groups": ["Angular"],
    "lead": "dennispbrown"
  },
  "luixaviles": {
    "name": "Luis Aviles",
    "picture": "luixaviles.jpg",
    "twitter": "luixaviles",
    "website": "https://luixaviles.com",
    "bio": "Luis is an enthusiast of Open Source software and communities, as well as being a public speaker, a technology trainer and an author of courses and technical articles. He is the organizer of the Angular Bolivia community and NG Bolivia conference. When he's not coding, Luis is reading about Astronomy or nerding about outer space, photography or even doing Astrophotography.",
    "groups": ["GDE"]
  },
  "siddajmera": {
    "name": "Siddharth Ajmera",
    "picture": "sidd-ajmera.jpg",
    "twitter": "SiddAjmera",
    "website": "https://webstackup.com/",
    "bio": "Siddharth is a Full Stack JavaScript Developer and a GDE in Angular. He's passionate about sharing his knowledge on Angular, Firebase and the Web in general. He's the organizer of WebStack, a local community of developers focused on Web, Mobile, Voice and Server related technologies in general. WebStack hosts free monthly meetups every 2nd or 3rd Saturday of the month. Siddharth is also an avid photographer and loves traveling. Find him anywhere on the Web with `SiddAjmera`.",
    "groups": ["GDE"]
  },
  "bbrennan": {
    "name": "Bonnie Brennan",
    "twitter": "bonnster75",
    "groups": ["GDE"],
    "picture": "bonnie.jpg",
    "bio": "Bonnie has been specializing in Angular since 2013. She is the founder of ngHouston Angular Meetup and a regular panelist on Angular Air. She is also the very proud parent component of @thelittlestdev!"
  },
  "globegitter": {
    "name": "Markus Padourek",
    "groups": ["Collaborators"],
    "mentor": "gregmagolan",
    "picture": "globegitter.jpg"
  },
  "ahsanayaz": {
    "name": "Muhammad Ahsan Ayaz",
    "picture": "ahsanayaz.jpg",
    "twitter": "ahsan_ayz",
    "website": "https://medium.com/@ahsan.ayaz",
    "bio": "Muhammad Ahsan Ayaz is Software Architect at Modus Create. He is absolutely passionate about Angular and Web Technologies. Uses Angular daily and talks about it everywhere. Runs NodeSchool Karachi and is a co-organizer of NgPakistan",
    "groups": ["GDE"]
  },
  "andrewkushnir": {
    "name": "Andrew Kushnir",
    "picture": "andrew-kushnir.jpg",
    "bio": "Andrew is a software engineer at Google on the Angular Core team.",
    "groups": ["Angular"],
    "lead": "kara"
  },
  "kamilmysliwiec": {
    "name": "Kamil Mysliwiec",
    "picture": "kamilmysliwiec.jpg",
    "twitter": "kammysliwiec",
    "website": "https://github.com/kamilmysliwiec",
    "bio": "Kamil Mysliwiec is a software engineer truly passionate about Web Technologies. Creator of NestJS, Co-Founder of Trilon.io, speaker, and trainer.",
    "groups": ["GDE"]
  },
  "yurzui": {
    "name": "Alexey Zuev",
    "picture": "yurzui.jpg",
    "twitter": "yurzui",
    "website": "https://medium.com/@a.yurich.zuev",
    "bio": "Alexey is a web development addict who likes diving deep into the source code and sharing his knowledge through visualization. Creator of ng-run.com",
    "groups": ["GDE"]
  },
  "ayazhafiz": {
    "name": "Ayaz Hafiz",
    "groups": ["Collaborators"],
    "picture": "hafiz.jpg",
    "website": "https://github.com/ayazhafiz",
    "bio": "Ayaz is an undergraduate student with interests in free software."
  },
  "brocco": {
    "name": "Mike Brocchi",
    "picture": "mike-brocchi.jpg",
    "twitter": "brocco",
    "website": "https://github.com/Brocco",
    "bio": "Mike (aka Brocco) is a Google Developer Expert in Web Technologies and Angular. He is passionate about teaching and helping others. You can find him online as half of the ngBS live stream and also as a panelist on the Angular Air video broadcast.",
    "groups": ["GDE"]
  },
  "webdave": {
    "name": "David Muellerchen",
    "picture": "webdave.jpg",
    "twitter": "webdave_de",
    "website": "https://github.com/web-dave",
    "bio": "David is an Angular consultant who offers support for your Angular applications and projects. He’s also a trainer at angular.de, angular-college and swissangular. He loves to speak and teach at meetups and conferences. David also writes his own blog and reviews upcoming books and articles. During leisure time he jumps arround with his 3 boys and his wife. He is an organizer of Angular Hamburg and ng-de.",
    "groups": ["GDE"]
  },
  "FabianGosebrink": {
    "name": "Fabian Gosebrink",
    "picture": "fabiangosebrink.jpg",
    "twitter": "FabianGosebrink",
    "website": "https://fabian-gosebrink.com",
    "bio": "Fabian Gosebrink is a Google Developer Expert for Angular and Web Technologies, Microsoft MVP and Web Developer for ASP.NET Core and Angular. As a professional software engineer, consultant and trainer, he advises and supports customers in the implementation of frontend, backend, and mobile development of web applications.",
    "groups": ["GDE"]
  },
  "dgp1130": {
    "name": "Doug Parker",
    "picture": "dgp1130.jpg",
    "twitter": "develwoutacause",
    "website": "https://github.com/dgp1130",
    "bio": "Doug is an overly-opinionated software developer with a passion for making awesome developer tools. He is motivated primarily by his selfish desire to make his own life easier, but loves to share his tools and workflows with others to make everyone's lives easier.",
    "groups": ["Angular"],
    "lead": "kyliau"
  },
  "martinakraus": {
    "name": "Martina Kraus",
    "picture": "martinakraus.jpg",
    "twitter": "MartinaKraus11",
    "website": "http://martina-kraus.io",
    "bio": "Martina is a software engineer and an Angular enthusiast. As a trainer, mentor and speaker she loves sharing knowledge about Web Technologies and Angular. She is Organizer of ngGirls and the local Angular Meetup",
    "groups": ["GDE"]
  },
  "santosh": {
    "name": "Santosh Yadav",
    "picture": "santoshyadav.jpg",
    "twitter": "Santosh19742211",
    "website": "https://www.santoshyadav.dev",
    "bio": "Santosh is a GDE for Angular and Web Technologies and loves to contribute to Open Source. He is the creator of ng deploy for netlify and core team member for NestJS Addons. He writes for AngularInDepth, mentors for DotNetTricks, organizes Pune Tech Meetup, and conducts free workshops on Angular.",
    "groups": ["GDE"]
  },
  "josephperrott": {
    "name": "Joey Perrott",
    "picture": "josephperrott.jpeg",
    "twitter": "joeyperrott",
    "groups": ["Angular"],
    "lead": "igorminar"
  },
  "kwintenpisman": {
    "name": "Kwinten Pisman",
    "picture": "kwintenpisman.jpg",
    "twitter": "KwintenP",
    "website": "https://strongbrew.io",
    "bio": "Kwinten is a GDE for Angular with a passion for reactive coding. He works as a software engineer for Stackblitz. He shares his passion for Angular and coding through blogposts and training sessions with the company he co-founded called Strongbrew.",
    "groups": ["GDE"]
  },
  "doguhan": {
    "name": "Doguhan Uluca",
    "picture": "doguhan.jpg",
    "twitter": "duluca",
    "website": "https://angularforenterprise.com",
    "bio": "Doguhan is a GDE in Angular and Web Technologies. He is the author of Angular for Enterprise-Ready Web Applications, a speaker, organizer for AngularDC, and OSS contributor. When away from a screen, he enjoys playing Go, building legos, and claims to be an avid mixologist.",
    "groups": ["GDE"]
  },
  "juleskremer": {
    "name": "Jules Kremer",
    "picture": "juleskremer.jpg",
    "twitter": "jules_kremer",
    "bio": "Jules Kremer is the engineering manager for web frameworks at Google including Angular. Jules has over 20 years of experience in technology and has been a software engineer, product manager, developer evangelist, and competitive intelligence lead. Jules has a passion for supporting women in tech, yoga, hiking, cooking, and exploring the jungles of Maui.",
    "groups": ["Angular"]
  },
  "atscott": {
    "name": "Andrew Scott",
    "picture": "andrewscott.jpg",
    "bio": "Andrew is a software engineer at Google on the Angular Core team",
    "groups": ["Angular"],
    "lead": "kara"
  },
  "manughub": {
    "name": "Manu Murthy",
    "picture": "manumurthy.jpg",
    "twitter": "manu_murthy",
    "bio": "Manu heads technical program management for Angular at Google. Manu keeps the big picture in focus and works with cross-functional teams to plan, execute and usher programs through the entire lifecycle.",
    "groups": ["Angular"],
    "lead": "juleskremer"
  },
<<<<<<< HEAD
  "kreuzercode": {
    "name": "Kevin Kreuzer",
    "picture": "kevin-kreuzer.jpg",
    "twitter": "kreuzercode",
    "website": "https://medium.com/@kevinkreuzer",
    "bio": "Kevin is a passionate freelance front-end engineer and Google Developer Expert based in Switzerland. He is a JavaScript enthusiast and fascinated by Angular. Kevin always tries to learn new things, expand his knowledge, and share it with others in the form of blog posts, workshops, podcasts, or presentations. He is a writer for various publications and the most active writer on Angular in-depth in 2019. Contributing to multiple projects and maintaining 7 npm packages, Kevin is also a big believer in open source. Furthermore, Kevin is a big football fan. Since his childhood, he supports Real Madrid, which you will notice in a lot of his blog posts and tutorials.",
    "group": "GDE"
=======
  "anneiyw": {
    "name": "Annie Wang",
    "picture": "annieyw.jpg",
    "bio": "Annie is an engineering resident on the Angular Components team at Google. She is passionate about the intersection between design and technology and enjoys drawing in her free time.",
    "groups": ["Angular"],
    "lead": "jelbourn"
  },
  "cindygk": {
    "name": "Cindy Greene-Kaplan",
    "picture": "cindygreenekaplan.jpg",
    "twitter": "CindyGK2019",
    "bio": "Cindy is a Program Manager on the Angular team at Google. She is passionate about improving team processes and overall execution. She enjoys dance fitness, movies and travel.",
    "groups": ["Angular"],
    "lead": "juleskremer"
  },
  "wellwind": {
    "name": "Mike Huang",
    "picture": "wellwind.jpg",
    "twitter": "wellwind",
    "website": "https://wellwind.idv.tw/blog/",
    "bio": "Mike is a full-stack developer, consultant, blogger, instructor, and conference speaker. He has over 10 years of web development experience and passion to share his knowledge.",
    "groups": ["GDE"]
  },
  "ahasall": {
    "name": "Amadou Sall",
    "picture": "ahasall.jpg",
    "groups": ["GDE"],
    "twitter": "ahasall",
    "website": "https://www.amadousall.com",
    "bio": "Amadou is a Frontend Software Engineer from Senegal based in France. He currently works at Air France where he helps developers build better Angular applications. Passionate about web technologies, Amadou is an international speaker, a technical writer, and a Google Developer Expert in Angular."
>>>>>>> 196bfa8f
  }
}<|MERGE_RESOLUTION|>--- conflicted
+++ resolved
@@ -800,7 +800,37 @@
     "groups": ["Angular"],
     "lead": "juleskremer"
   },
-<<<<<<< HEAD
+  "anneiyw": {
+    "name": "Annie Wang",
+    "picture": "annieyw.jpg",
+    "bio": "Annie is an engineering resident on the Angular Components team at Google. She is passionate about the intersection between design and technology and enjoys drawing in her free time.",
+    "groups": ["Angular"],
+    "lead": "jelbourn"
+  },
+  "cindygk": {
+    "name": "Cindy Greene-Kaplan",
+    "picture": "cindygreenekaplan.jpg",
+    "twitter": "CindyGK2019",
+    "bio": "Cindy is a Program Manager on the Angular team at Google. She is passionate about improving team processes and overall execution. She enjoys dance fitness, movies and travel.",
+    "groups": ["Angular"],
+    "lead": "juleskremer"
+  },
+  "wellwind": {
+    "name": "Mike Huang",
+    "picture": "wellwind.jpg",
+    "twitter": "wellwind",
+    "website": "https://wellwind.idv.tw/blog/",
+    "bio": "Mike is a full-stack developer, consultant, blogger, instructor, and conference speaker. He has over 10 years of web development experience and passion to share his knowledge.",
+    "groups": ["GDE"]
+  },
+  "ahasall": {
+    "name": "Amadou Sall",
+    "picture": "ahasall.jpg",
+    "groups": ["GDE"],
+    "twitter": "ahasall",
+    "website": "https://www.amadousall.com",
+    "bio": "Amadou is a Frontend Software Engineer from Senegal based in France. He currently works at Air France where he helps developers build better Angular applications. Passionate about web technologies, Amadou is an international speaker, a technical writer, and a Google Developer Expert in Angular."
+  },
   "kreuzercode": {
     "name": "Kevin Kreuzer",
     "picture": "kevin-kreuzer.jpg",
@@ -808,37 +838,5 @@
     "website": "https://medium.com/@kevinkreuzer",
     "bio": "Kevin is a passionate freelance front-end engineer and Google Developer Expert based in Switzerland. He is a JavaScript enthusiast and fascinated by Angular. Kevin always tries to learn new things, expand his knowledge, and share it with others in the form of blog posts, workshops, podcasts, or presentations. He is a writer for various publications and the most active writer on Angular in-depth in 2019. Contributing to multiple projects and maintaining 7 npm packages, Kevin is also a big believer in open source. Furthermore, Kevin is a big football fan. Since his childhood, he supports Real Madrid, which you will notice in a lot of his blog posts and tutorials.",
     "group": "GDE"
-=======
-  "anneiyw": {
-    "name": "Annie Wang",
-    "picture": "annieyw.jpg",
-    "bio": "Annie is an engineering resident on the Angular Components team at Google. She is passionate about the intersection between design and technology and enjoys drawing in her free time.",
-    "groups": ["Angular"],
-    "lead": "jelbourn"
-  },
-  "cindygk": {
-    "name": "Cindy Greene-Kaplan",
-    "picture": "cindygreenekaplan.jpg",
-    "twitter": "CindyGK2019",
-    "bio": "Cindy is a Program Manager on the Angular team at Google. She is passionate about improving team processes and overall execution. She enjoys dance fitness, movies and travel.",
-    "groups": ["Angular"],
-    "lead": "juleskremer"
-  },
-  "wellwind": {
-    "name": "Mike Huang",
-    "picture": "wellwind.jpg",
-    "twitter": "wellwind",
-    "website": "https://wellwind.idv.tw/blog/",
-    "bio": "Mike is a full-stack developer, consultant, blogger, instructor, and conference speaker. He has over 10 years of web development experience and passion to share his knowledge.",
-    "groups": ["GDE"]
-  },
-  "ahasall": {
-    "name": "Amadou Sall",
-    "picture": "ahasall.jpg",
-    "groups": ["GDE"],
-    "twitter": "ahasall",
-    "website": "https://www.amadousall.com",
-    "bio": "Amadou is a Frontend Software Engineer from Senegal based in France. He currently works at Air France where he helps developers build better Angular applications. Passionate about web technologies, Amadou is an international speaker, a technical writer, and a Google Developer Expert in Angular."
->>>>>>> 196bfa8f
   }
 }