--- conflicted
+++ resolved
@@ -196,21 +196,11 @@
 -->
 컴포넌트 스타일은 보통 해당 컴포넌트의 템플릿에만 적용합니다.
 
-<<<<<<< HEAD
-<!--
-Use the `/deep/` shadow-piercing descendant combinator to force a style down through the child
-component tree into all the child component views.
-The `/deep/` combinator works to any depth of nested components, and it applies to both the view
-children and content children of the component.
--->
-그런데 `/deep/` 셀렉터를 사용하면 컴포넌트 뷰 안에 있는 컴포넌트 트리 안에 잇는 모든 자식 컴포넌트에 스타일을 적용할 수 있습니다.
-=======
 Applying the `::ng-deep` pseudo-class to any CSS rule completely disables view-encapsulation for
 that rule. Any style with `::ng-deep` applied becomes a global style. In order to scope the specified style
 to the current component and all its descendants, be sure to include the `:host` selector before
 `::ng-deep`. If the `::ng-deep` combinator is used without the `:host` pseudo-class selector, the style
 can bleed into other components.
->>>>>>> 3f98ac19
 
 <!--
 The following example targets all `<h3>` elements, from the host element down
