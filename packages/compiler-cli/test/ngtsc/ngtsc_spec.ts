/**
 * @license
 * Copyright Google Inc. All Rights Reserved.
 *
 * Use of this source code is governed by an MIT-style license that can be
 * found in the LICENSE file at https://angular.io/license
 */

import {platform} from 'os';
import * as ts from 'typescript';

import {ErrorCode, ngErrorCode} from '../../src/ngtsc/diagnostics';
import {absoluteFrom} from '../../src/ngtsc/file_system';
import {runInEachFileSystem} from '../../src/ngtsc/file_system/testing';
import {LazyRoute} from '../../src/ngtsc/routing';
import {restoreTypeScriptVersionForTesting, setTypeScriptVersionForTesting} from '../../src/typescript_support';
import {loadStandardTestFiles} from '../helpers/src/mock_file_loading';

import {NgtscTestEnvironment} from './env';

const trim = (input: string): string => input.replace(/\s+/g, ' ').trim();

const varRegExp = (name: string): RegExp => new RegExp(`var \\w+ = \\[\"${name}\"\\];`);

const viewQueryRegExp = (descend: boolean, ref?: string): RegExp => {
  const maybeRef = ref ? `, ${ref}` : ``;
  return new RegExp(`i0\\.ɵɵviewQuery\\(\\w+, ${descend}${maybeRef}\\)`);
};

const contentQueryRegExp = (predicate: string, descend: boolean, ref?: string): RegExp => {
  const maybeRef = ref ? `, ${ref}` : ``;
  return new RegExp(`i0\\.ɵɵcontentQuery\\(dirIndex, ${predicate}, ${descend}${maybeRef}\\)`);
};

const setClassMetadataRegExp = (expectedType: string): RegExp =>
    new RegExp(`setClassMetadata(.*?${expectedType}.*?)`);

const testFiles = loadStandardTestFiles();

runInEachFileSystem(os => {
  describe('ngtsc behavioral tests', () => {
    let env !: NgtscTestEnvironment;

    beforeEach(() => {
      env = NgtscTestEnvironment.setup(testFiles);
      env.tsconfig();
    });

    it('should compile Injectables without errors', () => {
      env.write('test.ts', `
        import {Injectable} from '@angular/core';

        @Injectable()
        export class Dep {}

        @Injectable()
        export class Service {
          constructor(dep: Dep) {}
        }
    `);
      env.driveMain();


      const jsContents = env.getContents('test.js');
      expect(jsContents).toContain('Dep.ɵprov =');
      expect(jsContents).toContain('Service.ɵprov =');
      expect(jsContents).not.toContain('__decorate');
      const dtsContents = env.getContents('test.d.ts');
      expect(dtsContents).toContain('static ɵprov: i0.ɵɵInjectableDef<Dep>;');
      expect(dtsContents).toContain('static ɵprov: i0.ɵɵInjectableDef<Service>;');
      expect(dtsContents).toContain('static ɵfac: i0.ɵɵFactoryDef<Dep>;');
      expect(dtsContents).toContain('static ɵfac: i0.ɵɵFactoryDef<Service>;');
    });

    it('should compile Injectables with a generic service', () => {
      env.write('test.ts', `
        import {Injectable} from '@angular/core';

        @Injectable()
        export class Store<T> {}
    `);

      env.driveMain();


      const jsContents = env.getContents('test.js');
      expect(jsContents).toContain('Store.ɵprov =');
      const dtsContents = env.getContents('test.d.ts');
      expect(dtsContents).toContain('static ɵfac: i0.ɵɵFactoryDef<Store<any>>;');
      expect(dtsContents).toContain('static ɵprov: i0.ɵɵInjectableDef<Store<any>>;');
    });

    it('should compile Injectables with providedIn without errors', () => {
      env.write('test.ts', `
        import {Injectable} from '@angular/core';

        @Injectable()
        export class Dep {}

        @Injectable({ providedIn: 'root' })
        export class Service {
          constructor(dep: Dep) {}
        }
    `);

      env.driveMain();


      const jsContents = env.getContents('test.js');
      expect(jsContents).toContain('Dep.ɵprov =');
      expect(jsContents).toContain('Service.ɵprov =');
      expect(jsContents)
          .toContain(
              'Service.ɵfac = function Service_Factory(t) { return new (t || Service)(i0.ɵɵinject(Dep)); };');
      expect(jsContents).toContain('providedIn: \'root\' })');
      expect(jsContents).not.toContain('__decorate');
      const dtsContents = env.getContents('test.d.ts');
      expect(dtsContents).toContain('static ɵprov: i0.ɵɵInjectableDef<Dep>;');
      expect(dtsContents).toContain('static ɵprov: i0.ɵɵInjectableDef<Service>;');
      expect(dtsContents).toContain('static ɵfac: i0.ɵɵFactoryDef<Dep>;');
      expect(dtsContents).toContain('static ɵfac: i0.ɵɵFactoryDef<Service>;');
    });

    it('should compile Injectables with providedIn and factory without errors', () => {
      env.write('test.ts', `
        import {Injectable} from '@angular/core';

        @Injectable({ providedIn: 'root', useFactory: () => new Service() })
        export class Service {
          constructor() {}
        }
    `);

      env.driveMain();


      const jsContents = env.getContents('test.js');
      expect(jsContents).toContain('Service.ɵprov =');
      expect(jsContents)
          .toContain('factory: function () { return (function () { return new Service(); })(); }');
      expect(jsContents).toContain('Service_Factory(t) { return new (t || Service)(); }');
      expect(jsContents).toContain(', providedIn: \'root\' });');
      expect(jsContents).not.toContain('__decorate');
      const dtsContents = env.getContents('test.d.ts');
      expect(dtsContents).toContain('static ɵprov: i0.ɵɵInjectableDef<Service>;');
      expect(dtsContents).toContain('static ɵfac: i0.ɵɵFactoryDef<Service>;');
    });

    it('should compile Injectables with providedIn and factory with deps without errors', () => {
      env.write('test.ts', `
        import {Injectable} from '@angular/core';

        @Injectable()
        export class Dep {}

        @Injectable({ providedIn: 'root', useFactory: (dep: Dep) => new Service(dep), deps: [Dep] })
        export class Service {
          constructor(dep: Dep) {}
        }
    `);

      env.driveMain();


      const jsContents = env.getContents('test.js');
      expect(jsContents).toContain('Service.ɵprov =');
      expect(jsContents).toContain('factory: function Service_Factory(t) { var r = null; if (t) {');
      expect(jsContents).toContain('return new (t || Service)(i0.ɵɵinject(Dep));');
      expect(jsContents)
          .toContain('r = (function (dep) { return new Service(dep); })(i0.ɵɵinject(Dep));');
      expect(jsContents).toContain('return r; }, providedIn: \'root\' });');
      expect(jsContents).not.toContain('__decorate');
      const dtsContents = env.getContents('test.d.ts');
      expect(dtsContents).toContain('static ɵprov: i0.ɵɵInjectableDef<Service>;');
      expect(dtsContents).toContain('static ɵfac: i0.ɵɵFactoryDef<Service>;');
    });

    it('should compile @Injectable with an @Optional dependency', () => {
      env.write('test.ts', `
      import {Injectable, Optional as Opt} from '@angular/core';

      @Injectable()
      class Dep {}

      @Injectable()
      class Service {
        constructor(@Opt() dep: Dep) {}
      }
    `);
      env.driveMain();
      const jsContents = env.getContents('test.js');
      expect(jsContents).toContain('inject(Dep, 8)');
    });

    it('should compile @Injectable with constructor overloads', () => {
      env.write('test.ts', `
      import {Injectable, Optional} from '@angular/core';

      @Injectable()
      class Dep {}

      @Injectable()
      class OptionalDep {}

      @Injectable()
      class Service {
        constructor(dep: Dep);

        constructor(dep: Dep, @Optional() optionalDep?: OptionalDep) {}
      }
    `);
      env.driveMain();
      const jsContents = env.getContents('test.js');

      expect(jsContents)
          .toContain(
              `Service.ɵfac = function Service_Factory(t) { ` +
              `return new (t || Service)(i0.ɵɵinject(Dep), i0.ɵɵinject(OptionalDep, 8)); };`);
    });

    it('should compile Directives without errors', () => {
      env.write('test.ts', `
        import {Directive} from '@angular/core';

        @Directive({selector: '[dir]'})
        export class TestDir {}
      `);

      env.driveMain();

      const jsContents = env.getContents('test.js');
      expect(jsContents).toContain('TestDir.ɵdir = i0.ɵɵdefineDirective');
      expect(jsContents).toContain('TestDir.ɵfac = function');
      expect(jsContents).not.toContain('__decorate');

      const dtsContents = env.getContents('test.d.ts');
      expect(dtsContents)
          .toContain(
              'static ɵdir: i0.ɵɵDirectiveDefWithMeta<TestDir, "[dir]", never, {}, {}, never>');
      expect(dtsContents).toContain('static ɵfac: i0.ɵɵFactoryDef<TestDir>');
    });

    it('should compile abstract Directives without errors', () => {
      env.write('test.ts', `
        import {Directive} from '@angular/core';

        @Directive()
        export class TestDir {}
      `);

      env.driveMain();

      const jsContents = env.getContents('test.js');
      expect(jsContents).toContain('TestDir.ɵdir = i0.ɵɵdefineDirective');
      expect(jsContents).toContain('TestDir.ɵfac = function');
      expect(jsContents).not.toContain('__decorate');

      const dtsContents = env.getContents('test.d.ts');
      expect(dtsContents)
          .toContain(
              'static ɵdir: i0.ɵɵDirectiveDefWithMeta<TestDir, never, never, {}, {}, never>');
      expect(dtsContents).toContain('static ɵfac: i0.ɵɵFactoryDef<TestDir>');
    });

    it('should compile Components (inline template) without errors', () => {
      env.write('test.ts', `
        import {Component} from '@angular/core';

        @Component({
          selector: 'test-cmp',
          template: 'this is a test',
        })
        export class TestCmp {}
    `);

      env.driveMain();

      const jsContents = env.getContents('test.js');
      expect(jsContents).toContain('TestCmp.ɵcmp = i0.ɵɵdefineComponent');
      expect(jsContents).toContain('TestCmp.ɵfac = function');
      expect(jsContents).not.toContain('__decorate');

      const dtsContents = env.getContents('test.d.ts');
      expect(dtsContents)
          .toContain(
              'static ɵcmp: i0.ɵɵComponentDefWithMeta<TestCmp, "test-cmp", never, {}, {}, never>');
      expect(dtsContents).toContain('static ɵfac: i0.ɵɵFactoryDef<TestCmp>');
    });

    it('should compile Components (dynamic inline template) without errors', () => {
      env.write('test.ts', `
        import {Component} from '@angular/core';

        @Component({
          selector: 'test-cmp',
          template: 'this is ' + 'a test',
        })
        export class TestCmp {}
    `);

      env.driveMain();

      const jsContents = env.getContents('test.js');
      expect(jsContents).toContain('TestCmp.ɵcmp = i0.ɵɵdefineComponent');
      expect(jsContents).toContain('TestCmp.ɵfac = function');
      expect(jsContents).not.toContain('__decorate');

      const dtsContents = env.getContents('test.d.ts');

      expect(dtsContents)
          .toContain(
              'static ɵcmp: i0.ɵɵComponentDefWithMeta<TestCmp, "test-cmp", never, {}, {}, never>');
      expect(dtsContents).toContain('static ɵfac: i0.ɵɵFactoryDef<TestCmp>');
    });

    it('should compile Components (function call inline template) without errors', () => {
      env.write('test.ts', `
        import {Component} from '@angular/core';

        function getTemplate() {
          return 'this is a test';
        }
        @Component({
          selector: 'test-cmp',
          template: getTemplate(),
        })
        export class TestCmp {}
    `);

      env.driveMain();

      const jsContents = env.getContents('test.js');
      expect(jsContents).toContain('TestCmp.ɵcmp = i0.ɵɵdefineComponent');
      expect(jsContents).toContain('TestCmp.ɵfac = function');
      expect(jsContents).not.toContain('__decorate');

      const dtsContents = env.getContents('test.d.ts');
      expect(dtsContents)
          .toContain(
              'static ɵcmp: i0.ɵɵComponentDefWithMeta<TestCmp, "test-cmp", never, {}, {}, never>');
      expect(dtsContents).toContain('static ɵfac: i0.ɵɵFactoryDef<TestCmp>');
    });

    it('should compile Components (external template) without errors', () => {
      env.write('test.ts', `
        import {Component} from '@angular/core';

        @Component({
          selector: 'test-cmp',
          templateUrl: './dir/test.html',
        })
        export class TestCmp {}
    `);
      env.write('dir/test.html', '<p>Hello World</p>');

      env.driveMain();

      const jsContents = env.getContents('test.js');
      expect(jsContents).toContain('Hello World');
    });

    // This test triggers the Tsickle compiler which asserts that the file-paths
    // are valid for the real OS. When on non-Windows systems it doesn't like paths
    // that start with `C:`.
    if (os !== 'Windows' || platform() === 'win32') {
      describe('when closure annotations are requested', () => {

        it('should add @nocollapse to static fields', () => {
          env.tsconfig({
            'annotateForClosureCompiler': true,
          });
          env.write('test.ts', `
            import {Component} from '@angular/core';

            @Component({
              selector: 'test-cmp',
              templateUrl: './dir/test.html',
            })
            export class TestCmp {}
          `);
          env.write('dir/test.html', '<p>Hello World</p>');

          env.driveMain();

          const jsContents = env.getContents('test.js');
          expect(jsContents).toContain('/** @nocollapse */ TestCmp.ɵcmp');
        });

        /**
         * The following set of tests verify that after Tsickle run we do not have cases which
         * trigger automatic semicolon insertion, which breaks the code. In order to avoid the
         * problem, we wrap all function expressions in certain fields ("providers" and
         * "viewProviders") in parentheses. More info on Tsickle processing related to this case can
         * be found here:
         * https://github.com/angular/tsickle/blob/d7974262571c8a17d684e5ba07680e1b1993afdd/src/jsdoc_transformer.ts#L1021
         */
        describe('wrap functions in certain fields in parentheses', () => {
          const providers = `
            [{
              provide: 'token-a',
              useFactory: (service: Service) => {
                return () => service.id;
              }
            }, {
              provide: 'token-b',
              useFactory: function(service: Service) {
                return function() {
                  return service.id;
                }
              }
            }]
          `;

          const service = `
              export class Service {
                id: string = 'service-id';
              }
            `;

          const verifyOutput = (jsContents: string) => {
            // verify that there is no pattern that triggers automatic semicolon insertion
            // by checking that there are no return statements not wrapped in parentheses
            expect(trim(jsContents)).not.toContain(trim(`
              return /**
              * @return {?}
              */
            `));
            expect(trim(jsContents)).toContain(trim(`
              [{
                  provide: 'token-a',
                  useFactory: (function (service) {
                      return (/**
                      * @return {?}
                      */
                      function () { return service.id; });
                  })
              }, {
                  provide: 'token-b',
                  useFactory: (function (service) {
                      return (/**
                      * @return {?}
                      */
                      function () {
                          return service.id;
                      });
                  })
              }]
            `));
          };

          it('should wrap functions in "providers" list in NgModule', () => {
            env.tsconfig({
              'annotateForClosureCompiler': true,
            });
            env.write('service.ts', service);
            env.write('test.ts', `
              import {NgModule} from '@angular/core';
              import {Service} from './service';

              @NgModule({
                providers: ${providers}
              })
              export class SomeModule {}
            `);

            env.driveMain();
            verifyOutput(env.getContents('test.js'));
          });

          it('should wrap functions in "providers" list in Component', () => {
            env.tsconfig({
              'annotateForClosureCompiler': true,
            });
            env.write('service.ts', service);
            env.write('test.ts', `
              import {Component} from '@angular/core';
              import {Service} from './service';

              @Component({
                template: '...',
                providers: ${providers}
              })
              export class SomeComponent {}
            `);

            env.driveMain();
            verifyOutput(env.getContents('test.js'));
          });

          it('should wrap functions in "viewProviders" list in Component', () => {
            env.tsconfig({
              'annotateForClosureCompiler': true,
            });
            env.write('service.ts', service);
            env.write('test.ts', `
              import {Component} from '@angular/core';
              import {Service} from './service';

              @Component({
                template: '...',
                viewProviders: ${providers}
              })
              export class SomeComponent {}
            `);

            env.driveMain();
            verifyOutput(env.getContents('test.js'));
          });

          it('should wrap functions in "providers" list in Directive', () => {
            env.tsconfig({
              'annotateForClosureCompiler': true,
            });
            env.write('service.ts', service);
            env.write('test.ts', `
              import {Directive} from '@angular/core';
              import {Service} from './service';

              @Directive({
                providers: ${providers}
              })
              export class SomeDirective {}
            `);

            env.driveMain();
            verifyOutput(env.getContents('test.js'));
          });
        });

      });
    }

    it('should recognize aliased decorators', () => {
      env.write('test.ts', `
      import {
        Component as AngularComponent,
        Directive as AngularDirective,
        Pipe as AngularPipe,
        Injectable as AngularInjectable,
        NgModule as AngularNgModule,
        Input as AngularInput,
        Output as AngularOutput
      } from '@angular/core';

      export class TestBase {
        @AngularInput() input: any;
        @AngularOutput() output: any;
      }

      @AngularComponent({
        selector: 'test-component',
        template: '...'
      })
      export class TestComponent {
        @AngularInput() input: any;
        @AngularOutput() output: any;
      }

      @AngularDirective({
        selector: 'test-directive'
      })
      export class TestDirective {}

      @AngularPipe({
        name: 'test-pipe'
      })
      export class TestPipe {}

      @AngularInjectable({})
      export class TestInjectable {}

      @AngularNgModule({
        declarations: [
          TestComponent,
          TestDirective,
          TestPipe
        ],
        exports: [
          TestComponent,
          TestDirective,
          TestPipe
        ]
      })
      class MyModule {}
    `);

      env.driveMain();

      const jsContents = env.getContents('test.js');
      expect(jsContents).toContain('TestBase.ɵdir = i0.ɵɵdefineDirective');
      expect(jsContents).toContain('TestComponent.ɵcmp = i0.ɵɵdefineComponent');
      expect(jsContents).toContain('TestDirective.ɵdir = i0.ɵɵdefineDirective');
      expect(jsContents).toContain('TestPipe.ɵpipe = i0.ɵɵdefinePipe');
      expect(jsContents).toContain('TestInjectable.ɵprov = i0.ɵɵdefineInjectable');
      expect(jsContents).toContain('MyModule.ɵmod = i0.ɵɵdefineNgModule');
      expect(jsContents).toContain('MyModule.ɵinj = i0.ɵɵdefineInjector');
      expect(jsContents).toContain('inputs: { input: "input" }');
      expect(jsContents).toContain('outputs: { output: "output" }');
    });

    it('should compile Components with a templateUrl in a different rootDir', () => {
      env.tsconfig({}, ['./extraRootDir']);
      env.write('extraRootDir/test.html', '<p>Hello World</p>');
      env.write('test.ts', `
        import {Component} from '@angular/core';

        @Component({
          selector: 'test-cmp',
          templateUrl: 'test.html',
        })
        export class TestCmp {}
    `);

      env.driveMain();

      const jsContents = env.getContents('test.js');
      expect(jsContents).toContain('Hello World');
    });

    it('should compile Components with an absolute templateUrl in a different rootDir', () => {
      env.tsconfig({}, ['./extraRootDir']);
      env.write('extraRootDir/test.html', '<p>Hello World</p>');
      env.write('test.ts', `
        import {Component} from '@angular/core';

        @Component({
          selector: 'test-cmp',
          templateUrl: '/test.html',
        })
        export class TestCmp {}
    `);

      env.driveMain();

      const jsContents = env.getContents('test.js');
      expect(jsContents).toContain('Hello World');
    });

    it('should compile components with styleUrls', () => {
      env.write('test.ts', `
        import {Component} from '@angular/core';

        @Component({
          selector: 'test-cmp',
          styleUrls: ['./dir/style.css'],
          template: '',
        })
        export class TestCmp {}
    `);
      env.write('dir/style.css', ':host { background-color: blue; }');

      env.driveMain();

      const jsContents = env.getContents('test.js');
      expect(jsContents).toContain('background-color: blue');
    });

    it('should compile components with styleUrls with fallback to .css extension', () => {
      env.write('test.ts', `
        import {Component} from '@angular/core';

        @Component({
          selector: 'test-cmp',
          styleUrls: ['./dir/style.scss'],
          template: '',
        })
        export class TestCmp {}
    `);
      env.write('dir/style.css', ':host { background-color: blue; }');

      env.driveMain();

      const jsContents = env.getContents('test.js');
      expect(jsContents).toContain('background-color: blue');
    });

    it('should include generic type for undecorated class declarations', () => {
      env.write('test.ts', `
        import {Component, Input, NgModule} from '@angular/core';

        export class TestBase {
          @Input() input: any;
        }
    `);

      env.driveMain();

      const jsContents = env.getContents('test.js');
      expect(jsContents)
          .toContain('i0.ɵɵdefineDirective({ type: TestBase, inputs: { input: "input" } });');

      const dtsContents = env.getContents('test.d.ts');
      expect(dtsContents)
          .toContain(
              `static ɵdir: i0.ɵɵDirectiveDefWithMeta<TestBase, never, never, { "input": "input"; }, {}, never>;`);
    });

    it('should compile NgModules without errors', () => {
      env.write('test.ts', `
        import {Component, NgModule} from '@angular/core';

        @Component({
          selector: 'test-cmp',
          template: 'this is a test',
        })
        export class TestCmp {}

        @NgModule({
          declarations: [TestCmp],
          bootstrap: [TestCmp],
        })
        export class TestModule {}
    `);

      env.driveMain();

      const jsContents = env.getContents('test.js');
      expect(jsContents)
          .toContain('i0.ɵɵdefineNgModule({ type: TestModule, bootstrap: [TestCmp] });');
      expect(jsContents)
          .toContain(
              'function () { (typeof ngJitMode === "undefined" || ngJitMode) && i0.ɵɵsetNgModuleScope(TestModule, { declarations: [TestCmp] }); })();');
      expect(jsContents)
          .toContain(
              'i0.ɵɵdefineInjector({ factory: ' +
              'function TestModule_Factory(t) { return new (t || TestModule)(); } });');

      const dtsContents = env.getContents('test.d.ts');
      expect(dtsContents)
          .toContain(
              'static ɵcmp: i0.ɵɵComponentDefWithMeta<TestCmp, "test-cmp", never, {}, {}, never>');
      expect(dtsContents)
          .toContain(
              'static ɵmod: i0.ɵɵNgModuleDefWithMeta<TestModule, [typeof TestCmp], never, never>');
      expect(dtsContents).not.toContain('__decorate');
    });

    it('should not emit a ɵɵsetNgModuleScope call when no scope metadata is present', () => {
      env.write('test.ts', `
        import {NgModule} from '@angular/core';

        @NgModule({})
        export class TestModule {}
    `);

      env.driveMain();

      const jsContents = env.getContents('test.js');
      expect(jsContents).toContain('i0.ɵɵdefineNgModule({ type: TestModule });');
      expect(jsContents).not.toContain('ɵɵsetNgModuleScope(TestModule,');
    });

    it('should emit the id when the module\'s id is a string', () => {
      env.write('test.ts', `
        import {NgModule} from '@angular/core';

        @NgModule({id: 'test'})
        export class TestModule {}
    `);

      env.driveMain();

      const jsContents = env.getContents('test.js');
      expect(jsContents).toContain(`i0.ɵɵdefineNgModule({ type: TestModule, id: 'test' })`);
    });

    it('should emit the id when the module\'s id is defined as `module.id`', () => {
      env.write('index.d.ts', `
         declare const module = {id: string};
       `);
      env.write('test.ts', `
         import {NgModule} from '@angular/core';

         @NgModule({id: module.id})
         export class TestModule {}
       `);

      env.driveMain();

      const jsContents = env.getContents('test.js');
      expect(jsContents).toContain('i0.ɵɵdefineNgModule({ type: TestModule, id: module.id })');
    });

    it('should filter out directives and pipes from module exports in the injector def', () => {
      env.write('test.ts', `
      import {NgModule} from '@angular/core';
      import {RouterComp, RouterModule} from '@angular/router';
      import {Dir, OtherDir, MyPipe, Comp} from './decls';

      @NgModule({
        declarations: [OtherDir],
        exports: [OtherDir],
      })
      export class OtherModule {}

      const EXPORTS = [Dir, MyPipe, Comp, OtherModule, OtherDir, RouterModule, RouterComp];

      @NgModule({
        declarations: [Dir, MyPipe, Comp],
        imports: [OtherModule, RouterModule.forRoot()],
        exports: [EXPORTS],
      })
      export class TestModule {}
    `);
      env.write(`decls.ts`, `
      import {Component, Directive, Pipe} from '@angular/core';

      @Directive({selector: '[dir]'})
      export class Dir {}

      @Directive({selector: '[other]'})
      export class OtherDir {}

      @Pipe({name:'pipe'})
      export class MyPipe {}

      @Component({selector: 'test', template: ''})
      export class Comp {}
    `);
      env.write('node_modules/@angular/router/index.d.ts', `
      import {ɵɵComponentDefWithMeta, ModuleWithProviders, ɵɵNgModuleDefWithMeta} from '@angular/core';

      export declare class RouterComp {
        static ɵcmp: ɵɵComponentDefWithMeta<RouterComp, "lib-cmp", never, {}, {}, never>
      }

      declare class RouterModule {
        static forRoot(): ModuleWithProviders<RouterModule>;
        static ɵmod: ɵɵNgModuleDefWithMeta<RouterModule, [typeof RouterComp], never, [typeof RouterComp]>;
      }
    `);

      env.driveMain();

      const jsContents = env.getContents('test.js');
      expect(jsContents)
          .toContain(
              'i0.ɵɵdefineInjector({ factory: function TestModule_Factory(t) ' +
              '{ return new (t || TestModule)(); }, imports: [[OtherModule, RouterModule.forRoot()],' +
              '\n            OtherModule,\n            RouterModule] });');
    });

    it('should compile NgModules with services without errors', () => {
      env.write('test.ts', `
        import {Component, NgModule} from '@angular/core';

        export class Token {}

        @NgModule({})
        export class OtherModule {}

        @Component({
          selector: 'test-cmp',
          template: 'this is a test',
        })
        export class TestCmp {}

        @NgModule({
          declarations: [TestCmp],
          providers: [{provide: Token, useValue: 'test'}],
          imports: [OtherModule],
        })
        export class TestModule {}
    `);

      env.driveMain();

      const jsContents = env.getContents('test.js');
      expect(jsContents).toContain('i0.ɵɵdefineNgModule({ type: TestModule });');
      expect(jsContents)
          .toContain(
              `TestModule.ɵinj = i0.ɵɵdefineInjector({ factory: ` +
              `function TestModule_Factory(t) { return new (t || TestModule)(); }, providers: [{ provide: ` +
              `Token, useValue: 'test' }], imports: [[OtherModule]] });`);

      const dtsContents = env.getContents('test.d.ts');
      expect(dtsContents)
          .toContain(
              'static ɵmod: i0.ɵɵNgModuleDefWithMeta<TestModule, [typeof TestCmp], [typeof OtherModule], never>');
      expect(dtsContents).toContain('static ɵinj: i0.ɵɵInjectorDef');
    });

    it('should compile NgModules with factory providers without errors', () => {
      env.write('test.ts', `
        import {Component, NgModule} from '@angular/core';

        export class Token {}

        @NgModule({})
        export class OtherModule {}

        @Component({
          selector: 'test-cmp',
          template: 'this is a test',
        })
        export class TestCmp {}

        @NgModule({
          declarations: [TestCmp],
          providers: [{provide: Token, useFactory: () => new Token()}],
          imports: [OtherModule],
        })
        export class TestModule {}
    `);

      env.driveMain();

      const jsContents = env.getContents('test.js');
      expect(jsContents).toContain('i0.ɵɵdefineNgModule({ type: TestModule });');
      expect(jsContents)
          .toContain(
              `TestModule.ɵinj = i0.ɵɵdefineInjector({ factory: ` +
              `function TestModule_Factory(t) { return new (t || TestModule)(); }, providers: [{ provide: ` +
              `Token, useFactory: function () { return new Token(); } }], imports: [[OtherModule]] });`);

      const dtsContents = env.getContents('test.d.ts');
      expect(dtsContents)
          .toContain(
              'static ɵmod: i0.ɵɵNgModuleDefWithMeta<TestModule, [typeof TestCmp], [typeof OtherModule], never>');
      expect(dtsContents).toContain('static ɵinj: i0.ɵɵInjectorDef');
    });

    it('should compile NgModules with factory providers and deps without errors', () => {
      env.write('test.ts', `
        import {Component, NgModule} from '@angular/core';

        export class Dep {}

        export class Token {
          constructor(dep: Dep) {}
        }

        @NgModule({})
        export class OtherModule {}

        @Component({
          selector: 'test-cmp',
          template: 'this is a test',
        })
        export class TestCmp {}

        @NgModule({
          declarations: [TestCmp],
          providers: [{provide: Token, useFactory: (dep: Dep) => new Token(dep), deps: [Dep]}],
          imports: [OtherModule],
        })
        export class TestModule {}
    `);

      env.driveMain();

      const jsContents = env.getContents('test.js');
      expect(jsContents).toContain('i0.ɵɵdefineNgModule({ type: TestModule });');
      expect(jsContents)
          .toContain(
              `TestModule.ɵinj = i0.ɵɵdefineInjector({ factory: ` +
              `function TestModule_Factory(t) { return new (t || TestModule)(); }, providers: [{ provide: ` +
              `Token, useFactory: function (dep) { return new Token(dep); }, deps: [Dep] }], imports: [[OtherModule]] });`);

      const dtsContents = env.getContents('test.d.ts');
      expect(dtsContents)
          .toContain(
              'static ɵmod: i0.ɵɵNgModuleDefWithMeta<TestModule, [typeof TestCmp], [typeof OtherModule], never>');
      expect(dtsContents).toContain('static ɵinj: i0.ɵɵInjectorDef');
    });

    it('should compile NgModules with references to local components', () => {
      env.write('test.ts', `
      import {NgModule} from '@angular/core';
      import {Foo} from './foo';

      @NgModule({
        declarations: [Foo],
      })
      export class FooModule {}
    `);
      env.write('foo.ts', `
      import {Component} from '@angular/core';
      @Component({selector: 'foo', template: ''})
      export class Foo {}
    `);

      env.driveMain();

      const jsContents = env.getContents('test.js');
      const dtsContents = env.getContents('test.d.ts');

      expect(jsContents).toContain('import { Foo } from \'./foo\';');
      expect(jsContents).not.toMatch(/as i[0-9] from ".\/foo"/);
      expect(dtsContents).toContain('as i1 from "./foo";');
    });

    it('should compile NgModules with references to absolute components', () => {
      env.write('test.ts', `
      import {NgModule} from '@angular/core';
      import {Foo} from 'foo';

      @NgModule({
        declarations: [Foo],
      })
      export class FooModule {}
    `);
      env.write('node_modules/foo/index.ts', `
      import {Component} from '@angular/core';

      @Component({
        selector: 'foo',
        template: '',
      })
      export class Foo {
      }
    `);

      env.driveMain();

      const jsContents = env.getContents('test.js');
      const dtsContents = env.getContents('test.d.ts');

      expect(jsContents).toContain('import { Foo } from \'foo\';');
      expect(jsContents).not.toMatch(/as i[0-9] from "foo"/);
      expect(dtsContents).toContain('as i1 from "foo";');
    });

    it('should compile NgModules with references to forward declared bootstrap components', () => {
      env.write('test.ts', `
      import {Component, forwardRef, NgModule} from '@angular/core';

      @NgModule({
        bootstrap: [forwardRef(() => Foo)],
      })
      export class FooModule {}

      @Component({selector: 'foo', template: 'foo'})
      export class Foo {}
    `);

      env.driveMain();

      const jsContents = env.getContents('test.js');
      expect(jsContents).toContain('bootstrap: function () { return [Foo]; }');
    });

    it('should compile NgModules with references to forward declared directives', () => {
      env.write('test.ts', `
      import {Directive, forwardRef, NgModule} from '@angular/core';

      @NgModule({
        declarations: [forwardRef(() => Foo)],
      })
      export class FooModule {}

      @Directive({selector: 'foo'})
      export class Foo {}
    `);

      env.driveMain();

      const jsContents = env.getContents('test.js');
      expect(jsContents).toContain('declarations: function () { return [Foo]; }');
    });

    it('should compile NgModules with references to forward declared imports', () => {
      env.write('test.ts', `
      import {forwardRef, NgModule} from '@angular/core';

      @NgModule({
        imports: [forwardRef(() => BarModule)],
      })
      export class FooModule {}

      @NgModule({})
      export class BarModule {}
    `);

      env.driveMain();

      const jsContents = env.getContents('test.js');
      expect(jsContents).toContain('imports: function () { return [BarModule]; }');
    });

    it('should compile NgModules with references to forward declared exports', () => {
      env.write('test.ts', `
      import {forwardRef, NgModule} from '@angular/core';

      @NgModule({
        exports: [forwardRef(() => BarModule)],
      })
      export class FooModule {}

      @NgModule({})
      export class BarModule {}
    `);

      env.driveMain();

      const jsContents = env.getContents('test.js');
      expect(jsContents).toContain('exports: function () { return [BarModule]; }');
    });

    it('should compile Pipes without errors', () => {
      env.write('test.ts', `
        import {Pipe} from '@angular/core';

        @Pipe({
          name: 'test-pipe',
          pure: false,
        })
        export class TestPipe {}
    `);

      env.driveMain();

      const jsContents = env.getContents('test.js');
      const dtsContents = env.getContents('test.d.ts');

      expect(jsContents)
          .toContain(
              'TestPipe.ɵpipe = i0.ɵɵdefinePipe({ name: "test-pipe", type: TestPipe, pure: false })');
      expect(jsContents)
          .toContain(
              'TestPipe.ɵfac = function TestPipe_Factory(t) { return new (t || TestPipe)(); }');
      expect(dtsContents).toContain('static ɵpipe: i0.ɵɵPipeDefWithMeta<TestPipe, "test-pipe">;');
      expect(dtsContents).toContain('static ɵfac: i0.ɵɵFactoryDef<TestPipe>;');
    });

    it('should compile pure Pipes without errors', () => {
      env.write('test.ts', `
        import {Pipe} from '@angular/core';

        @Pipe({
          name: 'test-pipe',
        })
        export class TestPipe {}
    `);

      env.driveMain();

      const jsContents = env.getContents('test.js');
      const dtsContents = env.getContents('test.d.ts');

      expect(jsContents)
          .toContain(
              'TestPipe.ɵpipe = i0.ɵɵdefinePipe({ name: "test-pipe", type: TestPipe, pure: true })');
      expect(jsContents)
          .toContain(
              'TestPipe.ɵfac = function TestPipe_Factory(t) { return new (t || TestPipe)(); }');
      expect(dtsContents).toContain('static ɵpipe: i0.ɵɵPipeDefWithMeta<TestPipe, "test-pipe">;');
      expect(dtsContents).toContain('static ɵfac: i0.ɵɵFactoryDef<TestPipe>;');
    });

    it('should compile Pipes with dependencies', () => {
      env.write('test.ts', `
        import {Pipe} from '@angular/core';

        export class Dep {}

        @Pipe({
          name: 'test-pipe',
          pure: false,
        })
        export class TestPipe {
          constructor(dep: Dep) {}
        }
    `);

      env.driveMain();

      const jsContents = env.getContents('test.js');
      expect(jsContents).toContain('return new (t || TestPipe)(i0.ɵɵdirectiveInject(Dep));');
    });

    it('should compile Pipes with generic types', () => {
      env.write('test.ts', `
        import {Pipe} from '@angular/core';

        @Pipe({
          name: 'test-pipe',
        })
        export class TestPipe<T> {}
    `);

      env.driveMain();

      const jsContents = env.getContents('test.js');
      expect(jsContents).toContain('TestPipe.ɵpipe =');
      const dtsContents = env.getContents('test.d.ts');
      expect(dtsContents)
          .toContain('static ɵpipe: i0.ɵɵPipeDefWithMeta<TestPipe<any>, "test-pipe">;');
      expect(dtsContents).toContain('static ɵfac: i0.ɵɵFactoryDef<TestPipe<any>>;');
    });

    it('should include @Pipes in @NgModule scopes', () => {
      env.write('test.ts', `
        import {Component, NgModule, Pipe} from '@angular/core';

        @Pipe({name: 'test'})
        export class TestPipe {}

        @Component({selector: 'test-cmp', template: '{{value | test}}'})
        export class TestCmp {}

        @NgModule({declarations: [TestPipe, TestCmp]})
        export class TestModule {}
    `);

      env.driveMain();

      const jsContents = env.getContents('test.js');
      expect(jsContents).toContain('pipes: [TestPipe]');

      const dtsContents = env.getContents('test.d.ts');
      expect(dtsContents)
          .toContain(
              'i0.ɵɵNgModuleDefWithMeta<TestModule, [typeof TestPipe, typeof TestCmp], never, never>');
    });

    describe('empty and missing selectors', () => {
      it('should use default selector for Components when no selector present', () => {
        env.write('test.ts', `
        import {Component} from '@angular/core';

        @Component({
          template: '...',
        })
        export class TestCmp {}
      `);

        env.driveMain();

        const jsContents = env.getContents('test.js');
        expect(jsContents).toContain('selectors: [["ng-component"]]');
      });

      it('should use default selector for Components with empty string selector', () => {
        env.write('test.ts', `
        import {Component} from '@angular/core';

        @Component({
          selector: '',
          template: '...',
        })
        export class TestCmp {}
      `);

        env.driveMain();

        const jsContents = env.getContents('test.js');
        expect(jsContents).toContain('selectors: [["ng-component"]]');
      });

      it('should allow directives with no selector that are not in NgModules', () => {
        env.write('main.ts', `
          import {Directive} from '@angular/core';

          @Directive({})
          export class BaseDir {}

          @Directive({})
          export abstract class AbstractBaseDir {}

          @Directive()
          export abstract class EmptyDir {}

          @Directive({
            inputs: ['a', 'b']
          })
          export class TestDirWithInputs {}
        `);
        const errors = env.driveDiagnostics();
        expect(errors.length).toBe(0);
      });

      it('should be able to use abstract directive in other compilation units', () => {
        env.write('tsconfig.json', JSON.stringify({
          extends: './tsconfig-base.json',
          angularCompilerOptions: {enableIvy: true},
          compilerOptions: {rootDir: '.', outDir: '../node_modules/lib1_built'},
        }));
        env.write('index.ts', `
          import {Directive} from '@angular/core';

          @Directive()
          export class BaseClass {}
        `);

        expect(env.driveDiagnostics().length).toBe(0);

        env.tsconfig();
        env.write('index.ts', `
          import {NgModule, Directive} from '@angular/core';
          import {BaseClass} from 'lib1_built';

          @Directive({selector: 'my-dir'})
          export class MyDirective extends BaseClass {}

          @NgModule({declarations: [MyDirective]})
          export class AppModule {}
        `);

        expect(env.driveDiagnostics().length).toBe(0);
      });

      it('should not allow directives with no selector that are in NgModules', () => {
        env.write('main.ts', `
          import {Directive, NgModule} from '@angular/core';

          @Directive({})
          export class BaseDir {}

          @NgModule({
            declarations: [BaseDir],
          })
          export class MyModule {}
        `);
        const errors = env.driveDiagnostics();
        expect(trim(errors[0].messageText as string))
            .toContain('Directive BaseDir has no selector, please add it!');
      });

      it('should throw if Directive selector is an empty string', () => {
        env.write('test.ts', `
        import {Directive} from '@angular/core';

        @Directive({
          selector: ''
        })
        export class TestDir {}
      `);

        const errors = env.driveDiagnostics();
        expect(trim(errors[0].messageText as string))
            .toContain('Directive TestDir has no selector, please add it!');
      });
    });

    it('should throw error if content queries share a property with inputs', () => {
      env.tsconfig({});
      env.write('test.ts', `
        import {Component, ContentChild, Input} from '@angular/core';

        @Component({
          selector: 'test-cmp',
          template: '<ng-content></ng-content>'
        })
        export class TestCmp {
          @Input() @ContentChild('foo') foo: any;
        }
      `);

      const errors = env.driveDiagnostics();
      const {code, messageText} = errors[0];
      expect(code).toBe(ngErrorCode(ErrorCode.DECORATOR_COLLISION));
      expect(trim(messageText as string))
          .toContain('Cannot combine @Input decorators with query decorators');
    });

    it('should throw error if multiple query decorators are used on the same field', () => {
      env.tsconfig({});
      env.write('test.ts', `
        import {Component, ContentChild} from '@angular/core';

        @Component({
          selector: 'test-cmp',
          template: '...'
        })
        export class TestCmp {
          @ContentChild('bar', {static: true})
          @ContentChild('foo')
          foo: any;
        }
      `);

      const errors = env.driveDiagnostics();
      const {code, messageText} = errors[0];
      expect(code).toBe(ngErrorCode(ErrorCode.DECORATOR_COLLISION));
      expect(trim(messageText as string))
          .toContain('Cannot have multiple query decorators on the same class member');
    });

    it('should throw error if query decorators are used on non property-type member', () => {
      env.tsconfig({});
      env.write('test.ts', `
        import {Component, ContentChild} from '@angular/core';

        @Component({
          selector: 'test-cmp',
          template: '...'
        })
        export class TestCmp {
          @ContentChild('foo')
          private someFn() {}
        }
      `);

      const errors = env.driveDiagnostics();
      const {code, messageText} = errors[0];
      expect(code).toBe(ngErrorCode(ErrorCode.DECORATOR_UNEXPECTED));
      expect(trim(messageText as string))
          .toContain('Query decorator must go on a property-type member');
    });

    describe('multiple decorators on classes', () => {
      it('should compile @Injectable on Components, Directives, Pipes, and Modules', () => {
        env.write('test.ts', `
        import {Component, Directive, Injectable, NgModule, Pipe} from '@angular/core';

        @Component({selector: 'test', template: 'test'})
        @Injectable()
        export class TestCmp {}

        @Directive({selector: 'test'})
        @Injectable()
        export class TestDir {}

        @Pipe({name: 'test'})
        @Injectable()
        export class TestPipe {}

        @NgModule({declarations: [TestCmp, TestDir, TestPipe]})
        @Injectable()
        export class TestNgModule {}
      `);

        env.driveMain();
        const jsContents = env.getContents('test.js');
        const dtsContents = env.getContents('test.d.ts');

        // Validate that each class has the primary definition.
        expect(jsContents).toContain('TestCmp.ɵcmp =');
        expect(jsContents).toContain('TestDir.ɵdir =');
        expect(jsContents).toContain('TestPipe.ɵpipe =');
        expect(jsContents).toContain('TestNgModule.ɵmod =');

        // Validate that each class also has an injectable definition.
        expect(jsContents).toContain('TestCmp.ɵprov =');
        expect(jsContents).toContain('TestDir.ɵprov =');
        expect(jsContents).toContain('TestPipe.ɵprov =');
        expect(jsContents).toContain('TestNgModule.ɵprov =');

        // Validate that each class's .d.ts declaration has the primary definition.
        expect(dtsContents).toContain('ComponentDefWithMeta<TestCmp');
        expect(dtsContents).toContain('DirectiveDefWithMeta<TestDir');
        expect(dtsContents).toContain('PipeDefWithMeta<TestPipe');
        expect(dtsContents).toContain('ɵɵNgModuleDefWithMeta<TestNgModule');

        // Validate that each class's .d.ts declaration also has an injectable definition.
        expect(dtsContents).toContain('InjectableDef<TestCmp');
        expect(dtsContents).toContain('InjectableDef<TestDir');
        expect(dtsContents).toContain('InjectableDef<TestPipe');
        expect(dtsContents).toContain('InjectableDef<TestNgModule');
      });

      it('should not compile a component and a directive annotation on the same class', () => {
        env.write('test.ts', `
        import {Component, Directive} from '@angular/core';

        @Component({selector: 'test', template: 'test'})
        @Directive({selector: 'test'})
        class ShouldNotCompile {}
      `);

        const errors = env.driveDiagnostics();
        expect(errors.length).toBe(1);
        expect(errors[0].messageText).toContain('Two incompatible decorators on class');
      });



      it('should leave decorators present on jit: true directives', () => {
        env.write('test.ts', `
        import {Directive, Inject} from '@angular/core';

        @Directive({
          selector: 'test',
          jit: true,
        })
        export class Test {
          constructor(@Inject('foo') foo: string) {}
        }
      `);
        env.driveMain();
        const jsContents = env.getContents('test.js');
        expect(jsContents).toContain('Directive({');
        expect(jsContents).toContain('__param(0, Inject');
      });
    });

    describe('compiling invalid @Injectables', () => {
      describe('with strictInjectionParameters = true', () => {
        it('should give a compile-time error if an invalid @Injectable is used with no arguments',
           () => {
             env.tsconfig({strictInjectionParameters: true});
             env.write('test.ts', `
            import {Injectable} from '@angular/core';

            @Injectable()
            export class Test {
              constructor(private notInjectable: string) {}
            }
          `);

             const errors = env.driveDiagnostics();
             expect(errors.length).toBe(1);
             expect(errors[0].messageText).toContain('No suitable injection token for parameter');
           });

        it('should give a compile-time error if an invalid @Injectable is used with an argument',
           () => {
             env.tsconfig({strictInjectionParameters: true});
             env.write('test.ts', `
            import {Injectable} from '@angular/core';

            @Injectable({providedIn: 'root'})
            export class Test {
              constructor(private notInjectable: string) {}
            }
          `);

             const errors = env.driveDiagnostics();
             expect(errors.length).toBe(1);
             expect(errors[0].messageText).toContain('No suitable injection token for parameter');
           });

        it('should not give a compile-time error if an invalid @Injectable is used with useValue',
           () => {
             env.tsconfig({strictInjectionParameters: true});
             env.write('test.ts', `
               import {Injectable} from '@angular/core';

               @Injectable({
                 providedIn: 'root',
                 useValue: '42',
               })
               export class Test {
                 constructor(private notInjectable: string) {}
               }
             `);

             env.driveMain();
             const jsContents = env.getContents('test.js');
             expect(jsContents)
                 .toMatch(/function Test_Factory\(t\) { i0\.ɵɵinvalidFactory\(\)/ms);
           });

        it('should not give a compile-time error if an invalid @Injectable is used with useFactory',
           () => {
             env.tsconfig({strictInjectionParameters: true});
             env.write('test.ts', `
               import {Injectable} from '@angular/core';

               @Injectable({
                 providedIn: 'root',
                 useFactory: () => '42',
               })
               export class Test {
                 constructor(private notInjectable: string) {}
               }
             `);

             env.driveMain();
             const jsContents = env.getContents('test.js');
             expect(jsContents)
                 .toMatch(/function Test_Factory\(t\) { i0\.ɵɵinvalidFactory\(\)/ms);
           });

        it('should not give a compile-time error if an invalid @Injectable is used with useExisting',
           () => {
             env.tsconfig({strictInjectionParameters: true});
             env.write('test.ts', `
               import {Injectable} from '@angular/core';

               export class MyService {}

               @Injectable({
                 providedIn: 'root',
                 useExisting: MyService,
               })
               export class Test {
                 constructor(private notInjectable: string) {}
               }
             `);

             env.driveMain();
             const jsContents = env.getContents('test.js');
             expect(jsContents)
                 .toMatch(/function Test_Factory\(t\) { i0\.ɵɵinvalidFactory\(\)/ms);
           });

        it('should not give a compile-time error if an invalid @Injectable is used with useClass',
           () => {
             env.tsconfig({strictInjectionParameters: true});
             env.write('test.ts', `
               import {Injectable} from '@angular/core';

               export class MyService {}

               @Injectable({
                 providedIn: 'root',
                 useClass: MyService,
               })
               export class Test {
                 constructor(private notInjectable: string) {}
               }
             `);

             env.driveMain();
             const jsContents = env.getContents('test.js');
             expect(jsContents)
                 .toMatch(/function Test_Factory\(t\) { i0\.ɵɵinvalidFactory\(\)/ms);
           });
      });

      describe('with strictInjectionParameters = false', () => {
        it('should compile an @Injectable on a class with a non-injectable constructor', () => {
          env.tsconfig({strictInjectionParameters: false});
          env.write('test.ts', `
            import {Injectable} from '@angular/core';

            @Injectable()
            export class Test {
              constructor(private notInjectable: string) {}
            }
          `);

          env.driveMain();
          const jsContents = env.getContents('test.js');
          expect(jsContents)
              .toContain('Test.ɵfac = function Test_Factory(t) { i0.ɵɵinvalidFactory()');
        });

        it('should compile an @Injectable provided in the root on a class with a non-injectable constructor',
           () => {
             env.tsconfig({strictInjectionParameters: false});
             env.write('test.ts', `
              import {Injectable} from '@angular/core';
              @Injectable({providedIn: 'root'})
              export class Test {
                constructor(private notInjectable: string) {}
              }
            `);

             env.driveMain();
             const jsContents = env.getContents('test.js');
             expect(jsContents)
                 .toContain('Test.ɵfac = function Test_Factory(t) { i0.ɵɵinvalidFactory()');
           });

      });
    });

    describe('compiling invalid @Directives', () => {
      describe('directives with a selector', () => {
        it('should give a compile-time error if an invalid constructor is used', () => {
          env.tsconfig({strictInjectionParameters: true});
          env.write('test.ts', `
            import {Directive} from '@angular/core';

            @Directive({selector: 'app-test'})
            export class Test {
              constructor(private notInjectable: string) {}
            }
          `);

          const errors = env.driveDiagnostics();
          expect(errors.length).toBe(1);
          expect(errors[0].messageText).toContain('No suitable injection token for parameter');
        });
      });

      describe('abstract directives', () => {
        it('should generate a factory function that throws', () => {
          env.tsconfig({strictInjectionParameters: false});
          env.write('test.ts', `
          import {Directive} from '@angular/core';

          @Directive()
          export class Test {
            constructor(private notInjectable: string) {}
          }
        `);

          env.driveMain();
          const jsContents = env.getContents('test.js');
          expect(jsContents)
              .toContain('Test.ɵfac = function Test_Factory(t) { i0.ɵɵinvalidFactory()');
        });
      });

      it('should generate a factory function that throws, even under strictInjectionParameters',
         () => {
           env.tsconfig({strictInjectionParameters: true});
           env.write('test.ts', `
        import {Directive} from '@angular/core';

        @Directive()
        export class Test {
          constructor(private notInjectable: string) {}
        }
      `);

           env.driveMain();
           const jsContents = env.getContents('test.js');
           expect(jsContents)
               .toContain('Test.ɵfac = function Test_Factory(t) { i0.ɵɵinvalidFactory()');
         });
    });

    describe('templateUrl and styleUrls processing', () => {
      const testsForResource = (resource: string) => [
          // [component location, resource location, resource reference]

          // component and resource are in the same folder
          [`a/app.ts`, `a/${resource}`, `./${resource}`],  //
          [`a/app.ts`, `a/${resource}`, resource],         //
          [`a/app.ts`, `a/${resource}`, `/a/${resource}`],

          // resource is one level up
          [`a/app.ts`, resource, `../${resource}`],  //
          [`a/app.ts`, resource, `/${resource}`],

          // component and resource are in different folders
          [`a/app.ts`, `b/${resource}`, `../b/${resource}`],  //
          [`a/app.ts`, `b/${resource}`, `/b/${resource}`],

          // resource is in subfolder of component directory
          [`a/app.ts`, `a/b/c/${resource}`, `./b/c/${resource}`],  //
          [`a/app.ts`, `a/b/c/${resource}`, `b/c/${resource}`],    //
          [`a/app.ts`, `a/b/c/${resource}`, `/a/b/c/${resource}`],
      ];

      testsForResource('style.css').forEach((test) => {
        const [compLoc, styleLoc, styleRef] = test;
        it(`should handle ${styleRef}`, () => {
          env.write(styleLoc, ':host { background-color: blue; }');
          env.write(compLoc, `
          import {Component} from '@angular/core';

          @Component({
            selector: 'test-cmp',
            styleUrls: ['${styleRef}'],
            template: '...',
          })
          export class TestCmp {}
        `);

          env.driveMain();

          const jsContents = env.getContents(compLoc.replace('.ts', '.js'));
          expect(jsContents).toContain('background-color: blue');
        });
      });

      testsForResource('template.html').forEach((test) => {
        const [compLoc, templateLoc, templateRef] = test;
        it(`should handle ${templateRef}`, () => {
          env.write(templateLoc, 'Template Content');
          env.write(compLoc, `
          import {Component} from '@angular/core';

          @Component({
            selector: 'test-cmp',
            templateUrl: '${templateRef}'
          })
          export class TestCmp {}
        `);

          env.driveMain();

          const jsContents = env.getContents(compLoc.replace('.ts', '.js'));
          expect(jsContents).toContain('Template Content');
        });
      });
    });

    describe('former View Engine AST transform bugs', () => {
      it('should compile array literals behind conditionals', () => {
        env.write('test.ts', `
        import {Component} from '@angular/core';

        @Component({
          selector: 'test',
          template: '{{value ? "yes" : [no]}}',
        })
        class TestCmp {
          value = true;
          no = 'no';
        }
      `);

        env.driveMain();
        expect(env.getContents('test.js')).toContain('i0.ɵɵpureFunction1');
      });

      it('should compile array literals inside function arguments', () => {
        env.write('test.ts', `
        import {Component} from '@angular/core';

        @Component({
          selector: 'test',
          template: '{{fn([test])}}',
        })
        class TestCmp {
          fn(arg: any): string {
            return 'test';
          }

          test = 'test';
        }
      `);

        env.driveMain();
        expect(env.getContents('test.js')).toContain('i0.ɵɵpureFunction1');
      });
    });

    describe('unwrapping ModuleWithProviders functions', () => {
      it('should extract the generic type and include it in the module\'s declaration', () => {
        env.write(`test.ts`, `
        import {NgModule} from '@angular/core';
        import {RouterModule} from 'router';

        @NgModule({imports: [RouterModule.forRoot()]})
        export class TestModule {}
    `);

        env.write('node_modules/router/index.d.ts', `
        import {ModuleWithProviders, ɵɵNgModuleDefWithMeta} from '@angular/core';

        declare class RouterModule {
          static forRoot(): ModuleWithProviders<RouterModule>;
          static ɵmod: ɵɵNgModuleDefWithMeta<RouterModule, never, never, never>;
        }
    `);

        env.driveMain();

        const jsContents = env.getContents('test.js');
        expect(jsContents).toContain('imports: [[RouterModule.forRoot()]]');

        const dtsContents = env.getContents('test.d.ts');
        expect(dtsContents).toContain(`import * as i1 from "router";`);
        expect(dtsContents)
            .toContain(
                'i0.ɵɵNgModuleDefWithMeta<TestModule, never, [typeof i1.RouterModule], never>');
      });

      it('should throw if ModuleWithProviders is missing its generic type argument', () => {
        env.write(`test.ts`, `
          import {NgModule} from '@angular/core';
          import {RouterModule} from 'router';

          @NgModule({imports: [RouterModule.forRoot()]})
          export class TestModule {}
        `);

        env.write('node_modules/router/index.d.ts', `
          import {ModuleWithProviders, ɵɵNgModuleDefWithMeta} from '@angular/core';

          declare class RouterModule {
            static forRoot(): ModuleWithProviders;
            static ɵmod: ɵɵNgModuleDefWithMeta<RouterModule, never, never, never>;
          }
        `);
        const errors = env.driveDiagnostics();
        expect(trim(errors[0].messageText as string))
            .toContain(
                `RouterModule.forRoot returns a ModuleWithProviders type without a generic type argument. ` +
                `Please add a generic type argument to the ModuleWithProviders type. If this ` +
                `occurrence is in library code you don't control, please contact the library authors.`);
      });

      it('should extract the generic type if it is provided as qualified type name', () => {
        env.write(`test.ts`, `
        import {NgModule} from '@angular/core';
        import {RouterModule} from 'router';

        @NgModule({imports: [RouterModule.forRoot()]})
        export class TestModule {}
    `);

        env.write('node_modules/router/index.d.ts', `
        import {ModuleWithProviders} from '@angular/core';
        import * as internal from './internal';
        export {InternalRouterModule} from './internal';

        declare export class RouterModule {
          static forRoot(): ModuleWithProviders<internal.InternalRouterModule>;
        }

    `);

        env.write('node_modules/router/internal.d.ts', `
        import {ɵɵNgModuleDefWithMeta} from '@angular/core';
        export declare class InternalRouterModule {
          static ɵmod: ɵɵNgModuleDefWithMeta<InternalRouterModule, never, never, never>;
        }
    `);

        env.driveMain();

        const jsContents = env.getContents('test.js');
        expect(jsContents).toContain('imports: [[RouterModule.forRoot()]]');

        const dtsContents = env.getContents('test.d.ts');
        expect(dtsContents).toContain(`import * as i1 from "router";`);
        expect(dtsContents)
            .toContain(
                'i0.ɵɵNgModuleDefWithMeta<TestModule, never, [typeof i1.InternalRouterModule], never>');
      });

      it('should extract the generic type if it is provided as qualified type name from another package',
         () => {
           env.write(`test.ts`, `
            import {NgModule} from '@angular/core';
            import {RouterModule} from 'router';

            @NgModule({imports: [RouterModule.forRoot()]})
            export class TestModule {}`);

           env.write('node_modules/router/index.d.ts', `
            import {ModuleWithProviders} from '@angular/core';
            import * as router2 from 'router2';

            declare export class RouterModule {
              static forRoot(): ModuleWithProviders<router2.Router2Module>;
            }`);

           env.write('node_modules/router2/index.d.ts', `
            import {ɵɵNgModuleDefWithMeta} from '@angular/core';
            export declare class Router2Module {
              static ɵmod: ɵɵNgModuleDefWithMeta<Router2Module, never, never, never>;
            }`);

           env.driveMain();

           const jsContents = env.getContents('test.js');
           expect(jsContents).toContain('imports: [[RouterModule.forRoot()]]');

           const dtsContents = env.getContents('test.d.ts');
           expect(dtsContents).toContain(`import * as i1 from "router2";`);
           expect(dtsContents)
               .toContain(
                   'i0.ɵɵNgModuleDefWithMeta<TestModule, never, [typeof i1.Router2Module], never>');
         });

      it('should not reference a constant with a ModuleWithProviders value in module def imports',
         () => {
           env.write('dep.d.ts', `
          import {ModuleWithProviders, ɵɵNgModuleDefWithMeta as ɵɵNgModuleDefWithMeta} from '@angular/core';

          export declare class DepModule {
            static forRoot(arg1: any, arg2: any): ModuleWithProviders<DepModule>;
            static ɵmod: ɵɵNgModuleDefWithMeta<DepModule, never, never, never>;
          }
        `);
           env.write('test.ts', `
          import {NgModule, ModuleWithProviders} from '@angular/core';
          import {DepModule} from './dep';

          @NgModule({})
          export class Base {}

          const mwp = DepModule.forRoot(1,2);

          @NgModule({
            imports: [mwp],
          })
          export class Module {}
        `);
           env.driveMain();
           const jsContents = env.getContents('test.js');
           expect(jsContents).toContain('imports: [i1.DepModule]');
         });
    });

    it('should unwrap a ModuleWithProviders-like function if a matching literal type is provided for it',
       () => {
         env.write(`test.ts`, `
      import {NgModule} from '@angular/core';
      import {RouterModule} from 'router';

      @NgModule({imports: [RouterModule.forRoot()]})
      export class TestModule {}
  `);

         env.write('node_modules/router/index.d.ts', `
      import {ModuleWithProviders, ɵɵNgModuleDefWithMeta} from '@angular/core';

      export interface MyType extends ModuleWithProviders {}

      declare class RouterModule {
        static forRoot(): (MyType)&{ngModule:RouterModule};
        static ɵmod: ɵɵNgModuleDefWithMeta<RouterModule, never, never, never>;
      }
  `);

         env.driveMain();

         const jsContents = env.getContents('test.js');
         expect(jsContents).toContain('imports: [[RouterModule.forRoot()]]');

         const dtsContents = env.getContents('test.d.ts');
         expect(dtsContents).toContain(`import * as i1 from "router";`);
         expect(dtsContents)
             .toContain(
                 'i0.ɵɵNgModuleDefWithMeta<TestModule, never, [typeof i1.RouterModule], never>');
       });

    it('should unwrap a namespace imported ModuleWithProviders function if a generic type is provided for it',
       () => {
         env.write(`test.ts`, `
        import {NgModule} from '@angular/core';
        import {RouterModule} from 'router';

        @NgModule({imports: [RouterModule.forRoot()]})
        export class TestModule {}
    `);

         env.write('node_modules/router/index.d.ts', `
        import * as core from '@angular/core';
        import {RouterModule} from 'router';

        declare class RouterModule {
          static forRoot(): core.ModuleWithProviders<RouterModule>;
          static ɵmod: ɵɵNgModuleDefWithMeta<RouterModule, never, never, never>;
        }
    `);

         env.driveMain();

         const jsContents = env.getContents('test.js');
         expect(jsContents).toContain('imports: [[RouterModule.forRoot()]]');

         const dtsContents = env.getContents('test.d.ts');
         expect(dtsContents).toContain(`import * as i1 from "router";`);
         expect(dtsContents)
             .toContain(
                 'i0.ɵɵNgModuleDefWithMeta<TestModule, never, [typeof i1.RouterModule], never>');
       });

    it('should inject special types according to the metadata', () => {
      env.write(`test.ts`, `
        import {
          Attribute,
          ChangeDetectorRef,
          Component,
          ElementRef,
          Injector,
          Renderer2,
          TemplateRef,
          ViewContainerRef,
        } from '@angular/core';

        @Component({
          selector: 'test',
          template: 'Test',
        })
        class FooCmp {
          constructor(
            @Attribute("test") attr: string,
            cdr: ChangeDetectorRef,
            er: ElementRef,
            i: Injector,
            r2: Renderer2,
            tr: TemplateRef,
            vcr: ViewContainerRef,
          ) {}
        }
    `);

      env.driveMain();
      const jsContents = env.getContents('test.js');
      expect(jsContents)
          .toContain(
              `FooCmp.ɵfac = function FooCmp_Factory(t) { return new (t || FooCmp)(i0.ɵɵinjectAttribute("test"), i0.ɵɵdirectiveInject(i0.ChangeDetectorRef), i0.ɵɵdirectiveInject(i0.ElementRef), i0.ɵɵdirectiveInject(i0.Injector), i0.ɵɵdirectiveInject(i0.Renderer2), i0.ɵɵdirectiveInject(i0.TemplateRef), i0.ɵɵdirectiveInject(i0.ViewContainerRef)); }`);
    });

    it('should generate queries for components', () => {
      env.write(`test.ts`, `
        import {Component, ContentChild, ContentChildren, TemplateRef, ViewChild} from '@angular/core';

        @Component({
          selector: 'test',
          template: '<div #foo></div>',
          queries: {
            'mview': new ViewChild('test1'),
            'mcontent': new ContentChild('test2'),
          }
        })
        class FooCmp {
          @ContentChild('bar', {read: TemplateRef}) child: any;
          @ContentChildren(TemplateRef) children: any;
          get aview(): any { return null; }
          @ViewChild('accessor') set aview(value: any) {}
        }
    `);

      env.driveMain();
      const jsContents = env.getContents('test.js');
      expect(jsContents).toMatch(varRegExp('bar'));
      expect(jsContents).toMatch(varRegExp('test1'));
      expect(jsContents).toMatch(varRegExp('test2'));
      expect(jsContents).toMatch(varRegExp('accessor'));
      // match `i0.ɵɵcontentQuery(dirIndex, _c1, true, TemplateRef)`
      expect(jsContents).toMatch(contentQueryRegExp('\\w+', true, 'TemplateRef'));
      // match `i0.ɵɵviewQuery(_c2, true, null)`
      expect(jsContents).toMatch(viewQueryRegExp(true));
    });

    it('should generate queries for directives', () => {
      env.write(`test.ts`, `
        import {Directive, ContentChild, ContentChildren, TemplateRef, ViewChild} from '@angular/core';

        @Directive({
          selector: '[test]',
          queries: {
            'mview': new ViewChild('test1'),
            'mcontent': new ContentChild('test2'),
          }
        })
        class FooCmp {
          @ContentChild('bar', {read: TemplateRef}) child: any;
          @ContentChildren(TemplateRef) children: any;
          get aview(): any { return null; }
          @ViewChild('accessor') set aview(value: any) {}
        }
    `);

      env.driveMain();
      const jsContents = env.getContents('test.js');
      expect(jsContents).toMatch(varRegExp('bar'));
      expect(jsContents).toMatch(varRegExp('test1'));
      expect(jsContents).toMatch(varRegExp('test2'));
      expect(jsContents).toMatch(varRegExp('accessor'));
      // match `i0.ɵɵcontentQuery(dirIndex, _c1, true, TemplateRef)`
      expect(jsContents).toMatch(contentQueryRegExp('\\w+', true, 'TemplateRef'));

      // match `i0.ɵɵviewQuery(_c2, true)`
      // Note that while ViewQuery doesn't necessarily make sense on a directive, because it doesn't
      // have a view, we still need to handle it because a component could extend the directive.
      expect(jsContents).toMatch(viewQueryRegExp(true));
    });

    it('should handle queries that use forwardRef', () => {
      env.write(`test.ts`, `
        import {Component, ContentChild, TemplateRef, ViewContainerRef, forwardRef} from '@angular/core';

        @Component({
          selector: 'test',
          template: '<div #foo></div>',
        })
        class FooCmp {
          @ContentChild(forwardRef(() => TemplateRef)) child: any;

          @ContentChild(forwardRef(function() { return ViewContainerRef; })) child2: any;

          @ContentChild((forwardRef((function() { return 'parens'; }) as any))) childInParens: any;
        }
    `);

      env.driveMain();
      const jsContents = env.getContents('test.js');
      // match `i0.ɵɵcontentQuery(dirIndex, TemplateRef, true, null)`
      expect(jsContents).toMatch(contentQueryRegExp('TemplateRef', true));
      // match `i0.ɵɵcontentQuery(dirIndex, ViewContainerRef, true, null)`
      expect(jsContents).toMatch(contentQueryRegExp('ViewContainerRef', true));
      // match `i0.ɵɵcontentQuery(dirIndex, _c0, true, null)`
      expect(jsContents).toContain('_c0 = ["parens"];');
      expect(jsContents).toMatch(contentQueryRegExp('_c0', true));
    });

    it('should compile expressions that write keys', () => {
      env.write(`test.ts`, `
        import {Component, ContentChild, TemplateRef, ViewContainerRef, forwardRef} from '@angular/core';

        @Component({
          selector: 'test',
          template: '<div (click)="test[key] = $event">',
        })
        class TestCmp {
          test: any;
          key: string;
        }
    `);

      env.driveMain();
      expect(env.getContents('test.js')).toContain('test[key] = $event');
    });

    it('should generate host listeners for components', () => {
      env.write(`test.ts`, `
        import {Component, HostListener} from '@angular/core';

        @Component({
          selector: 'test',
          template: 'Test'
        })
        class FooCmp {
          @HostListener('click')
          onClick(event: any): void {}

          @HostListener('document:click', ['$event.target'])
          onDocumentClick(eventTarget: HTMLElement): void {}

          @HostListener('window:scroll')
          onWindowScroll(event: any): void {}
        }
    `);

      env.driveMain();
      const jsContents = env.getContents('test.js');
      const hostBindingsFn = `
      hostBindings: function FooCmp_HostBindings(rf, ctx) {
        if (rf & 1) {
          i0.ɵɵlistener("click", function FooCmp_click_HostBindingHandler($event) { return ctx.onClick(); })("click", function FooCmp_click_HostBindingHandler($event) { return ctx.onDocumentClick($event.target); }, false, i0.ɵɵresolveDocument)("scroll", function FooCmp_scroll_HostBindingHandler($event) { return ctx.onWindowScroll(); }, false, i0.ɵɵresolveWindow);
        }
      }
    `;
      expect(trim(jsContents)).toContain(trim(hostBindingsFn));
    });

    it('should throw in case unknown global target is provided', () => {
      env.write(`test.ts`, `
        import {Component, HostListener} from '@angular/core';

        @Component({
          selector: 'test',
          template: 'Test'
        })
        class FooCmp {
          @HostListener('UnknownTarget:click')
          onClick(event: any): void {}
        }
    `);
      const errors = env.driveDiagnostics();
      expect(trim(errors[0].messageText as string))
          .toContain(
              `Unexpected global target 'UnknownTarget' defined for 'click' event. Supported list of global targets: window,document,body.`);
    });

    it('should throw in case pipes are used in host listeners', () => {
      env.write(`test.ts`, `
        import {Component} from '@angular/core';

        @Component({
          selector: 'test',
          template: '...',
          host: {
            '(click)': 'doSmth() | myPipe'
          }
        })
        class FooCmp {}
      `);
      const errors = env.driveDiagnostics();
      expect(trim(errors[0].messageText as string))
          .toContain('Cannot have a pipe in an action expression');
    });

    it('should throw in case pipes are used in host bindings (defined as `value | pipe`)', () => {
      env.write(`test.ts`, `
            import {Component} from '@angular/core';

            @Component({
              selector: 'test',
              template: '...',
              host: {
                '[id]': 'id | myPipe'
              }
            })
            class FooCmp {}
         `);
      const errors = env.driveDiagnostics();
      expect(trim(errors[0].messageText as string))
          .toContain('Host binding expression cannot contain pipes');
    });

    it('should throw in case pipes are used in host bindings (defined as `!(value | pipe)`)',
       () => {
         env.write(`test.ts`, `
            import {Component} from '@angular/core';

            @Component({
              selector: 'test',
              template: '...',
              host: {
                '[id]': '!(id | myPipe)'
              }
            })
            class FooCmp {}
         `);
         const errors = env.driveDiagnostics();
         expect(trim(errors[0].messageText as string))
             .toContain('Host binding expression cannot contain pipes');
       });

    it('should throw in case pipes are used in host bindings (defined as `(value | pipe) === X`)',
       () => {
         env.write(`test.ts`, `
            import {Component} from '@angular/core';

            @Component({
              selector: 'test',
              template: '...',
              host: {
                '[id]': '(id | myPipe) === true'
              }
            })
            class FooCmp {}
         `);
         const errors = env.driveDiagnostics();
         expect(trim(errors[0].messageText as string))
             .toContain('Host binding expression cannot contain pipes');
       });

    it('should generate host bindings for directives', () => {
      env.write(`test.ts`, `
        import {Component, HostBinding, HostListener, TemplateRef} from '@angular/core';

        @Component({
          selector: 'test',
          template: 'Test',
          host: {
            '[attr.hello]': 'foo',
            '(click)': 'onClick($event)',
            '(body:click)': 'onBodyClick($event)',
            '[prop]': 'bar',
          },
        })
        class FooCmp {
          onClick(event: any): void {}

          @HostBinding('class.someclass')
          get someClass(): boolean { return false; }

          @HostListener('change', ['arg1', 'arg2', 'arg3'])
          onChange(event: any, arg: any): void {}
        }
    `);

      env.driveMain();
      const jsContents = env.getContents('test.js');
      const hostBindingsFn = `
      hostVars: 4,
      hostBindings: function FooCmp_HostBindings(rf, ctx) {
        if (rf & 1) {
          i0.ɵɵlistener("click", function FooCmp_click_HostBindingHandler($event) { return ctx.onClick($event); })("click", function FooCmp_click_HostBindingHandler($event) { return ctx.onBodyClick($event); }, false, i0.ɵɵresolveBody)("change", function FooCmp_change_HostBindingHandler($event) { return ctx.onChange(ctx.arg1, ctx.arg2, ctx.arg3); });
        }
        if (rf & 2) {
          i0.ɵɵhostProperty("prop", ctx.bar);
          i0.ɵɵattribute("hello", ctx.foo);
          i0.ɵɵclassProp("someclass", ctx.someClass);
        }
      }
    `;
      expect(trim(jsContents)).toContain(trim(hostBindingsFn));
    });

    it('should accept dynamic host attribute bindings', () => {
      env.write('other.d.ts', `
      export declare const foo: any;
    `);
      env.write('test.ts', `
      import {Component} from '@angular/core';
      import {foo} from './other';

      const test = foo.bar();

      @Component({
        selector: 'test',
        template: '',
        host: {
          'test': test,
        },
      })
      export class TestCmp {}
    `);
      env.driveMain();
      const jsContents = env.getContents('test.js');
      expect(jsContents).toContain('hostAttrs: ["test", test]');
    });

    it('should accept enum values as host bindings', () => {
      env.write(`test.ts`, `
        import {Component, HostBinding, HostListener, TemplateRef} from '@angular/core';

        enum HostBindings {
          Hello = 'foo'
        }

        @Component({
          selector: 'test',
          template: 'Test',
          host: {
            '[attr.hello]': HostBindings.Hello,
          },
        })
        class FooCmp {
          foo = 'test';
        }
    `);

      env.driveMain();
      expect(env.getContents('test.js')).toContain('i0.ɵɵattribute("hello", ctx.foo)');
    });

    it('should generate host listeners for directives within hostBindings section', () => {
      env.write(`test.ts`, `
        import {Directive, HostListener} from '@angular/core';

        @Directive({
          selector: '[test]',
        })
        class Dir {
          @HostListener('change', ['arg'])
          onChange(event: any, arg: any): void {}
        }
    `);

      env.driveMain();
      const jsContents = env.getContents('test.js');
      const hostBindingsFn = `
      hostBindings: function Dir_HostBindings(rf, ctx) {
        if (rf & 1) {
          i0.ɵɵlistener("change", function Dir_change_HostBindingHandler($event) { return ctx.onChange(ctx.arg); });
        }
      }
    `;
      expect(trim(jsContents)).toContain(trim(hostBindingsFn));
    });

    it('should use proper default value for preserveWhitespaces config param', () => {
      env.tsconfig();  // default is `false`
      env.write(`test.ts`, `
      import {Component} from '@angular/core';
       @Component({
        selector: 'test',
        preserveWhitespaces: false,
        template: \`
          <div>
            Template with whitespaces
          </div>
        \`
      })
      class FooCmp {}
    `);
      env.driveMain();
      const jsContents = env.getContents('test.js');
      expect(jsContents).toContain('text(1, " Template with whitespaces ");');
    });

    it('should take preserveWhitespaces config option into account', () => {
      env.tsconfig({preserveWhitespaces: true});
      env.write(`test.ts`, `
      import {Component} from '@angular/core';
       @Component({
        selector: 'test',
        template: \`
          <div>
            Template with whitespaces
          </div>
        \`
      })
      class FooCmp {}
    `);
      env.driveMain();
      const jsContents = env.getContents('test.js');
      expect(jsContents)
          .toContain('text(2, "\\n            Template with whitespaces\\n          ");');
    });

    it('@Component\'s preserveWhitespaces should override the one defined in config', () => {
      env.tsconfig({preserveWhitespaces: true});
      env.write(`test.ts`, `
      import {Component} from '@angular/core';
       @Component({
        selector: 'test',
        preserveWhitespaces: false,
        template: \`
          <div>
            Template with whitespaces
          </div>
        \`
      })
      class FooCmp {}
    `);
      env.driveMain();
      const jsContents = env.getContents('test.js');
      expect(jsContents).toContain('text(1, " Template with whitespaces ");');
    });

    it('should use proper default value for i18nUseExternalIds config param', () => {
      env.tsconfig();  // default is `true`
      env.write(`test.ts`, `
      import {Component} from '@angular/core';
       @Component({
        selector: 'test',
        template: '<div i18n>Some text</div>'
      })
      class FooCmp {}
    `);
      env.driveMain();
      const jsContents = env.getContents('test.js');
      expect(jsContents).toContain('MSG_EXTERNAL_8321000940098097247$$TEST_TS_1');
    });

    it('should take i18nUseExternalIds config option into account', () => {
      env.tsconfig({i18nUseExternalIds: false});
      env.write(`test.ts`, `
      import {Component} from '@angular/core';
       @Component({
        selector: 'test',
        template: '<div i18n>Some text</div>'
      })
      class FooCmp {}
    `);
      env.driveMain();
      const jsContents = env.getContents('test.js');
      expect(jsContents).not.toContain('MSG_EXTERNAL_');
    });

    it('should render legacy ids when `enableI18nLegacyMessageIdFormat` is not false', () => {
      env.tsconfig({});
      env.write(`test.ts`, `
        import {Component} from '@angular/core';
        @Component({
          selector: 'test',
          template: '<div i18n>Some text</div>'
        })
        class FooCmp {}`);
      env.driveMain();
      const jsContents = env.getContents('test.js');
      expect(jsContents)
          .toContain(
              '":\\u241F5dbba0a3da8dff890e20cf76eb075d58900fbcd3\\u241F8321000940098097247:Some text"');
    });

    it('should render custom id and legacy ids if `enableI18nLegacyMessageIdFormat` is not false',
       () => {
         env.tsconfig({i18nFormatIn: 'xlf'});
         env.write(`test.ts`, `
        import {Component} from '@angular/core';
        @Component({
          selector: 'test',
          template: '<div i18n="@@custom">Some text</div>'
        })
        class FooCmp {}`);
         env.driveMain();
         const jsContents = env.getContents('test.js');
         expect(jsContents)
             .toContain(
                 ':@@custom\\u241F5dbba0a3da8dff890e20cf76eb075d58900fbcd3\\u241F8321000940098097247:Some text');
       });

    it('should not render legacy ids when `enableI18nLegacyMessageIdFormat` is set to false',
       () => {
         env.tsconfig({enableI18nLegacyMessageIdFormat: false, i18nInFormat: 'xmb'});
         env.write(`test.ts`, `
     import {Component} from '@angular/core';
     @Component({
       selector: 'test',
       template: '<div i18n>Some text</div>'
     })
     class FooCmp {}`);
         env.driveMain();
         const jsContents = env.getContents('test.js');
         // Note that the colon would only be there if there is an id attached to the string.
         expect(jsContents).not.toContain(':Some text');
       });

    it('should also render legacy ids for ICUs when normal messages are using legacy ids', () => {
      env.tsconfig({i18nInFormat: 'xliff'});
      env.write(`test.ts`, `
     import {Component} from '@angular/core';
     @Component({
       selector: 'test',
       template: '<div i18n="@@custom">Some text {age, plural, 10 {ten} other {other}}</div>'
     })
     class FooCmp {}`);
      env.driveMain();
      const jsContents = env.getContents('test.js');
      expect(jsContents)
          .toContain(
              ':\\u241F720ba589d043a0497ac721ff972f41db0c919efb\\u241F3221232817843005870:{VAR_PLURAL, plural, 10 {ten} other {other}}');
      expect(jsContents)
          .toContain(
              ':@@custom\\u241Fdcb6170595f5d548a3d00937e87d11858f51ad04\\u241F7419139165339437596:Some text');
    });

    it('@Component\'s `interpolation` should override default interpolation config', () => {
      env.write(`test.ts`, `
      import {Component} from '@angular/core';
      @Component({
        selector: 'cmp-with-custom-interpolation-a',
        template: \`<div>{%text%}</div>\`,
        interpolation: ['{%', '%}']
      })
      class ComponentWithCustomInterpolationA {
        text = 'Custom Interpolation A';
      }
    `);

      env.driveMain();
      const jsContents = env.getContents('test.js');
      expect(jsContents).toContain('ɵɵtextInterpolate(ctx.text)');
    });

    it('should handle `encapsulation` field', () => {
      env.write(`test.ts`, `
      import {Component, ViewEncapsulation} from '@angular/core';
      @Component({
        selector: 'comp-a',
        template: '...',
        encapsulation: ViewEncapsulation.None
      })
      class CompA {}
    `);

      env.driveMain();
      const jsContents = env.getContents('test.js');
      expect(jsContents).toContain('encapsulation: 2');
    });

    it('should throw if `encapsulation` contains invalid value', () => {
      env.write('test.ts', `
      import {Component} from '@angular/core';
      @Component({
        selector: 'comp-a',
        template: '...',
        encapsulation: 'invalid-value'
      })
      class CompA {}
    `);
      const errors = env.driveDiagnostics();
      expect(errors[0].messageText)
          .toContain('encapsulation must be a member of ViewEncapsulation enum from @angular/core');
    });

    it('should handle `changeDetection` field', () => {
      env.write(`test.ts`, `
      import {Component, ChangeDetectionStrategy} from '@angular/core';
      @Component({
        selector: 'comp-a',
        template: '...',
        changeDetection: ChangeDetectionStrategy.OnPush
      })
      class CompA {}
    `);

      env.driveMain();
      const jsContents = env.getContents('test.js');
      expect(jsContents).toContain('changeDetection: 0');
    });

    it('should throw if `changeDetection` contains invalid value', () => {
      env.write('test.ts', `
      import {Component} from '@angular/core';
      @Component({
        selector: 'comp-a',
        template: '...',
        changeDetection: 'invalid-value'
      })
      class CompA {}
    `);
      const errors = env.driveDiagnostics();
      expect(errors[0].messageText)
          .toContain(
              'changeDetection must be a member of ChangeDetectionStrategy enum from @angular/core');
    });

    it('should ignore empty bindings', () => {
      env.write(`test.ts`, `
      import {Component} from '@angular/core';
       @Component({
        selector: 'test',
        template: '<div [someProp]></div>'
      })
      class FooCmp {}
    `);
<<<<<<< HEAD
    env.driveMain();
    const jsContents = env.getContents('test.js');
    expect(jsContents).not.toContain('i0.ɵɵproperty');
  });
=======
      env.driveMain();
      const jsContents = env.getContents('test.js');
      expect(jsContents).not.toContain('i0.ɵɵproperty');
    });
>>>>>>> ae0253f3

    it('should correctly recognize local symbols', () => {
      env.write('module.ts', `
        import {NgModule} from '@angular/core';
        import {Dir, Comp} from './test';

        @NgModule({
          declarations: [Dir, Comp],
          exports: [Dir, Comp],
        })
        class Module {}
    `);
      env.write(`test.ts`, `
        import {Component, Directive} from '@angular/core';

        @Directive({
          selector: '[dir]',
        })
        export class Dir {}

        @Component({
          selector: 'test',
          template: '<div dir>Test</div>',
        })
        export class Comp {}
    `);

      env.driveMain();
      const jsContents = env.getContents('test.js');
      expect(jsContents).not.toMatch(/import \* as i[0-9] from ['"].\/test['"]/);
    });

    it('should generate exportAs declarations', () => {
      env.write('test.ts', `
        import {Component, Directive} from '@angular/core';

        @Directive({
          selector: '[test]',
          exportAs: 'foo',
        })
        class Dir {}
    `);

      env.driveMain();

      const jsContents = env.getContents('test.js');
      expect(jsContents).toContain(`exportAs: ["foo"]`);
    });

    it('should generate multiple exportAs declarations', () => {
      env.write('test.ts', `
        import {Component, Directive} from '@angular/core';

        @Directive({
          selector: '[test]',
          exportAs: 'foo, bar',
        })
        class Dir {}
    `);

      env.driveMain();

      const jsContents = env.getContents('test.js');
      expect(jsContents).toContain(`exportAs: ["foo", "bar"]`);
    });

    it('should generate correct factory stubs for a test module', () => {
      env.tsconfig({'generateNgFactoryShims': true});

      env.write('test.ts', `
        import {Injectable, NgModule} from '@angular/core';

        @Injectable()
        export class NotAModule {}

        @NgModule({})
        export class TestModule {}
    `);

      env.write('empty.ts', `
        import {Injectable} from '@angular/core';

        @Injectable()
        export class NotAModule {}
    `);

      env.driveMain();

      const factoryContents = env.getContents('test.ngfactory.js');
      expect(factoryContents).toContain(`import * as i0 from '@angular/core';`);
      expect(factoryContents).toContain(`import { NotAModule, TestModule } from './test';`);
      expect(factoryContents)
          .toContain(`export var TestModuleNgFactory = new i0.\u0275NgModuleFactory(TestModule);`);
      expect(factoryContents).not.toContain(`NotAModuleNgFactory`);
      expect(factoryContents).not.toContain('\u0275NonEmptyModule');

      const emptyFactory = env.getContents('empty.ngfactory.js');
      expect(emptyFactory).toContain(`import * as i0 from '@angular/core';`);
      expect(emptyFactory).toContain(`export var \u0275NonEmptyModule = true;`);
    });

    describe('ngfactory shims', () => {
      beforeEach(() => { env.tsconfig({'generateNgFactoryShims': true}); });

      it('should generate correct type annotation for NgModuleFactory calls in ngfactories', () => {
        env.write('test.ts', `
        import {Component} from '@angular/core';
        @Component({
          selector: 'test',
          template: '...',
        })
        export class TestCmp {}
      `);
        env.driveMain();

        const ngfactoryContents = env.getContents('test.ngfactory.d.ts');
        expect(ngfactoryContents).toContain(`i0.ɵNgModuleFactory<any>`);
      });

      it('should copy a top-level comment into a factory stub', () => {
        env.tsconfig({'allowEmptyCodegenFiles': true});

        env.write('test.ts', `/** I am a top-level comment. */
          import {NgModule} from '@angular/core';

          @NgModule({})
          export class TestModule {}
      `);
        env.driveMain();

        const factoryContents = env.getContents('test.ngfactory.js');
        expect(factoryContents).toMatch(/^\/\*\* I am a top-level comment\. \*\//);
      });

      it('should be able to compile an app using the factory shim', () => {
        env.tsconfig({'allowEmptyCodegenFiles': true});

        env.write('test.ts', `
          export {MyModuleNgFactory} from './my-module.ngfactory';
      `);

        env.write('my-module.ts', `
          import {NgModule} from '@angular/core';

          @NgModule({})
          export class MyModule {}
      `);

        env.driveMain();
      });

      it('should generate correct imports in factory stubs when compiling @angular/core', () => {
        env.tsconfig({'allowEmptyCodegenFiles': true});

        env.write('test.ts', `
          import {NgModule} from '@angular/core';

          @NgModule({})
          export class TestModule {}
      `);

        // Trick the compiler into thinking it's compiling @angular/core.
        env.write('r3_symbols.ts', 'export const ITS_JUST_ANGULAR = true;');

        env.driveMain();

        const factoryContents = env.getContents('test.ngfactory.js');
        expect(normalize(factoryContents)).toBe(normalize(`
        import * as i0 from "./r3_symbols";
        import { TestModule } from './test';
        export var TestModuleNgFactory = new i0.NgModuleFactory(TestModule);
      `));
      });
    });


    describe('ngsummary shim generation', () => {
      beforeEach(() => { env.tsconfig({'generateNgSummaryShims': true}); });

      it('should generate a summary stub for decorated classes in the input file only', () => {
        env.write('test.ts', `
          import {Injectable, NgModule} from '@angular/core';

          export class NotAModule {}

          @NgModule({})
          export class TestModule {}
      `);

        env.driveMain();

        const summaryContents = env.getContents('test.ngsummary.js');
        expect(summaryContents).toEqual(`export var TestModuleNgSummary = null;\n`);
      });

      it('should generate a summary stub for classes exported via exports', () => {
        env.write('test.ts', `
          import {Injectable, NgModule} from '@angular/core';

          @NgModule({})
          class NotDirectlyExported {}

          export {NotDirectlyExported};
      `);

        env.driveMain();

        const summaryContents = env.getContents('test.ngsummary.js');
        expect(summaryContents).toEqual(`export var NotDirectlyExportedNgSummary = null;\n`);
      });

      it('it should generate empty export when there are no other summary symbols, to ensure the output is a valid ES module',
         () => {
           env.write('empty.ts', `
          export class NotAModule {}
      `);

           env.driveMain();

           const emptySummary = env.getContents('empty.ngsummary.js');
           // The empty export ensures this js file is still an ES module.
           expect(emptySummary).toEqual(`export var \u0275empty = null;\n`);
         });
    });


    it('should compile a banana-in-a-box inside of a template', () => {
      env.write('test.ts', `
        import {Component} from '@angular/core';

        @Component({
          template: '<div *tmpl [(bananaInABox)]="prop"></div>',
          selector: 'test'
        })
        class TestCmp {}
    `);

      env.driveMain();
    });

    it('generates inherited factory definitions', () => {
      env.write(`test.ts`, `
        import {Injectable} from '@angular/core';

        class Dep {}

        @Injectable()
        class Base {
          constructor(dep: Dep) {}
        }

        @Injectable()
        class Child extends Base {}

        @Injectable()
        class GrandChild extends Child {
          constructor() {
            super(null!);
          }
        }
    `);


      env.driveMain();
      const jsContents = env.getContents('test.js');

      expect(jsContents)
          .toContain('function Base_Factory(t) { return new (t || Base)(i0.ɵɵinject(Dep)); }');
      expect(jsContents).toContain('var \u0275Child_BaseFactory = i0.ɵɵgetInheritedFactory(Child)');
      expect(jsContents)
          .toContain('function Child_Factory(t) { return \u0275Child_BaseFactory(t || Child); }');
      expect(jsContents)
          .toContain('function GrandChild_Factory(t) { return new (t || GrandChild)(); }');
    });

    it('generates base factories for directives', () => {
      env.write(`test.ts`, `
        import {Directive} from '@angular/core';

        @Directive({
          selector: '[base]',
        })
        class Base {}

        @Directive({
          selector: '[test]',
        })
        class Dir extends Base {
        }
    `);


      env.driveMain();
      const jsContents = env.getContents('test.js');

      expect(jsContents).toContain('var \u0275Dir_BaseFactory = i0.ɵɵgetInheritedFactory(Dir)');
    });

    it('should wrap "directives" in component metadata in a closure when forward references are present',
       () => {
         env.write('test.ts', `
        import {Component, NgModule} from '@angular/core';

        @Component({
          selector: 'cmp-a',
          template: '<cmp-b></cmp-b>',
        })
        class CmpA {}

        @Component({
          selector: 'cmp-b',
          template: 'This is B',
        })
        class CmpB {}

        @NgModule({
          declarations: [CmpA, CmpB],
        })
        class Module {}
    `);

         env.driveMain();

         const jsContents = env.getContents('test.js');
         expect(jsContents).toContain('directives: function () { return [CmpB]; }');
       });

    it('should wrap setClassMetadata in an iife', () => {
      env.write('test.ts', `
        import {Injectable} from '@angular/core';

        @Injectable({providedIn: 'root'})
        export class Service {}
      `);

      env.driveMain();
      const jsContents = env.getContents('test.js').replace(/\s+/g, ' ');
      expect(jsContents)
          .toContain(
              `/*@__PURE__*/ (function () { i0.ɵsetClassMetadata(Service, [{ type: Injectable, args: [{ providedIn: 'root' }] }], null, null); })();`);
    });

    it('should not include `schemas` in component and module defs', () => {
      env.write('test.ts', `
        import {Component, NgModule, NO_ERRORS_SCHEMA} from '@angular/core';

        @Component({
          selector: 'comp',
          template: '<custom-el></custom-el>',
          schemas: [NO_ERRORS_SCHEMA],
        })
        class MyComp {}

        @NgModule({
          declarations: [MyComp],
          schemas: [NO_ERRORS_SCHEMA],
        })
        class MyModule {}
      `);

      env.driveMain();
      const jsContents = trim(env.getContents('test.js'));
      expect(jsContents).toContain(trim(`
        MyComp.ɵcmp = i0.ɵɵdefineComponent({
          type: MyComp,
          selectors: [["comp"]],
          decls: 1,
          vars: 0,
          template: function MyComp_Template(rf, ctx) {
            if (rf & 1) {
              i0.ɵɵelement(0, "custom-el");
            }
          },
          encapsulation: 2
        });
      `));
      expect(jsContents)
          .toContain(trim('MyModule.ɵmod = i0.ɵɵdefineNgModule({ type: MyModule });'));
    });

    it('should emit setClassMetadata calls for all types', () => {
      env.write('test.ts', `
      import {Component, Directive, Injectable, NgModule, Pipe} from '@angular/core';

      @Component({selector: 'cmp', template: 'I am a component!'}) class TestComponent {}
      @Directive({selector: 'dir'}) class TestDirective {}
      @Injectable() class TestInjectable {}
      @NgModule({declarations: [TestComponent, TestDirective]}) class TestNgModule {}
      @Pipe({name: 'pipe'}) class TestPipe {}
    `);

      env.driveMain();
      const jsContents = env.getContents('test.js');
      expect(jsContents).toContain('\u0275setClassMetadata(TestComponent, ');
      expect(jsContents).toContain('\u0275setClassMetadata(TestDirective, ');
      expect(jsContents).toContain('\u0275setClassMetadata(TestInjectable, ');
      expect(jsContents).toContain('\u0275setClassMetadata(TestNgModule, ');
      expect(jsContents).toContain('\u0275setClassMetadata(TestPipe, ');
    });

    it('should use imported types in setClassMetadata if they can be represented as values', () => {

      env.write(`types.ts`, `
      export class MyTypeA {}
      export class MyTypeB {}
    `);
      env.write(`test.ts`, `
      import {Component, Inject, Injectable} from '@angular/core';
      import {MyTypeA, MyTypeB} from './types';

      @Injectable({providedIn: 'root'})
      export class SomeService {
        constructor(arg: MyTypeA) {}
      }

      @Component({
        selector: 'some-comp',
        template: '...',
      })
      export class SomeComp {
        constructor(@Inject('arg-token') arg: MyTypeB) {}
      }
    `);

      env.driveMain();
      const jsContents = trim(env.getContents('test.js'));
      expect(jsContents).toContain(`import * as i1 from "./types";`);
      expect(jsContents).toMatch(setClassMetadataRegExp('type: i1\\.MyTypeA'));
      expect(jsContents).toMatch(setClassMetadataRegExp('type: i1\\.MyTypeB'));
    });

    it('should use imported types in setClassMetadata if they can be represented as values and imported as `* as foo`',
       () => {

         env.write(`types.ts`, `
         export class MyTypeA {}
         export class MyTypeB {}
       `);
         env.write(`test.ts`, `
         import {Component, Inject, Injectable} from '@angular/core';
         import * as types from './types';

         @Injectable({providedIn: 'root'})
         export class SomeService {
           constructor(arg: types.MyTypeA) {}
         }

         @Component({
           selector: 'some-comp',
           template: '...',
         })
         export class SomeComp {
           constructor(@Inject('arg-token') arg: types.MyTypeB) {}
         }
      `);

         env.driveMain();
         const jsContents = trim(env.getContents('test.js'));
         expect(jsContents).toContain(`import * as i1 from "./types";`);
         expect(jsContents).toMatch(setClassMetadataRegExp('type: i1.MyTypeA'));
         expect(jsContents).toMatch(setClassMetadataRegExp('type: i1.MyTypeB'));
       });

    it('should use default-imported types if they can be represented as values', () => {

      env.write(`types.ts`, `
            export default class Default {}
            export class Other {}
          `);
      env.write(`test.ts`, `
            import {Component} from '@angular/core';
            import {Other} from './types';
            import Default from './types';

            @Component({selector: 'test', template: 'test'})
            export class SomeCmp {
              constructor(arg: Default, other: Other) {}
            }
         `);

      env.driveMain();
      const jsContents = trim(env.getContents('test.js'));
      expect(jsContents).toContain(`import Default from './types';`);
      expect(jsContents).toContain(`import * as i1 from "./types";`);
      expect(jsContents).toContain('i0.ɵɵdirectiveInject(Default)');
      expect(jsContents).toContain('i0.ɵɵdirectiveInject(i1.Other)');
      expect(jsContents).toMatch(setClassMetadataRegExp('type: Default'));
      expect(jsContents).toMatch(setClassMetadataRegExp('type: i1.Other'));
    });

    it('should use `undefined` in setClassMetadata if types can\'t be represented as values',
       () => {

         env.write(`types.ts`, `
      export type MyType = Map<any, any>;
    `);
         env.write(`test.ts`, `
      import {Component, Inject, Injectable} from '@angular/core';
      import {MyType} from './types';

      @Component({
        selector: 'some-comp',
        template: '...',
      })
      export class SomeComp {
        constructor(@Inject('arg-token') arg: MyType) {}
      }
    `);

         env.driveMain();
         const jsContents = trim(env.getContents('test.js'));
         expect(jsContents).not.toContain(`import { MyType } from './types';`);
         // Note: `type: undefined` below, since MyType can't be represented as a value
         expect(jsContents).toMatch(setClassMetadataRegExp('type: undefined'));
       });

    it('should not throw in case whitespaces and HTML comments are present inside <ng-content>',
       () => {
         env.write('test.ts', `
          import {Component} from '@angular/core';

          @Component({
            selector: 'cmp-a',
            template: \`
              <ng-content>
                <!-- Some comments -->
              </ng-content>
            \`,
          })
          class CmpA {}
       `);
         const errors = env.driveDiagnostics();
         expect(errors.length).toBe(0);
       });

    it('should compile a template using multiple directives with the same selector', () => {
      env.write('test.ts', `
      import {Component, Directive, NgModule} from '@angular/core';

      @Directive({selector: '[test]'})
      class DirA {}

      @Directive({selector: '[test]'})
      class DirB {}

      @Component({
        template: '<div test></div>',
      })
      class Cmp {}

      @NgModule({
        declarations: [Cmp, DirA, DirB],
      })
      class Module {}
  `);

      env.driveMain();
      const jsContents = env.getContents('test.js');
      expect(jsContents).toMatch(/directives: \[DirA,\s+DirB\]/);
    });

    describe('cycle detection', () => {
      it('should detect a simple cycle and use remote component scoping', () => {
        env.write('test.ts', `
        import {Component, NgModule} from '@angular/core';
        import {NormalComponent} from './cyclic';

        @Component({
          selector: 'cyclic-component',
          template: 'Importing this causes a cycle',
        })
        export class CyclicComponent {}

        @NgModule({
          declarations: [NormalComponent, CyclicComponent],
        })
        export class Module {}
      `);

        env.write('cyclic.ts', `
        import {Component} from '@angular/core';

        @Component({
          selector: 'normal-component',
          template: '<cyclic-component></cyclic-component>',
        })
        export class NormalComponent {}
      `);

        env.driveMain();
        const jsContents = env.getContents('test.js');
        expect(jsContents)
            .toMatch(
                /i\d\.ɵɵsetComponentScope\(NormalComponent,\s+\[NormalComponent,\s+CyclicComponent\],\s+\[\]\)/);
        expect(jsContents).not.toContain('/*__PURE__*/ i0.ɵɵsetComponentScope');
      });

      it('should detect a cycle added entirely during compilation', () => {
        env.write('test.ts', `
        import {NgModule} from '@angular/core';
        import {ACmp} from './a';
        import {BCmp} from './b';

        @NgModule({declarations: [ACmp, BCmp]})
        export class Module {}
      `);
        env.write('a.ts', `
        import {Component} from '@angular/core';

        @Component({
          selector: 'a-cmp',
          template: '<b-cmp></b-cmp>',
        })
        export class ACmp {}
      `);
        env.write('b.ts', `
        import {Component} from '@angular/core';

        @Component({
          selector: 'b-cmp',
          template: '<a-cmp></a-cmp>',
        })
        export class BCmp {}
      `);
        env.driveMain();
        const aJsContents = env.getContents('a.js');
        const bJsContents = env.getContents('b.js');
        expect(aJsContents).toMatch(/import \* as i\d? from ".\/b"/);
        expect(bJsContents).not.toMatch(/import \* as i\d? from ".\/a"/);
      });

      it('should not detect a potential cycle if it doesn\'t actually happen', () => {
        env.write('test.ts', `
        import {NgModule} from '@angular/core';
        import {ACmp} from './a';
        import {BCmp} from './b';

        @NgModule({declarations: [ACmp, BCmp]})
        export class Module {}
      `);
        env.write('a.ts', `
        import {Component} from '@angular/core';

        @Component({
          selector: 'a-cmp',
          template: '<b-cmp></b-cmp>',
        })
        export class ACmp {}
      `);
        env.write('b.ts', `
        import {Component} from '@angular/core';

        @Component({
          selector: 'b-cmp',
          template: 'does not use a-cmp',
        })
        export class BCmp {}
      `);
        env.driveMain();
        const jsContents = env.getContents('test.js');
        expect(jsContents).not.toContain('setComponentScope');
      });
    });

    describe('local refs', () => {
      it('should not generate an error when a local ref is unresolved' +
             ' (outside of template type-checking)',
         () => {

           env.write('test.ts', `
          import {Component} from '@angular/core';

          @Component({
            template: '<div #ref="unknownTarget"></div>',
          })
          export class TestCmp {}
        `);
           const diags = env.driveDiagnostics();
           expect(diags.length).toBe(0);
         });
    });

    describe('multiple local refs', () => {
      const getComponentScript = (template: string): string => `
      import {Component, Directive, NgModule} from '@angular/core';

      @Component({selector: 'my-cmp', template: \`${template}\`})
      class Cmp {}

      @NgModule({declarations: [Cmp]})
      class Module {}
    `;

      const cases = [
        `
        <div #ref></div>
        <div #ref></div>
      `,
        `
        <ng-container>
          <div #ref></div>
        </ng-container>
        <div #ref></div>
      `,
        `
        <ng-template>
          <div #ref></div>
        </ng-template>
        <div #ref></div>
      `,
        `
        <div *ngIf="visible" #ref></div>
        <div #ref></div>
      `,
        `
        <div *ngFor="let item of items" #ref></div>
        <div #ref></div>
      `
      ];

      cases.forEach(template => {
        it('should not throw', () => {
          env.write('test.ts', getComponentScript(template));
          const errors = env.driveDiagnostics();
          expect(errors.length).toBe(0);
        });
      });
    });

    it('should wrap "inputs" and "outputs" keys if they contain unsafe characters', () => {
      env.write(`test.ts`, `
      import {Directive, Input} from '@angular/core';

      @Directive({
        selector: '[somedir]',
        inputs: ['track-type', 'track-name', 'inputTrackName', 'src.xl'],
        outputs: ['output-track-type', 'output-track-name', 'outputTrackName', 'output.event']
      })
      export class SomeDir {
        @Input('track-type') trackType: string;
        @Input('track-name') trackName: string;
      }
    `);

      env.driveMain();
      const jsContents = env.getContents('test.js');
      const inputsAndOutputs = `
      inputs: {
        "track-type": "track-type",
        "track-name": "track-name",
        inputTrackName: "inputTrackName",
        "src.xl": "src.xl",
        trackType: ["track-type", "trackType"],
        trackName: ["track-name", "trackName"]
      },
      outputs: {
        "output-track-type": "output-track-type",
        "output-track-name": "output-track-name",
        outputTrackName: "outputTrackName",
        "output.event": "output.event"
      }
    `;
      expect(trim(jsContents)).toContain(trim(inputsAndOutputs));
    });

    it('should compile programs with typeRoots', () => {
      // Write out a custom tsconfig.json that includes 'typeRoots' and 'files'. 'files' is
      // necessary because otherwise TS picks up the testTypeRoot/test/index.d.ts file into the
      // program automatically. Shims are also turned on because the shim ts.CompilerHost wrapper
      // can break typeRoot functionality (which this test is meant to detect).
      env.write('tsconfig.json', `{
      "extends": "./tsconfig-base.json",
      "angularCompilerOptions": {
        "generateNgFactoryShims": true,
        "generateNgSummaryShims": true,
      },
      "compilerOptions": {
        "typeRoots": ["./testTypeRoot"],
      },
      "files": ["./test.ts"]
    }`);
      env.write('test.ts', `
      import {Test} from 'ambient';
      console.log(Test);
    `);
      env.write('testTypeRoot/.exists', '');
      env.write('testTypeRoot/test/index.d.ts', `
      declare module 'ambient' {
        export const Test = 'This is a test';
      }
    `);

      env.driveMain();

      // Success is enough to indicate that this passes.
    });

    describe('when processing external directives', () => {
      it('should not emit multiple references to the same directive', () => {
        env.write('node_modules/external/index.d.ts', `
        import {ɵɵDirectiveDefWithMeta, ɵɵNgModuleDefWithMeta} from '@angular/core';

        export declare class ExternalDir {
          static ɵdir: ɵɵDirectiveDefWithMeta<ExternalDir, '[test]', never, never, never, never>;
        }

        export declare class ExternalModule {
          static ɵmod: ɵɵNgModuleDefWithMeta<ExternalModule, [typeof ExternalDir], never, [typeof ExternalDir]>;
        }
      `);
        env.write('test.ts', `
        import {Component, Directive, NgModule} from '@angular/core';
        import {ExternalModule} from 'external';

        @Component({
          template: '<div test></div>',
        })
        class Cmp {}

        @NgModule({
          declarations: [Cmp],
          // Multiple imports of the same module used to result in duplicate directive references
          // in the output.
          imports: [ExternalModule, ExternalModule],
        })
        class Module {}
      `);

        env.driveMain();
        const jsContents = env.getContents('test.js');
        expect(jsContents).toMatch(/directives: \[i1\.ExternalDir\]/);
      });

      it('should import directives by their external name', () => {
        env.write('node_modules/external/index.d.ts', `
        import {ɵɵDirectiveDefWithMeta, ɵɵNgModuleDefWithMeta} from '@angular/core';
        import {InternalDir} from './internal';

        export {InternalDir as ExternalDir} from './internal';

        export declare class ExternalModule {
          static ɵmod: ɵɵNgModuleDefWithMeta<ExternalModule, [typeof InternalDir], never, [typeof InternalDir]>;
        }
      `);
        env.write('node_modules/external/internal.d.ts', `

        export declare class InternalDir {
          static ɵdir: ɵɵDirectiveDefWithMeta<InternalDir, '[test]', never, never, never, never>;
        }
      `);
        env.write('test.ts', `
        import {Component, Directive, NgModule} from '@angular/core';
        import {ExternalModule} from 'external';

        @Component({
          template: '<div test></div>',
        })
        class Cmp {}

        @NgModule({
          declarations: [Cmp],
          imports: [ExternalModule],
        })
        class Module {}
      `);

        env.driveMain();
        const jsContents = env.getContents('test.js');
        expect(jsContents).toMatch(/directives: \[i1\.ExternalDir\]/);
      });
    });

    // Run checks that are present in preanalysis phase in both sync and async mode, to make sure
    // the error messages are consistently thrown from `analyzeSync` and `analyzeAsync` functions.
    ['sync', 'async'].forEach(mode => {
      describe(`preanalysis phase checks [${mode}]`, () => {
        let driveDiagnostics: () => Promise<ReadonlyArray<ts.Diagnostic>>;
        beforeEach(() => {
          if (mode === 'async') {
            env.enablePreloading();
            driveDiagnostics = () => env.driveDiagnosticsAsync();
          } else {
            driveDiagnostics = () => Promise.resolve(env.driveDiagnostics());
          }
        });

        it('should throw if @Component is missing a template', async() => {
          env.write('test.ts', `
            import {Component} from '@angular/core';

            @Component({
              selector: 'test',
            })
            export class TestCmp {}
          `);

          const diags = await driveDiagnostics();
          expect(diags[0].messageText).toBe('component is missing a template');
          expect(diags[0].file !.fileName).toBe(absoluteFrom('/test.ts'));
        });

        it('should throw if `styleUrls` is defined incorrectly in @Component', async() => {
          env.write('test.ts', `
            import {Component} from '@angular/core';

            @Component({
              selector: 'test',
              template: '...',
              styleUrls: '...'
            })
            export class TestCmp {}
          `);

          const diags = await driveDiagnostics();
          expect(diags[0].messageText).toBe('styleUrls must be an array of strings');
          expect(diags[0].file !.fileName).toBe(absoluteFrom('/test.ts'));
        });
      });
    });

    describe('flat module indices', () => {
      it('should generate a basic flat module index', () => {
        env.tsconfig({
          'flatModuleOutFile': 'flat.js',
        });
        env.write('test.ts', 'export const TEST = "this is a test";');

        env.driveMain();
        const jsContents = env.getContents('flat.js');
        expect(jsContents).toContain('export * from \'./test\';');
      });

      it('should determine the flat module entry-point within multiple root files', () => {
        env.tsconfig({
          'flatModuleOutFile': 'flat.js',
        });
        env.write('ignored.ts', 'export const TEST = "this is ignored";');
        env.write('index.ts', 'export const ENTRY = "this is the entry";');

        env.driveMain();
        const jsContents = env.getContents('flat.js');
        expect(jsContents)
            .toContain(
                'export * from \'./index\';',
                'Should detect the "index.ts" file as flat module entry-point.');
      });

      it('should generate a flat module with an id', () => {
        env.tsconfig({
          'flatModuleOutFile': 'flat.js',
          'flatModuleId': '@mymodule',
        });
        env.write('test.ts', 'export const TEST = "this is a test";');

        env.driveMain();
        const dtsContents = env.getContents('flat.d.ts');
        expect(dtsContents).toContain('/// <amd-module name="@mymodule" />');
      });

      it('should generate a proper flat module index file when nested', () => {
        env.tsconfig({
          'flatModuleOutFile': './public-api/index.js',
        });

        env.write('test.ts', `export const SOME_EXPORT = 'some-export'`);
        env.driveMain();

        expect(env.getContents('./public-api/index.js')).toContain(`export * from '../test';`);
      });

      it('should not throw if "flatModuleOutFile" is set to null', () => {
        env.tsconfig({
          'flatModuleOutFile': null,
        });

        env.write('test.ts', `export const SOME_EXPORT = 'some-export'`);
        // The "driveMain" method automatically ensures that there is no
        // exception and that the build succeeded.
        env.driveMain();
      });

      it('should not throw or produce flat module index if "flatModuleOutFile" is set to ' +
             'empty string',
         () => {
           env.tsconfig({
             'flatModuleOutFile': '',
           });

           env.write('test.ts', `export const SOME_EXPORT = 'some-export'`);
           // The "driveMain" method automatically ensures that there is no
           // exception and that the build succeeded.
           env.driveMain();
           // Previously ngtsc incorrectly tried generating a flat module index
           // file if the "flatModuleOutFile" was set to an empty string. ngtsc
           // just wrote the bundle file with an empty filename (just extension).
           env.assertDoesNotExist('.js');
           env.assertDoesNotExist('.d.ts');
         });

      it('should report an error when a flat module index is requested but no entrypoint can be determined',
         () => {
           env.tsconfig({'flatModuleOutFile': 'flat.js'});
           env.write('test.ts', 'export class Foo {}');
           env.write('test2.ts', 'export class Bar {}');

           const errors = env.driveDiagnostics();
           expect(errors.length).toBe(1);
           expect(errors[0].messageText)
               .toBe(
                   'Angular compiler option "flatModuleOutFile" requires one and only one .ts file in the "files" field.');
         });

      it('should report an error when a visible directive is not exported', () => {
        env.tsconfig({'flatModuleOutFile': 'flat.js'});
        env.write('test.ts', `
        import {Directive, NgModule} from '@angular/core';

        // The directive is not exported.
        @Directive({selector: 'test'})
        class Dir {}

        // The module is, which makes the directive visible.
        @NgModule({declarations: [Dir], exports: [Dir]})
        export class Module {}
      `);

        const errors = env.driveDiagnostics();
        expect(errors.length).toBe(1);
        expect(errors[0].messageText)
            .toBe(
                'Unsupported private class Dir. This class is visible ' +
                'to consumers via Module -> Dir, but is not exported from the top-level library ' +
                'entrypoint.');

        // Verify that the error is for the correct class.
        const error = errors[0] as ts.Diagnostic;
        const id = expectTokenAtPosition(error.file !, error.start !, ts.isIdentifier);
        expect(id.text).toBe('Dir');
        expect(ts.isClassDeclaration(id.parent)).toBe(true);
      });

      it('should report an error when a deeply visible directive is not exported', () => {
        env.tsconfig({'flatModuleOutFile': 'flat.js'});
        env.write('test.ts', `
        import {Directive, NgModule} from '@angular/core';

        // The directive is not exported.
        @Directive({selector: 'test'})
        class Dir {}

        // Neither is the module which declares it - meaning the directive is not visible here.
        @NgModule({declarations: [Dir], exports: [Dir]})
        class DirModule {}

        // The module is, which makes the directive visible.
        @NgModule({exports: [DirModule]})
        export class Module {}
      `);

        const errors = env.driveDiagnostics();
        expect(errors.length).toBe(2);
        expect(errors[0].messageText)
            .toBe(
                'Unsupported private class DirModule. This class is ' +
                'visible to consumers via Module -> DirModule, but is not exported from the top-level ' +
                'library entrypoint.');
        expect(errors[1].messageText)
            .toBe(
                'Unsupported private class Dir. This class is visible ' +
                'to consumers via Module -> DirModule -> Dir, but is not exported from the top-level ' +
                'library entrypoint.');
      });

      it('should report an error when a deeply visible module is not exported', () => {
        env.tsconfig({'flatModuleOutFile': 'flat.js'});
        env.write('test.ts', `
        import {Directive, NgModule} from '@angular/core';

        // The directive is exported.
        @Directive({selector: 'test'})
        export class Dir {}

        // The module which declares it is not.
        @NgModule({declarations: [Dir], exports: [Dir]})
        class DirModule {}

        // The module is, which makes the module and directive visible.
        @NgModule({exports: [DirModule]})
        export class Module {}
      `);

        const errors = env.driveDiagnostics();
        expect(errors.length).toBe(1);
        expect(errors[0].messageText)
            .toBe(
                'Unsupported private class DirModule. This class is ' +
                'visible to consumers via Module -> DirModule, but is not exported from the top-level ' +
                'library entrypoint.');
      });

      it('should not report an error when a non-exported module is imported by a visible one',
         () => {
           env.tsconfig({'flatModuleOutFile': 'flat.js'});
           env.write('test.ts', `
        import {Directive, NgModule} from '@angular/core';

        // The directive is not exported.
        @Directive({selector: 'test'})
        class Dir {}

        // Neither is the module which declares it.
        @NgModule({declarations: [Dir], exports: [Dir]})
        class DirModule {}

        // This module is, but it doesn't re-export the module, so it doesn't make the module and
        // directive visible.
        @NgModule({imports: [DirModule]})
        export class Module {}
      `);

           const errors = env.driveDiagnostics();
           expect(errors.length).toBe(0);
         });

      it('should not report an error when re-exporting an external symbol', () => {
        env.tsconfig({'flatModuleOutFile': 'flat.js'});
        env.write('test.ts', `
        import {Directive, NgModule} from '@angular/core';
        import {ExternalModule} from 'external';

        // This module makes ExternalModule and ExternalDir visible.
        @NgModule({exports: [ExternalModule]})
        export class Module {}
      `);
        env.write('node_modules/external/index.d.ts', `
        import {ɵɵDirectiveDefWithMeta, ɵɵNgModuleDefWithMeta} from '@angular/core';

        export declare class ExternalDir {
          static ɵdir: ɵɵDirectiveDefWithMeta<ExternalDir, '[test]', never, never, never, never>;
        }

        export declare class ExternalModule {
          static ɵmod: ɵɵNgModuleDefWithMeta<ExternalModule, [typeof ExternalDir], never, [typeof ExternalDir]>;
        }
      `);

        const errors = env.driveDiagnostics();
        expect(errors.length).toBe(0);
      });
    });

    describe('aliasing re-exports', () => {
      beforeEach(() => {
        env.tsconfig({
          'generateDeepReexports': true,
        });
      });

      it('should re-export a directive from a different file under a private symbol name', () => {
        env.write('dir.ts', `
          import {Directive} from '@angular/core';

          @Directive({
            selector: 'dir',
          })
          export class Dir {}
        `);
        env.write('module.ts', `
          import {Directive, NgModule} from '@angular/core';
          import {Dir} from './dir';

          @Directive({selector: '[inline]'})
          export class InlineDir {}

          @NgModule({
            declarations: [Dir, InlineDir],
            exports: [Dir, InlineDir],
          })
          export class Module {}
        `);

        env.driveMain();
        const jsContents = env.getContents('module.js');
        const dtsContents = env.getContents('module.d.ts');

        expect(jsContents).toContain('export { Dir as ɵngExportɵModuleɵDir } from "./dir";');
        expect(jsContents).not.toContain('ɵngExportɵModuleɵInlineDir');
        expect(dtsContents).toContain('export { Dir as ɵngExportɵModuleɵDir } from "./dir";');
        expect(dtsContents).not.toContain('ɵngExportɵModuleɵInlineDir');
      });

      it('should re-export a directive from an exported NgModule under a private symbol name',
         () => {
           env.write('dir.ts', `
          import {Directive, NgModule} from '@angular/core';

          @Directive({
            selector: 'dir',
          })
          export class Dir {}

          @NgModule({
            declarations: [Dir],
            exports: [Dir],
          })
          export class DirModule {}
        `);
           env.write('module.ts', `
          import {NgModule} from '@angular/core';
          import {DirModule} from './dir';

          @NgModule({
            exports: [DirModule],
          })
          export class Module {}
        `);

           env.driveMain();
           const jsContents = env.getContents('module.js');
           const dtsContents = env.getContents('module.d.ts');

           expect(jsContents).toContain('export { Dir as ɵngExportɵModuleɵDir } from "./dir";');
           expect(dtsContents).toContain('export { Dir as ɵngExportɵModuleɵDir } from "./dir";');
         });

      it('should not re-export a directive that\'s not exported from the NgModule', () => {
        env.write('dir.ts', `
             import {Directive} from '@angular/core';

             @Directive({
               selector: 'dir',
             })
             export class Dir {}
           `);
        env.write('module.ts', `
             import {NgModule} from '@angular/core';
             import {Dir} from './dir';

             @NgModule({
               declarations: [Dir],
               exports: [],
             })
             export class Module {}
           `);

        env.driveMain();
        const jsContents = env.getContents('module.js');
        const dtsContents = env.getContents('module.d.ts');

        expect(jsContents).not.toContain('ɵngExportɵModuleɵDir');
        expect(dtsContents).not.toContain('ɵngExportɵModuleɵDir');
      });

      it('should not re-export a directive that\'s already exported', () => {
        env.write('dir.ts', `
          import {Directive} from '@angular/core';

          @Directive({
            selector: 'dir',
          })
          export class Dir {}
        `);
        env.write('module.ts', `
          import {NgModule} from '@angular/core';
          import {Dir} from './dir';

          @NgModule({
            declarations: [Dir],
            exports: [Dir],
          })
          export class Module {}

          export {Dir};
        `);

        env.driveMain();
        const jsContents = env.getContents('module.js');
        const dtsContents = env.getContents('module.d.ts');

        expect(jsContents).not.toContain('ɵngExportɵModuleɵDir');
        expect(dtsContents).not.toContain('ɵngExportɵModuleɵDir');
      });

      it('should not re-export a directive from an exported, external NgModule', () => {
        env.write(`node_modules/external/index.d.ts`, `
          import {ɵɵDirectiveDefWithMeta, ɵɵNgModuleDefWithMeta} from '@angular/core';

          export declare class ExternalDir {
            static ɵdir: ɵɵDirectiveDefWithMeta<ExternalDir, '[test]', never, never, never, never>;
          }

          export declare class ExternalModule {
            static ɵmod: ɵɵNgModuleDefWithMeta<ExternalModule, [typeof ExternalDir], never, [typeof ExternalDir]>;
          }
          `);
        env.write('module.ts', `
          import {NgModule} from '@angular/core';
          import {ExternalModule} from 'external';

          @NgModule({
            exports: [ExternalModule],
          })
          export class Module {}
        `);

        env.driveMain();
        const jsContents = env.getContents('module.js');

        expect(jsContents).not.toContain('ɵngExportɵExternalModuleɵExternalDir');
      });

      it('should error when two directives with the same declared name are exported from the same NgModule',
         () => {
           env.write('dir.ts', `
          import {Directive} from '@angular/core';

          @Directive({
            selector: 'dir',
          })
          export class Dir {}
        `);
           env.write('dir2.ts', `
          import {Directive} from '@angular/core';

          @Directive({
            selector: 'dir',
          })
          export class Dir {}
        `);
           env.write('module.ts', `
          import {NgModule} from '@angular/core';
          import {Dir} from './dir';
          import {Dir as Dir2} from './dir2';

          @NgModule({
            declarations: [Dir, Dir2],
            exports: [Dir, Dir2],
          })
          export class Module {}
        `);

           const diag = env.driveDiagnostics();
           expect(diag.length).toBe(1);
           expect(diag[0] !.code).toEqual(ngErrorCode(ErrorCode.NGMODULE_REEXPORT_NAME_COLLISION));
         });

      it('should not error when two directives with the same declared name are exported from the same NgModule, but one is exported from the file directly',
         () => {
           env.write('dir.ts', `
             import {Directive} from '@angular/core';

             @Directive({
               selector: 'dir',
             })
             export class Dir {}
           `);
           env.write('dir2.ts', `
             import {Directive} from '@angular/core';

             @Directive({
               selector: 'dir',
             })
             export class Dir {}
           `);
           env.write('module.ts', `
             import {NgModule} from '@angular/core';
             import {Dir} from './dir';
             import {Dir as Dir2} from './dir2';

             @NgModule({
               declarations: [Dir, Dir2],
               exports: [Dir, Dir2],
             })
             export class Module {}

             export {Dir} from './dir2';
           `);

           env.driveMain();
           const jsContents = env.getContents('module.js');
           expect(jsContents).toContain('export { Dir as ɵngExportɵModuleɵDir } from "./dir";');
         });

      it('should choose a re-exported symbol if one is present', () => {
        env.write(`node_modules/external/dir.d.ts`, `
          import {ɵɵDirectiveDefWithMeta} from '@angular/core';

          export declare class ExternalDir {
            static ɵdir: ɵɵDirectiveDefWithMeta<ExternalDir, '[test]', never, never, never, never>;
          }
          `);
        env.write('node_modules/external/module.d.ts', `
          import {ɵɵNgModuleDefWithMeta} from '@angular/core';
          import {ExternalDir} from './dir';

          export declare class ExternalModule {
            static ɵmod: ɵɵNgModuleDefWithMeta<ExternalModule, [typeof ExternalDir], never, [typeof ExternalDir]>;
          }

          export {ExternalDir as ɵngExportɵExternalModuleɵExternalDir};
        `);
        env.write('test.ts', `
          import {Component, Directive, NgModule} from '@angular/core';
          import {ExternalModule} from 'external/module';

          @Component({
            selector: 'test-cmp',
            template: '<div test></div>',
          })
          class Cmp {}

          @NgModule({
            declarations: [Cmp],
            imports: [ExternalModule],
          })
          class Module {}
        `);

        env.driveMain();
        const jsContents = env.getContents('test.js');
        expect(jsContents).toContain('import * as i1 from "external/module";');
        expect(jsContents).toContain('directives: [i1.ɵngExportɵExternalModuleɵExternalDir]');
      });

      it('should not generate re-exports when disabled', () => {
        // Return to the default configuration, which has re-exports disabled.
        env.tsconfig();

        env.write('dir.ts', `
          import {Directive} from '@angular/core';

          @Directive({
            selector: 'dir',
          })
          export class Dir {}
        `);
        env.write('module.ts', `
          import {NgModule} from '@angular/core';
          import {Dir} from './dir';

          @NgModule({
            declarations: [Dir],
            exports: [Dir],
          })
          export class Module {}
        `);

        env.driveMain();
        const jsContents = env.getContents('module.js');
        const dtsContents = env.getContents('module.d.ts');

        expect(jsContents).not.toContain('ɵngExportɵModuleɵDir');
        expect(dtsContents).not.toContain('ɵngExportɵModuleɵDir');
      });
    });

    it('should execute custom transformers', () => {
      let beforeCount = 0;
      let afterCount = 0;

      env.write('test.ts', `
      import {NgModule} from '@angular/core';

      @NgModule({})
      class Module {}
    `);

      env.driveMain({
        beforeTs: [() => (sourceFile: ts.SourceFile) => {
          beforeCount++;
          return sourceFile;
        }],
        afterTs: [() => (sourceFile: ts.SourceFile) => {
          afterCount++;
          return sourceFile;
        }],
      });

      expect(beforeCount).toBe(1);
      expect(afterCount).toBe(1);
    });

    // These tests trigger the Tsickle compiler which asserts that the file-paths
    // are valid for the real OS. When on non-Windows systems it doesn't like paths
    // that start with `C:`.
    if (os !== 'Windows' || platform() === 'win32') {
      describe('@fileoverview Closure annotations', () => {
        it('should be produced if not present in source file', () => {
          env.tsconfig({
            'annotateForClosureCompiler': true,
          });
          env.write(`test.ts`, `
        import {Component} from '@angular/core';

        @Component({
          template: '<div class="test"></div>',
        })
        export class SomeComp {}
      `);

          env.driveMain();
          const jsContents = env.getContents('test.js');
          const fileoverview = `
        /**
         * @fileoverview added by tsickle
         * @suppress {checkTypes,constantProperty,extraRequire,missingOverride,missingReturn,unusedPrivateMembers,uselessCode} checked by tsc
         */
      `;
          expect(trim(jsContents).startsWith(trim(fileoverview))).toBeTruthy();
        });

        it('should be produced for empty source files', () => {
          env.tsconfig({
            'annotateForClosureCompiler': true,
          });
          env.write(`test.ts`, ``);

          env.driveMain();
          const jsContents = env.getContents('test.js');
          const fileoverview = `
        /**
         * @fileoverview added by tsickle
         * @suppress {checkTypes,constantProperty,extraRequire,missingOverride,missingReturn,unusedPrivateMembers,uselessCode} checked by tsc
         */
      `;
          expect(trim(jsContents).startsWith(trim(fileoverview))).toBeTruthy();
        });

        it('should always be at the very beginning of a script (if placed above imports)', () => {
          env.tsconfig({
            'annotateForClosureCompiler': true,
          });
          env.write(`test.ts`, `
        /**
         * @fileoverview Some Comp overview
         * @modName {some_comp}
         */

        import {Component} from '@angular/core';

        @Component({
          template: '<div class="test"></div>',
        })
        export class SomeComp {}
      `);

          env.driveMain();
          const jsContents = env.getContents('test.js');
          const fileoverview = `
        /**
         *
         * @fileoverview Some Comp overview
         * @modName {some_comp}
         *
         * @suppress {checkTypes,constantProperty,extraRequire,missingOverride,missingReturn,unusedPrivateMembers,uselessCode} checked by tsc
         */
      `;
          expect(trim(jsContents).startsWith(trim(fileoverview))).toBeTruthy();
        });

        it('should always be at the very beginning of a script (if placed above non-imports)',
           () => {
             env.tsconfig({
               'annotateForClosureCompiler': true,
             });
             env.write(`test.ts`, `
        /**
         * @fileoverview Some Comp overview
         * @modName {some_comp}
         */

        const testConst = 'testConstValue';
        const testFn = function() { return true; }
      `);

             env.driveMain();
             const jsContents = env.getContents('test.js');
             const fileoverview = `
        /**
         *
         * @fileoverview Some Comp overview
         * @modName {some_comp}
         *
         * @suppress {checkTypes,constantProperty,extraRequire,missingOverride,missingReturn,unusedPrivateMembers,uselessCode} checked by tsc
         */
      `;
             expect(trim(jsContents).startsWith(trim(fileoverview))).toBeTruthy();
           });
      });
    }

    describe('sanitization', () => {
      it('should generate sanitizers for unsafe attributes in hostBindings fn in Directives',
         () => {
           env.write(`test.ts`, `
        import {Component, Directive, HostBinding} from '@angular/core';

        @Directive({
          selector: '[unsafeAttrs]'
        })
        class UnsafeAttrsDirective {
          @HostBinding('attr.href')
          attrHref: string;

          @HostBinding('attr.src')
          attrSrc: string;

          @HostBinding('attr.action')
          attrAction: string;

          @HostBinding('attr.profile')
          attrProfile: string;

          @HostBinding('attr.innerHTML')
          attrInnerHTML: string;

          @HostBinding('attr.title')
          attrSafeTitle: string;
        }

        @Component({
          selector: 'foo',
          template: '<a [unsafeAttrs]="ctxProp">Link Title</a>'
        })
        class FooCmp {}
      `);

           env.driveMain();
           const jsContents = env.getContents('test.js');
           const hostBindingsFn = `
        hostVars: 6,
        hostBindings: function UnsafeAttrsDirective_HostBindings(rf, ctx) {
          if (rf & 2) {
            i0.ɵɵattribute("href", ctx.attrHref, i0.ɵɵsanitizeUrlOrResourceUrl)("src", ctx.attrSrc, i0.ɵɵsanitizeUrlOrResourceUrl)("action", ctx.attrAction, i0.ɵɵsanitizeUrl)("profile", ctx.attrProfile, i0.ɵɵsanitizeResourceUrl)("innerHTML", ctx.attrInnerHTML, i0.ɵɵsanitizeHtml)("title", ctx.attrSafeTitle);
          }
        }
      `;
           expect(trim(jsContents)).toContain(trim(hostBindingsFn));
         });

      it('should generate sanitizers for unsafe properties in hostBindings fn in Directives',
         () => {
           env.write(`test.ts`, `
        import {Component, Directive, HostBinding} from '@angular/core';

        @Directive({
          selector: '[unsafeProps]'
        })
        class UnsafePropsDirective {
          @HostBinding('href')
          propHref: string;

          @HostBinding('src')
          propSrc: string;

          @HostBinding('action')
          propAction: string;

          @HostBinding('profile')
          propProfile: string;

          @HostBinding('innerHTML')
          propInnerHTML: string;

          @HostBinding('title')
          propSafeTitle: string;
        }

        @Component({
          selector: 'foo',
          template: '<a [unsafeProps]="ctxProp">Link Title</a>'
        })
        class FooCmp {}
      `);

           env.driveMain();
           const jsContents = env.getContents('test.js');
           const hostBindingsFn = `
        hostVars: 6,
        hostBindings: function UnsafePropsDirective_HostBindings(rf, ctx) {
          if (rf & 2) {
            i0.ɵɵhostProperty("href", ctx.propHref, i0.ɵɵsanitizeUrlOrResourceUrl)("src", ctx.propSrc, i0.ɵɵsanitizeUrlOrResourceUrl)("action", ctx.propAction, i0.ɵɵsanitizeUrl)("profile", ctx.propProfile, i0.ɵɵsanitizeResourceUrl)("innerHTML", ctx.propInnerHTML, i0.ɵɵsanitizeHtml)("title", ctx.propSafeTitle);
          }
        }
      `;
           expect(trim(jsContents)).toContain(trim(hostBindingsFn));
         });

      it('should not generate sanitizers for URL properties in hostBindings fn in Component',
         () => {
           env.write(`test.ts`, `
        import {Component} from '@angular/core';

        @Component({
          selector: 'foo',
          template: '<a href="example.com">Link Title</a>',
          host: {
            '[src]': 'srcProp',
            '[href]': 'hrefProp',
            '[title]': 'titleProp',
            '[attr.src]': 'srcAttr',
            '[attr.href]': 'hrefAttr',
            '[attr.title]': 'titleAttr',
          }
        })
        class FooCmp {}
      `);

           env.driveMain();
           const jsContents = env.getContents('test.js');
           const hostBindingsFn = `
        hostVars: 6,
        hostBindings: function FooCmp_HostBindings(rf, ctx) {
          if (rf & 2) {
            i0.ɵɵhostProperty("src", ctx.srcProp)("href", ctx.hrefProp)("title", ctx.titleProp);
            i0.ɵɵattribute("src", ctx.srcAttr)("href", ctx.hrefAttr)("title", ctx.titleAttr);
          }
        }
      `;
           expect(trim(jsContents)).toContain(trim(hostBindingsFn));
         });
    });

    describe('listLazyRoutes()', () => {
      // clang-format off
    const lazyRouteMatching = (
      route: string, fromModulePath: RegExp, fromModuleName: string, toModulePath: RegExp,
      toModuleName: string) => {
      return {
        route,
        module: jasmine.objectContaining({
          name: fromModuleName,
          filePath: jasmine.stringMatching(fromModulePath),
        }),
        referencedModule: jasmine.objectContaining({
          name: toModuleName,
          filePath: jasmine.stringMatching(toModulePath),
        }),
      } as unknown as LazyRoute;
    };
      // clang-format on

      beforeEach(() => {
        env.write('node_modules/@angular/router/index.d.ts', `
        import {ModuleWithProviders, ɵɵNgModuleDefWithMeta as ɵɵNgModuleDefWithMeta} from '@angular/core';

        export declare var ROUTES;
        export declare class RouterModule {
          static forRoot(arg1: any, arg2: any): ModuleWithProviders<RouterModule>;
          static forChild(arg1: any): ModuleWithProviders<RouterModule>;
          static ɵmod: ɵɵNgModuleDefWithMeta<RouterModule, never, never, never>;
        }
      `);
      });

      describe('when called without arguments', () => {
        it('should list all routes', () => {
          env.write('test.ts', `
          import {NgModule} from '@angular/core';
          import {RouterModule} from '@angular/router';

          @NgModule({
            imports: [
              RouterModule.forRoot([
                {path: '1', loadChildren: './lazy/lazy-1#Lazy1Module'},
                {path: '2', loadChildren: './lazy/lazy-2#Lazy2Module'},
              ]),
            ],
          })
          export class TestModule {}
        `);
          env.write('lazy/lazy-1.ts', `
          import {NgModule} from '@angular/core';

          @NgModule({})
          export class Lazy1Module {}
        `);
          env.write('lazy/lazy-2.ts', `
          import {NgModule} from '@angular/core';
          import {RouterModule} from '@angular/router';

          @NgModule({
            imports: [
              RouterModule.forChild([
                {path: '3', loadChildren: './lazy-3#Lazy3Module'},
              ]),
            ],
          })
          export class Lazy2Module {}
        `);
          env.write('lazy/lazy-3.ts', `
          import {NgModule} from '@angular/core';

          @NgModule({})
          export class Lazy3Module {}
        `);

          const routes = env.driveRoutes();
          expect(routes).toEqual([
            lazyRouteMatching(
                './lazy-3#Lazy3Module', /\/lazy\/lazy-2\.ts$/, 'Lazy2Module', /\/lazy\/lazy-3\.ts$/,
                'Lazy3Module'),
            lazyRouteMatching(
                './lazy/lazy-1#Lazy1Module', /\/test\.ts$/, 'TestModule', /\/lazy\/lazy-1\.ts$/,
                'Lazy1Module'),
            lazyRouteMatching(
                './lazy/lazy-2#Lazy2Module', /\/test\.ts$/, 'TestModule', /\/lazy\/lazy-2\.ts$/,
                'Lazy2Module'),
          ]);
        });

        it('should detect lazy routes in simple children routes', () => {
          env.write('test.ts', `
          import {NgModule} from '@angular/core';
          import {RouterModule} from '@angular/router';

          @Component({
            selector: 'foo',
            template: '<div>Foo</div>'
          })
          class FooCmp {}

          @NgModule({
            imports: [
              RouterModule.forRoot([
                {path: '', children: [
                  {path: 'foo', component: FooCmp},
                  {path: 'lazy', loadChildren: './lazy#LazyModule'}
                ]},
              ]),
            ],
          })
          export class TestModule {}
        `);
          env.write('lazy.ts', `
          import {NgModule} from '@angular/core';
          import {RouterModule} from '@angular/router';

          @NgModule({})
          export class LazyModule {}
        `);

          const routes = env.driveRoutes();
          expect(routes).toEqual([
            lazyRouteMatching(
                './lazy#LazyModule', /\/test\.ts$/, 'TestModule', /\/lazy\.ts$/, 'LazyModule'),
          ]);
        });

        it('should detect lazy routes in all root directories', () => {
          env.tsconfig({}, ['./foo/other-root-dir', './bar/other-root-dir']);
          env.write('src/test.ts', `
          import {NgModule} from '@angular/core';
          import {RouterModule} from '@angular/router';

          @NgModule({
            imports: [
              RouterModule.forRoot([
                {path: '', loadChildren: './lazy-foo#LazyFooModule'},
              ]),
            ],
          })
          export class TestModule {}
        `);
          env.write('foo/other-root-dir/src/lazy-foo.ts', `
          import {NgModule} from '@angular/core';
          import {RouterModule} from '@angular/router';

          @NgModule({
            imports: [
              RouterModule.forChild([
                {path: '', loadChildren: './lazy-bar#LazyBarModule'},
              ]),
            ],
          })
          export class LazyFooModule {}
        `);
          env.write('bar/other-root-dir/src/lazy-bar.ts', `
          import {NgModule} from '@angular/core';
          import {RouterModule} from '@angular/router';

          @NgModule({
            imports: [
              RouterModule.forChild([
                {path: '', loadChildren: './lazier-bar#LazierBarModule'},
              ]),
            ],
          })
          export class LazyBarModule {}
        `);
          env.write('bar/other-root-dir/src/lazier-bar.ts', `
          import {NgModule} from '@angular/core';

          @NgModule({})
          export class LazierBarModule {}
        `);

          const routes = env.driveRoutes();

          expect(routes).toEqual([
            lazyRouteMatching(
                './lazy-foo#LazyFooModule', /\/test\.ts$/, 'TestModule',
                /\/foo\/other-root-dir\/src\/lazy-foo\.ts$/, 'LazyFooModule'),
            lazyRouteMatching(
                './lazy-bar#LazyBarModule', /\/foo\/other-root-dir\/src\/lazy-foo\.ts$/,
                'LazyFooModule', /\/bar\/other-root-dir\/src\/lazy-bar\.ts$/, 'LazyBarModule'),
            lazyRouteMatching(
                './lazier-bar#LazierBarModule', /\/bar\/other-root-dir\/src\/lazy-bar\.ts$/,
                'LazyBarModule', /\/bar\/other-root-dir\/src\/lazier-bar\.ts$/, 'LazierBarModule'),
          ]);
        });
      });

      describe('when called with entry module', () => {
        it('should throw if the entry module hasn\'t been analyzed', () => {
          env.write('test.ts', `
          import {NgModule} from '@angular/core';
          import {RouterModule} from '@angular/router';

          @NgModule({
            imports: [
              RouterModule.forChild([
                {path: '', loadChildren: './lazy#LazyModule'},
              ]),
            ],
          })
          export class TestModule {}
        `);

          const entryModule1 = absoluteFrom('/test#TestModule');
          const entryModule2 = absoluteFrom('/not-test#TestModule');
          const entryModule3 = absoluteFrom('/test#NotTestModule');

          expect(() => env.driveRoutes(entryModule1)).not.toThrow();
          expect(() => env.driveRoutes(entryModule2))
              .toThrowError(`Failed to list lazy routes: Unknown module '${entryModule2}'.`);
          expect(() => env.driveRoutes(entryModule3))
              .toThrowError(`Failed to list lazy routes: Unknown module '${entryModule3}'.`);
        });

        it('should list all transitive lazy routes', () => {
          env.write('test.ts', `
          import {NgModule} from '@angular/core';
          import {RouterModule} from '@angular/router';
          import {Test1Module as Test1ModuleRenamed} from './test-1';
          import {Test2Module} from './test-2';

          @NgModule({
            exports: [
              Test1ModuleRenamed,
            ],
            imports: [
              Test2Module,
              RouterModule.forRoot([
                {path: '', loadChildren: './lazy/lazy#LazyModule'},
              ]),
            ],
          })
          export class TestModule {}
        `);
          env.write('test-1.ts', `
          import {NgModule} from '@angular/core';
          import {RouterModule} from '@angular/router';

          @NgModule({
            imports: [
              RouterModule.forChild([
                {path: 'one', loadChildren: './lazy-1/lazy-1#Lazy1Module'},
              ]),
            ],
          })
          export class Test1Module {}
        `);
          env.write('test-2.ts', `
          import {NgModule} from '@angular/core';
          import {RouterModule} from '@angular/router';

          @NgModule({
            exports: [
              RouterModule.forChild([
                {path: 'two', loadChildren: './lazy-2/lazy-2#Lazy2Module'},
              ]),
            ],
          })
          export class Test2Module {}
        `);
          env.write('lazy/lazy.ts', `
          import {NgModule} from '@angular/core';

          @NgModule({})
          export class LazyModule {}
        `);
          env.write('lazy-1/lazy-1.ts', `
          import {NgModule} from '@angular/core';

          @NgModule({})
          export class Lazy1Module {}
        `);
          env.write('lazy-2/lazy-2.ts', `
          import {NgModule} from '@angular/core';

          @NgModule({})
          export class Lazy2Module {}
        `);

          const routes = env.driveRoutes(absoluteFrom('/test#TestModule'));

          expect(routes).toEqual([
            lazyRouteMatching(
                './lazy/lazy#LazyModule', /\/test\.ts$/, 'TestModule', /\/lazy\/lazy\.ts$/,
                'LazyModule'),
            lazyRouteMatching(
                './lazy-1/lazy-1#Lazy1Module', /\/test-1\.ts$/, 'Test1Module',
                /\/lazy-1\/lazy-1\.ts$/, 'Lazy1Module'),
            lazyRouteMatching(
                './lazy-2/lazy-2#Lazy2Module', /\/test-2\.ts$/, 'Test2Module',
                /\/lazy-2\/lazy-2\.ts$/, 'Lazy2Module'),
          ]);
        });

        it('should ignore exports that do not refer to an `NgModule`', () => {
          env.write('test-1.ts', `
          import {NgModule} from '@angular/core';
          import {RouterModule} from '@angular/router';
          import {Test2Component, Test2Module} from './test-2';

          @NgModule({
            exports: [
              Test2Component,
              Test2Module,
            ],
            imports: [
              Test2Module,
              RouterModule.forRoot([
                {path: '', loadChildren: './lazy-1/lazy-1#Lazy1Module'},
              ]),
            ],
          })
          export class Test1Module {}
        `);
          env.write('test-2.ts', `
          import {Component, NgModule} from '@angular/core';
          import {RouterModule} from '@angular/router';

          @Component({
            selector: 'test-2',
            template: '',
          })
          export class Test2Component {}

          @NgModule({
            declarations: [
              Test2Component,
            ],
            exports: [
              Test2Component,
              RouterModule.forChild([
                {path: 'two', loadChildren: './lazy-2/lazy-2#Lazy2Module'},
              ]),
            ],
          })
          export class Test2Module {}
        `);
          env.write('lazy-1/lazy-1.ts', `
          import {NgModule} from '@angular/core';

          @NgModule({})
          export class Lazy1Module {}
        `);
          env.write('lazy-2/lazy-2.ts', `
          import {NgModule} from '@angular/core';

          @NgModule({})
          export class Lazy2Module {}
        `);

          const routes = env.driveRoutes(absoluteFrom('/test-1#Test1Module'));

          expect(routes).toEqual([
            lazyRouteMatching(
                './lazy-1/lazy-1#Lazy1Module', /\/test-1\.ts$/, 'Test1Module',
                /\/lazy-1\/lazy-1\.ts$/, 'Lazy1Module'),
            lazyRouteMatching(
                './lazy-2/lazy-2#Lazy2Module', /\/test-2\.ts$/, 'Test2Module',
                /\/lazy-2\/lazy-2\.ts$/, 'Lazy2Module'),
          ]);
        });

        it('should support `ModuleWithProviders`', () => {
          env.write('test.ts', `
          import {ModuleWithProviders, NgModule} from '@angular/core';
          import {RouterModule} from '@angular/router';

          @NgModule({
            imports: [
              RouterModule.forChild([
                {path: '', loadChildren: './lazy-2/lazy-2#Lazy2Module'},
              ]),
            ],
          })
          export class TestRoutingModule {
            static forRoot(): ModuleWithProviders<TestRoutingModule> {
              return {
                ngModule: TestRoutingModule,
                providers: [],
              };
            }
          }

          @NgModule({
            imports: [
              TestRoutingModule.forRoot(),
              RouterModule.forRoot([
                {path: '', loadChildren: './lazy-1/lazy-1#Lazy1Module'},
              ]),
            ],
          })
          export class TestModule {}
        `);
          env.write('lazy-1/lazy-1.ts', `
          import {NgModule} from '@angular/core';

          @NgModule({})
          export class Lazy1Module {}
        `);
          env.write('lazy-2/lazy-2.ts', `
          import {NgModule} from '@angular/core';

          @NgModule({})
          export class Lazy2Module {}
        `);

          const routes = env.driveRoutes(absoluteFrom('/test#TestModule'));

          expect(routes).toEqual([
            lazyRouteMatching(
                './lazy-1/lazy-1#Lazy1Module', /\/test\.ts$/, 'TestModule', /\/lazy-1\/lazy-1\.ts$/,
                'Lazy1Module'),
            lazyRouteMatching(
                './lazy-2/lazy-2#Lazy2Module', /\/test\.ts$/, 'TestRoutingModule',
                /\/lazy-2\/lazy-2\.ts$/, 'Lazy2Module'),
          ]);
        });

        it('should only process each module once', () => {
          env.write('test.ts', `
          import {NgModule} from '@angular/core';
          import {RouterModule} from '@angular/router';

          @NgModule({
            imports: [
              RouterModule.forChild([
                {path: '', loadChildren: './lazy/lazy#LazyModule'},
              ]),
            ],
          })
          export class SharedModule {}

          @NgModule({
            imports: [
              SharedModule,
              RouterModule.forRoot([
                {path: '', loadChildren: './lazy/lazy#LazyModule'},
              ]),
            ],
          })
          export class TestModule {}
        `);
          env.write('lazy/lazy.ts', `
          import {NgModule} from '@angular/core';
          import {RouterModule} from '@angular/router';

          @NgModule({
            imports: [
              RouterModule.forChild([
                {path: '', loadChildren: '../lazier/lazier#LazierModule'},
              ]),
            ],
          })
          export class LazyModule {}
        `);
          env.write('lazier/lazier.ts', `
          import {NgModule} from '@angular/core';

          @NgModule({})
          export class LazierModule {}
        `);

          const routes = env.driveRoutes(absoluteFrom('/test#TestModule'));

          // `LazyModule` is referenced in both `SharedModule` and `TestModule`,
          // but it is only processed once (hence one `LazierModule` entry).
          expect(routes).toEqual([
            lazyRouteMatching(
                './lazy/lazy#LazyModule', /\/test\.ts$/, 'TestModule', /\/lazy\/lazy\.ts$/,
                'LazyModule'),
            lazyRouteMatching(
                './lazy/lazy#LazyModule', /\/test\.ts$/, 'SharedModule', /\/lazy\/lazy\.ts$/,
                'LazyModule'),
            lazyRouteMatching(
                '../lazier/lazier#LazierModule', /\/lazy\/lazy\.ts$/, 'LazyModule',
                /\/lazier\/lazier\.ts$/, 'LazierModule'),
          ]);
        });

        it('should detect lazy routes in all root directories', () => {
          env.tsconfig({}, ['./foo/other-root-dir', './bar/other-root-dir']);
          env.write('src/test.ts', `
          import {NgModule} from '@angular/core';
          import {RouterModule} from '@angular/router';

          @NgModule({
            imports: [
              RouterModule.forRoot([
                {path: '', loadChildren: './lazy-foo#LazyFooModule'},
              ]),
            ],
          })
          export class TestModule {}
        `);
          env.write('foo/other-root-dir/src/lazy-foo.ts', `
          import {NgModule} from '@angular/core';
          import {RouterModule} from '@angular/router';

          @NgModule({
            imports: [
              RouterModule.forChild([
                {path: '', loadChildren: './lazy-bar#LazyBarModule'},
              ]),
            ],
          })
          export class LazyFooModule {}
        `);
          env.write('bar/other-root-dir/src/lazy-bar.ts', `
          import {NgModule} from '@angular/core';
          import {RouterModule} from '@angular/router';

          @NgModule({
            imports: [
              RouterModule.forChild([
                {path: '', loadChildren: './lazier-bar#LazierBarModule'},
              ]),
            ],
          })
          export class LazyBarModule {}
        `);
          env.write('bar/other-root-dir/src/lazier-bar.ts', `
          import {NgModule} from '@angular/core';

          @NgModule({})
          export class LazierBarModule {}
        `);

          const routes = env.driveRoutes(absoluteFrom('/src/test#TestModule'));

          expect(routes).toEqual([
            lazyRouteMatching(
                './lazy-foo#LazyFooModule', /\/test\.ts$/, 'TestModule',
                /\/foo\/other-root-dir\/src\/lazy-foo\.ts$/, 'LazyFooModule'),
            lazyRouteMatching(
                './lazy-bar#LazyBarModule', /\/foo\/other-root-dir\/src\/lazy-foo\.ts$/,
                'LazyFooModule', /\/bar\/other-root-dir\/src\/lazy-bar\.ts$/, 'LazyBarModule'),
            lazyRouteMatching(
                './lazier-bar#LazierBarModule', /\/bar\/other-root-dir\/src\/lazy-bar\.ts$/,
                'LazyBarModule', /\/bar\/other-root-dir\/src\/lazier-bar\.ts$/, 'LazierBarModule'),
          ]);
        });

        it('should ignore modules not (transitively) referenced by the entry module', () => {
          env.write('test.ts', `
          import {NgModule} from '@angular/core';
          import {RouterModule} from '@angular/router';

          @NgModule({
            imports: [
              RouterModule.forRoot([
                {path: '', loadChildren: './lazy/lazy#Lazy1Module'},
              ]),
            ],
          })
          export class Test1Module {}

          @NgModule({
            imports: [
              RouterModule.forRoot([
                {path: '', loadChildren: './lazy/lazy#Lazy2Module'},
              ]),
            ],
          })
          export class Test2Module {}
        `);
          env.write('lazy/lazy.ts', `
          import {NgModule} from '@angular/core';

          @NgModule({})
          export class Lazy1Module {}

          @NgModule({})
          export class Lazy2Module {}
        `);

          const routes = env.driveRoutes(absoluteFrom('/test#Test1Module'));

          expect(routes).toEqual([
            lazyRouteMatching(
                './lazy/lazy#Lazy1Module', /\/test\.ts$/, 'Test1Module', /\/lazy\/lazy\.ts$/,
                'Lazy1Module'),
          ]);
        });

        it('should ignore routes to unknown modules', () => {
          env.write('test.ts', `
          import {NgModule} from '@angular/core';
          import {RouterModule} from '@angular/router';

          @NgModule({
            imports: [
              RouterModule.forRoot([
                {path: '', loadChildren: './unknown/unknown#UnknownModule'},
                {path: '', loadChildren: './lazy/lazy#LazyModule'},
              ]),
            ],
          })
          export class TestModule {}
        `);
          env.write('lazy/lazy.ts', `
          import {NgModule} from '@angular/core';

          @NgModule({})
          export class LazyModule {}
        `);

          const routes = env.driveRoutes(absoluteFrom('/test#TestModule'));

          expect(routes).toEqual([
            lazyRouteMatching(
                './lazy/lazy#LazyModule', /\/test\.ts$/, 'TestModule', /\/lazy\/lazy\.ts$/,
                'LazyModule'),
          ]);
        });
      });
    });

    describe('ivy switch mode', () => {
      it('should allow for symbols to be renamed when they use a SWITCH_IVY naming mechanism',
         () => {
           env.write('test.ts', `
export const FooCmp__POST_R3__ = 1;
export const FooCmp__PRE_R3__ = 2;
export const FooCmp = FooCmp__PRE_R3__;`);
           env.driveMain();

           const source = env.getContents('test.js');
           expect(source).toContain(`export var FooCmp = FooCmp__POST_R3__`);
           expect(source).not.toContain(`export var FooCmp = FooCmp__PRE_R3__`);
         });

      it('should allow for SWITCH_IVY naming even even if it occurs outside of core', () => {
        const content = `
export const Foo__POST_R3__ = 1;
export const Foo__PRE_R3__ = 2;
export const Foo = Foo__PRE_R3__;
`;
        env.write('test_outside_angular_core.ts', content);
        env.write(
            'test_inside_angular_core.ts', content + '\nexport const ITS_JUST_ANGULAR = true;');
        env.driveMain();

        const sourceTestOutsideAngularCore = env.getContents('test_outside_angular_core.js');
        const sourceTestInsideAngularCore = env.getContents('test_inside_angular_core.js');
        expect(sourceTestInsideAngularCore).toContain(sourceTestOutsideAngularCore);
      });
    });

    describe('NgModule export aliasing', () => {
      it('should use an alias to import a directive from a deep dependency', () => {
        env.tsconfig({'_useHostForImportGeneration': true});

        // 'alpha' declares the directive which will ultimately be imported.
        env.write('alpha.d.ts', `
        import {ɵɵDirectiveDefWithMeta, ɵɵNgModuleDefWithMeta} from '@angular/core';

        export declare class ExternalDir {
          static ɵdir: ɵɵDirectiveDefWithMeta<ExternalDir, '[test]', never, never, never, never>;
        }

        export declare class AlphaModule {
          static ɵmod: ɵɵNgModuleDefWithMeta<AlphaModule, [typeof ExternalDir], never, [typeof ExternalDir]>;
        }
      `);

        // 'beta' re-exports AlphaModule from alpha.
        env.write('beta.d.ts', `
        import {ɵɵNgModuleDefWithMeta} from '@angular/core';
        import {AlphaModule} from './alpha';

        export declare class BetaModule {
          static ɵmod: ɵɵNgModuleDefWithMeta<AlphaModule, never, never, [typeof AlphaModule]>;
        }
      `);

        // The application imports BetaModule from beta, gaining visibility of ExternalDir from
        // alpha.
        env.write('test.ts', `
        import {Component, NgModule} from '@angular/core';
        import {BetaModule} from './beta';

        @Component({
          selector: 'cmp',
          template: '<div test></div>',
        })
        export class Cmp {}

        @NgModule({
          declarations: [Cmp],
          imports: [BetaModule],
        })
        export class Module {}
      `);
        env.driveMain();
        const jsContents = env.getContents('test.js');

        // Expect that ExternalDir from alpha is imported via the re-export from beta.
        expect(jsContents).toContain('import * as i1 from "root/beta";');
        expect(jsContents).toContain('directives: [i1.\u0275ng$root$alpha$$ExternalDir]');
      });

      it('should write alias ES2015 exports for NgModule exported directives', () => {
        env.tsconfig({'_useHostForImportGeneration': true});
        env.write('external.d.ts', `
        import {ɵɵDirectiveDefWithMeta, ɵɵNgModuleDefWithMeta} from '@angular/core';
        import {LibModule} from './lib';

        export declare class ExternalDir {
          static ɵdir: ɵɵDirectiveDefWithMeta<ExternalDir, '[test]', never, never, never, never>;
        }

        export declare class ExternalModule {
          static ɵmod: ɵɵNgModuleDefWithMeta<ExternalModule, [typeof ExternalDir], never, [typeof ExternalDir, typeof LibModule]>;
        }
      `);
        env.write('lib.d.ts', `
        import {ɵɵDirectiveDefWithMeta, ɵɵNgModuleDefWithMeta} from '@angular/core';

        export declare class LibDir {
          static ɵdir: ɵɵDirectiveDefWithMeta<LibDir, '[lib]', never, never, never, never>;
        }

        export declare class LibModule {
          static ɵmod: ɵɵNgModuleDefWithMeta<LibModule, [typeof LibDir], never, [typeof LibDir]>;
        }
      `);
        env.write('foo.ts', `
        import {Directive, NgModule} from '@angular/core';
        import {ExternalModule} from './external';

        @Directive({selector: '[foo]'})
        export class FooDir {}

        @NgModule({
          declarations: [FooDir],
          exports: [FooDir, ExternalModule]
        })
        export class FooModule {}
      `);
        env.write('index.ts', `
        import {Component, NgModule} from '@angular/core';
        import {FooModule} from './foo';

        @Component({
          selector: 'index',
          template: '<div foo test lib></div>',
        })
        export class IndexCmp {}

        @NgModule({
          declarations: [IndexCmp],
          exports: [FooModule],
        })
        export class IndexModule {}
      `);
        env.driveMain();
        const jsContents = env.getContents('index.js');
        expect(jsContents)
            .toContain('export { FooDir as \u0275ng$root$foo$$FooDir } from "root/foo";');
      });

      it('should escape unusual characters in aliased filenames', () => {
        env.tsconfig({'_useHostForImportGeneration': true});
        env.write('other._$test.ts', `
        import {Directive, NgModule} from '@angular/core';

        @Directive({selector: 'test'})
        export class TestDir {}

        @NgModule({
          declarations: [TestDir],
          exports: [TestDir],
        })
        export class OtherModule {}
      `);
        env.write('index.ts', `
        import {NgModule} from '@angular/core';
        import {OtherModule} from './other._$test';

        @NgModule({
          exports: [OtherModule],
        })
        export class IndexModule {}
      `);
        env.driveMain();
        const jsContents = env.getContents('index.js');
        expect(jsContents)
            .toContain(
                'export { TestDir as \u0275ng$root$other___test$$TestDir } from "root/other._$test";');
      });
    });

    describe('disableTypeScriptVersionCheck', () => {
      afterEach(() => restoreTypeScriptVersionForTesting());

      it('produces an error when not supported and version check is enabled', () => {
        setTypeScriptVersionForTesting('3.4.0');
        env.tsconfig({disableTypeScriptVersionCheck: false});
        env.write('empty.ts', '');

        const diags = env.driveDiagnostics();
        expect(diags.length).toBe(1);
        expect(diags[0].messageText).toContain('but 3.4.0 was found instead');
      });

      it('does not produce an error when supported and version check is enabled', () => {
        env.tsconfig({disableTypeScriptVersionCheck: false});
        env.write('empty.ts', '');

        // The TypeScript version is not overwritten, so the version
        // that is actually used should be supported
        const diags = env.driveDiagnostics();
        expect(diags.length).toBe(0);
      });

      it('does not produce an error when not supported but version check is disabled', () => {
        setTypeScriptVersionForTesting('3.4.0');
        env.tsconfig({disableTypeScriptVersionCheck: true});
        env.write('empty.ts', '');

        const diags = env.driveDiagnostics();
        expect(diags.length).toBe(0);
      });

      it('produces an error when not supported using default configuration', () => {
        setTypeScriptVersionForTesting('3.4.0');
        env.write('empty.ts', '');

        const diags = env.driveDiagnostics();
        expect(diags.length).toBe(1);
        expect(diags[0].messageText).toContain('but 3.4.0 was found instead');
      });
    });

    describe('inherited directives', () => {
      beforeEach(() => {
        env.write('local.ts', `
          import {Component, Directive, ElementRef} from '@angular/core';

          export class BasePlain {}

          export class BasePlainWithBlankConstructor {
            constructor() {}
          }

          export class BasePlainWithConstructorParameters {
            constructor(elementRef: ElementRef) {}
          }

          @Component({
            selector: 'base-cmp',
            template: 'BaseCmp',
          })
          export class BaseCmp {}

          @Directive({
            selector: '[base]',
          })
          export class BaseDir {}
        `);

        env.write('lib.d.ts', `
          import {ɵɵComponentDefWithMeta, ɵɵDirectiveDefWithMeta, ElementRef} from '@angular/core';

          export declare class BasePlain {}

          export declare class BasePlainWithBlankConstructor {
            constructor() {}
          }

          export declare class BasePlainWithConstructorParameters {
            constructor(elementRef: ElementRef) {}
          }

          export declare class BaseCmp {
            static ɵcmp: ɵɵComponentDefWithMeta<BaseCmp, "base-cmp", never, {}, {}, never>
          }

          export declare class BaseDir {
            static ɵdir: ɵɵDirectiveDefWithMeta<BaseDir, '[base]', never, never, never, never>;
          }
        `);
      });

      it('should not error when inheriting a constructor from a decorated directive class', () => {
        env.tsconfig();
        env.write('test.ts', `
          import {Directive, Component} from '@angular/core';
          import {BaseDir, BaseCmp} from './local';

          @Directive({
            selector: '[dir]',
          })
          export class Dir extends BaseDir {}

          @Component({
            selector: 'test-cmp',
            template: 'TestCmp',
          })
          export class Cmp extends BaseCmp {}
        `);
        const diags = env.driveDiagnostics();
        expect(diags.length).toBe(0);
      });

      it('should not error when inheriting a constructor without parameters', () => {
        env.tsconfig();
        env.write('test.ts', `
          import {Directive, Component} from '@angular/core';
          import {BasePlainWithBlankConstructor} from './local';

          @Directive({
            selector: '[dir]',
          })
          export class Dir extends BasePlainWithBlankConstructor {}

          @Component({
            selector: 'test-cmp',
            template: 'TestCmp',
          })
          export class Cmp extends BasePlainWithBlankConstructor {}
        `);
        const diags = env.driveDiagnostics();
        expect(diags.length).toBe(0);
      });

      it('should not error when inheriting from a class without a constructor', () => {
        env.tsconfig();
        env.write('test.ts', `
          import {Directive, Component} from '@angular/core';
          import {BasePlain} from './local';

          @Directive({
            selector: '[dir]',
          })
          export class Dir extends BasePlain {}

          @Component({
            selector: 'test-cmp',
            template: 'TestCmp',
          })
          export class Cmp extends BasePlain {}
        `);
        const diags = env.driveDiagnostics();
        expect(diags.length).toBe(0);
      });

      it('should error when inheriting a constructor from an undecorated class', () => {
        env.tsconfig();
        env.write('test.ts', `
          import {Directive, Component} from '@angular/core';
          import {BasePlainWithConstructorParameters} from './local';

          @Directive({
            selector: '[dir]',
          })
          export class Dir extends BasePlainWithConstructorParameters {}

          @Component({
            selector: 'test-cmp',
            template: 'TestCmp',
          })
          export class Cmp extends BasePlainWithConstructorParameters {}
        `);
        const diags = env.driveDiagnostics();
        expect(diags.length).toBe(2);
        expect(diags[0].messageText).toContain('Dir');
        expect(diags[0].messageText).toContain('BasePlainWithConstructorParameters');
        expect(diags[1].messageText).toContain('Cmp');
        expect(diags[1].messageText).toContain('BasePlainWithConstructorParameters');
      });

      it('should error when inheriting a constructor from undecorated grand super class', () => {
        env.tsconfig();
        env.write('test.ts', `
          import {Directive, Component} from '@angular/core';
          import {BasePlainWithConstructorParameters} from './local';

          class Parent extends BasePlainWithConstructorParameters {}

          @Directive({
            selector: '[dir]',
          })
          export class Dir extends Parent {}

          @Component({
            selector: 'test-cmp',
            template: 'TestCmp',
          })
          export class Cmp extends Parent {}
        `);

        const diags = env.driveDiagnostics();
        expect(diags.length).toBe(2);
        expect(diags[0].messageText).toContain('Dir');
        expect(diags[0].messageText).toContain('BasePlainWithConstructorParameters');
        expect(diags[1].messageText).toContain('Cmp');
        expect(diags[1].messageText).toContain('BasePlainWithConstructorParameters');
      });

      it('should error when inheriting a constructor from undecorated grand grand super class',
         () => {
           env.tsconfig();
           env.write('test.ts', `
              import {Directive, Component} from '@angular/core';
              import {BasePlainWithConstructorParameters} from './local';

              class GrandParent extends BasePlainWithConstructorParameters {}

              class Parent extends GrandParent {}

              @Directive({
                selector: '[dir]',
              })
              export class Dir extends Parent {}

              @Component({
                selector: 'test-cmp',
                template: 'TestCmp',
              })
              export class Cmp extends Parent {}
            `);

           const diags = env.driveDiagnostics();
           expect(diags.length).toBe(2);
           expect(diags[0].messageText).toContain('Dir');
           expect(diags[0].messageText).toContain('BasePlainWithConstructorParameters');
           expect(diags[1].messageText).toContain('Cmp');
           expect(diags[1].messageText).toContain('BasePlainWithConstructorParameters');
         });

      it('should not error when inheriting a constructor from decorated directive or component classes in a .d.ts file',
         () => {
           env.tsconfig();
           env.write('test.ts', `
              import {Component, Directive} from '@angular/core';
              import {BaseDir, BaseCmp} from './lib';

              @Directive({
                selector: '[dir]',
              })
              export class Dir extends BaseDir {}

              @Component({
                selector: 'test-cmp',
                template: 'TestCmp',
              })
              export class Cmp extends BaseCmp {}
           `);
           const diags = env.driveDiagnostics();
           expect(diags.length).toBe(0);
         });

      it('should error when inheriting a constructor from an undecorated class in a .d.ts file',
         () => {
           env.tsconfig();
           env.write('test.ts', `
              import {Directive} from '@angular/core';

              import {BasePlainWithConstructorParameters} from './lib';

              @Directive({
                selector: '[dir]',
              })
              export class Dir extends BasePlainWithConstructorParameters {}
            `);
           const diags = env.driveDiagnostics();
           expect(diags.length).toBe(1);
           expect(diags[0].messageText).toContain('Dir');
           expect(diags[0].messageText).toContain('Base');
         });
    });

    describe('inline resources', () => {
      it('should process inline <style> tags', () => {
        env.write('test.ts', `
        import {Component} from '@angular/core';

        @Component({
          selector: 'test',
          template: '<style>h1 {font-size: larger}</style>',
          styles: ['h2 {width: 10px}']
        })
        export class TestCmp {}
      `);

        env.driveMain();
        const jsContents = env.getContents('test.js');
        expect(jsContents)
            .toContain(
                'styles: ["h2[_ngcontent-%COMP%] {width: 10px}", "h1[_ngcontent-%COMP%] {font-size: larger}"]');
      });

      it('should process inline <link> tags', () => {
        env.write('style.css', `h1 {font-size: larger}`);
        env.write('test.ts', `
        import {Component} from '@angular/core';

        @Component({
          selector: 'test',
          template: '<link rel="stylesheet" href="./style.css">',
        })
        export class TestCmp {}
      `);

        env.driveMain();
        const jsContents = env.getContents('test.js');
        expect(jsContents).toContain('styles: ["h1[_ngcontent-%COMP%] {font-size: larger}"]');
      });
    });

    describe('non-exported classes', () => {
      beforeEach(() => env.tsconfig({compileNonExportedClasses: false}));

      it('should not emit directive definitions for non-exported classes if configured', () => {
        env.write('test.ts', `
          import {Directive} from '@angular/core';

          @Directive({
            selector: '[test]'
          })
          class TestDirective {}
        `);
        env.driveMain();
        const jsContents = env.getContents('test.js');

        expect(jsContents).not.toContain('defineDirective(');
        expect(jsContents).toContain('Directive({');
      });

      it('should not emit component definitions for non-exported classes if configured', () => {
        env.write('test.ts', `
          import {Component} from '@angular/core';

          @Component({
            selector: 'test',
            template: 'hello'
          })
          class TestComponent {}
        `);
        env.driveMain();
        const jsContents = env.getContents('test.js');

        expect(jsContents).not.toContain('defineComponent(');
        expect(jsContents).toContain('Component({');
      });

      it('should not emit module definitions for non-exported classes if configured', () => {
        env.write('test.ts', `
          import {NgModule} from '@angular/core';

          @NgModule({
            declarations: []
          })
          class TestModule {}
        `);
        env.driveMain();
        const jsContents = env.getContents('test.js');

        expect(jsContents).not.toContain('defineNgModule(');
        expect(jsContents).toContain('NgModule({');
      });
    });

    describe('undecorated providers', () => {
      it('should error when an undecorated class, with a non-trivial constructor, is provided directly in a module',
         () => {
           env.write('test.ts', `
            import {NgModule, NgZone} from '@angular/core';

            class NotAService {
              constructor(ngZone: NgZone) {}
            }

            @NgModule({
              providers: [NotAService]
            })
            export class SomeModule {}
          `);

           const diags = env.driveDiagnostics();
           expect(diags.length).toBe(1);
           expect(diags[0].messageText).toContain('cannot be created via dependency injection');
         });

      it('should error when an undecorated class is provided via useClass', () => {
        env.write('test.ts', `
          import {NgModule, Injectable, NgZone} from '@angular/core';

          @Injectable({providedIn: 'root'})
          class Service {}

          class NotAService {
            constructor(ngZone: NgZone) {}
          }

          @NgModule({
            providers: [{provide: Service, useClass: NotAService}]
          })
          export class SomeModule {}
        `);

        const diags = env.driveDiagnostics();
        expect(diags.length).toBe(1);
        expect(diags[0].messageText).toContain('cannot be created via dependency injection');
      });

      it('should not error when an undecorated class is provided via useClass with deps', () => {
        env.write('test.ts', `
          import {NgModule, Injectable, NgZone} from '@angular/core';

          @Injectable({providedIn: 'root'})
          class Service {}

          class NotAService {
            constructor(ngZone: NgZone) {}
          }

          @NgModule({
            providers: [{provide: Service, useClass: NotAService, deps: [NgZone]}]
          })
          export class SomeModule {}
        `);

        const diags = env.driveDiagnostics();
        expect(diags.length).toBe(0);
      });

      it('should error when an undecorated class is provided via an array', () => {
        env.write('test.ts', `
          import {NgModule, Injectable, NgZone} from '@angular/core';

          @Injectable({providedIn: 'root'})
          class Service {}

          class NotAService {
            constructor(ngZone: NgZone) {}
          }

          @NgModule({
            providers: [Service, [NotAService]]
          })
          export class SomeModule {}
        `);

        const diags = env.driveDiagnostics();
        expect(diags.length).toBe(1);
        expect(diags[0].messageText).toContain('cannot be created via dependency injection');
      });

      it('should error when an undecorated class is provided to a directive', () => {
        env.write('test.ts', `
          import {NgModule, Directive, NgZone} from '@angular/core';

          class NotAService {
            constructor(ngZone: NgZone) {}
          }

          @Directive({
            selector: '[some-dir]',
            providers: [NotAService]
          })
          class SomeDirective {}

          @NgModule({
            declarations: [SomeDirective]
          })
          export class SomeModule {}
        `);

        const diags = env.driveDiagnostics();
        expect(diags.length).toBe(1);
        expect(diags[0].messageText).toContain('cannot be created via dependency injection');
      });

      it('should error when an undecorated class is provided to a component', () => {
        env.write('test.ts', `
          import {NgModule, Component, NgZone} from '@angular/core';

          class NotAService {
            constructor(ngZone: NgZone) {}
          }

          @Component({
            selector: 'some-comp',
            template: '',
            providers: [NotAService]
          })
          class SomeComponent {}

          @NgModule({
            declarations: [SomeComponent]
          })
          export class SomeModule {}
        `);

        const diags = env.driveDiagnostics();
        expect(diags.length).toBe(1);
        expect(diags[0].messageText).toContain('cannot be created via dependency injection');
      });

      it('should error when an undecorated class is provided to a component via viewProviders',
         () => {
           env.write('test.ts', `
          import {NgModule, Component, NgZone} from '@angular/core';

          class NotAService {
            constructor(ngZone: NgZone) {}
          }

          @Component({
            selector: 'some-comp',
            template: '',
            viewProviders: [NotAService]
          })
          class SomeComponent {}

          @NgModule({
            declarations: [SomeComponent]
          })
          export class SomeModule {}
        `);

           const diags = env.driveDiagnostics();
           expect(diags.length).toBe(1);
           expect(diags[0].messageText).toContain('cannot be created via dependency injection');
         });

      it('should not error when a class with a factory is provided', () => {
        env.write('test.ts', `
          import {NgModule, Pipe} from '@angular/core';

          @Pipe({
            name: 'some-pipe'
          })
          class SomePipe {}

          @NgModule({
            declarations: [SomePipe],
            providers: [SomePipe]
          })
          export class SomeModule {}
        `);

        const diags = env.driveDiagnostics();
        expect(diags.length).toBe(0);
      });

      it('should not error when an NgModule is provided', () => {
        env.write('test.ts', `
          import {Injectable, NgModule} from '@angular/core';

          @Injectable()
          export class Service {}

          @NgModule({
          })
          class SomeModule {
            constructor(dep: Service) {}
          }

          @NgModule({
            providers: [SomeModule],
          })
          export class Module {}
        `);

        const diags = env.driveDiagnostics();
        expect(diags.length).toBe(0);
      });

      it('should not error when an undecorated class from a declaration file is provided', () => {
        env.write('node_modules/@angular/core/testing/index.d.ts', `
          export declare class Testability {
          }
        `);
        env.write('test.ts', `
          import {NgModule} from '@angular/core';
          import {Testability} from '@angular/core/testing';

          @NgModule({
            providers: [Testability]
          })
          export class SomeModule {}
        `);

        const diags = env.driveDiagnostics();
        expect(diags.length).toBe(0);
      });

      it('should not error when an undecorated class without a constructor from a declaration file is provided via useClass',
         () => {
           env.write('node_modules/@angular/core/testing/index.d.ts', `
            export declare class Testability {
            }
          `);
           env.write('test.ts', `
            import {NgModule, Injectable} from '@angular/core';
            import {Testability} from '@angular/core/testing';

            @Injectable()
            class TestingService {}

            @NgModule({
              providers: [{provide: TestingService, useClass: Testability}]
            })
            export class SomeModule {}
          `);

           const diags = env.driveDiagnostics();
           expect(diags.length).toBe(0);
         });

      it('should not error if the undecorated class does not have a constructor or the constructor is blank',
         () => {
           env.write('test.ts', `
          import {NgModule, NgZone} from '@angular/core';

          class NoConstructorService {
          }

          class BlankConstructorService {
          }

          @NgModule({
            providers: [NoConstructorService, BlankConstructorService]
          })
          export class SomeModule {}
        `);

           const diags = env.driveDiagnostics();
           expect(diags.length).toBe(0);
         });

      it('should error when an undecorated class with a non-trivial constructor in a declaration file is provided via useClass',
         () => {
           env.write('node_modules/@angular/core/testing/index.d.ts', `
            export declare class NgZone {}

            export declare class Testability {
              constructor(ngZone: NgZone) {}
            }
          `);
           env.write('test.ts', `
            import {NgModule, Injectable} from '@angular/core';
            import {Testability} from '@angular/core/testing';

            @Injectable()
            class TestingService {}

            @NgModule({
              providers: [{provide: TestingService, useClass: Testability}]
            })
            export class SomeModule {}
          `);

           const diags = env.driveDiagnostics();
           expect(diags.length).toBe(1);
           expect(diags[0].messageText).toContain('cannot be created via dependency injection');
         });

      it('should not error when an class with a factory definition and a non-trivial constructor in a declaration file is provided via useClass',
         () => {
           env.write('node_modules/@angular/core/testing/index.d.ts', `
            import * as i0 from '@angular/core';

            export declare class NgZone {}

            export declare class Testability {
              static ɵfac: i0.ɵɵFactoryDef<Testability>;
              constructor(ngZone: NgZone) {}
            }
          `);
           env.write('test.ts', `
            import {NgModule, Injectable} from '@angular/core';
            import {Testability} from '@angular/core/testing';

            @Injectable()
            class TestingService {}

            @NgModule({
              providers: [{provide: TestingService, useClass: Testability}]
            })
            export class SomeModule {}
          `);

           const diags = env.driveDiagnostics();
           expect(diags.length).toBe(0);
         });

    });

  });

  function expectTokenAtPosition<T extends ts.Node>(
      sf: ts.SourceFile, pos: number, guard: (node: ts.Node) => node is T): T {
    // getTokenAtPosition is part of TypeScript's private API.
    const node = (ts as any).getTokenAtPosition(sf, pos) as ts.Node;
    expect(guard(node)).toBe(true);
    return node as T;
  }

  function normalize(input: string): string { return input.replace(/\s+/g, ' ').trim(); }
});<|MERGE_RESOLUTION|>--- conflicted
+++ resolved
@@ -2676,17 +2676,10 @@
       })
       class FooCmp {}
     `);
-<<<<<<< HEAD
-    env.driveMain();
-    const jsContents = env.getContents('test.js');
-    expect(jsContents).not.toContain('i0.ɵɵproperty');
-  });
-=======
       env.driveMain();
       const jsContents = env.getContents('test.js');
       expect(jsContents).not.toContain('i0.ɵɵproperty');
     });
->>>>>>> ae0253f3
 
     it('should correctly recognize local symbols', () => {
       env.write('module.ts', `
