--- conflicted
+++ resolved
@@ -33,22 +33,12 @@
     // 리다이렉트할 URL을 저장해 둡니다.
     this.authService.redirectUrl = url;
 
-<<<<<<< HEAD
     // 더미 세션 ID를 생성합니다.
-    let sessionId = 123456789;
+    const sessionId = 123456789;
 
     // 전역 쿼리 파라미터와 프래그먼트를 NavigationExtras 객체타입으로 전달합니다.
-    let navigationExtras: NavigationExtras = {
-      queryParams: { 'session_id': sessionId },
-=======
-    // Create a dummy session id
-    const sessionId = 123456789;
-
-    // Set our navigation extras object
-    // that contains our global query params and fragment
     const navigationExtras: NavigationExtras = {
       queryParams: { session_id: sessionId },
->>>>>>> 81f4c065
       fragment: 'anchor'
     };
 
