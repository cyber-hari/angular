// #docplaster
import { ComponentFixture, fakeAsync, inject, TestBed, tick, waitForAsync } from '@angular/core/testing';
import { Router } from '@angular/router';

import {
  ActivatedRoute, ActivatedRouteStub, asyncData, click
} from '../../testing';

import { Hero } from '../model/hero';
import { HeroDetailComponent } from './hero-detail.component';
import { HeroDetailService } from './hero-detail.service';
import { HeroModule } from './hero.module';

////// Testing Vars //////
let activatedRoute: ActivatedRouteStub;
let component: HeroDetailComponent;
let fixture: ComponentFixture<HeroDetailComponent>;
let page: Page;

////// Tests //////
describe('HeroDetailComponent', () => {
  beforeEach(() => {
    activatedRoute = new ActivatedRouteStub();
  });
  describe('with HeroModule setup', heroModuleSetup);
  describe('when override its provided HeroDetailService', overrideSetup);
  describe('with FormsModule setup', formsModuleSetup);
  describe('with SharedModule setup', sharedModuleSetup);
});

///////////////////

function overrideSetup() {
  // #docregion hds-spy
  class HeroDetailServiceSpy {
    testHero: Hero = {id: 42, name: 'Test Hero'};

    /* 히어로 객체를 복사해서 보냅니다. */
    getHero = jasmine.createSpy('getHero').and.callFake(
        () => asyncData(Object.assign({}, this.testHero)));

    /* 복사한 히어로 객체에 변경사항을 반영해서 보냅니다. */
    saveHero = jasmine.createSpy('saveHero')
                   .and.callFake((hero: Hero) => asyncData(Object.assign(this.testHero, hero)));
  }

  // #enddocregion hds-spy

  // the `id` value is irrelevant because ignored by service stub
  beforeEach(() => activatedRoute.setParamMap({id: 99999}));

  // #docregion setup-override
  beforeEach(waitForAsync(() => {
    const routerSpy = createRouterSpy();

    TestBed
        .configureTestingModule({
          imports: [HeroModule],
          providers: [
            {provide: ActivatedRoute, useValue: activatedRoute},
            {provide: Router, useValue: routerSpy},
  // #enddocregion setup-override
            // HeroDetailService at this level is IRRELEVANT!
            {provide: HeroDetailService, useValue: {}}
  // #docregion setup-override
          ]
        })

        // 컴포넌트에 등록된 프로바이더를 오버라이드합니다.
        // #docregion override-component-method
        .overrideComponent(
            HeroDetailComponent,
            {set: {providers: [{provide: HeroDetailService, useClass: HeroDetailServiceSpy}]}})
        // #enddocregion override-component-method

        .compileComponents();
  }));
  // #enddocregion setup-override

  // #docregion override-tests
  let hdsSpy: HeroDetailServiceSpy;

  beforeEach(waitForAsync(() => {
    createComponent();
    // 컴포넌트에 주입된 HeroDetailServiceSpy를 참조합니다.
    hdsSpy = fixture.debugElement.injector.get(HeroDetailService) as any;
  }));

  it('should have called `getHero`', () => {
    expect(hdsSpy.getHero.calls.count()).toBe(1, 'getHero called once');
  });

  it('should display stub hero\'s name', () => {
    expect(page.nameDisplay.textContent).toBe(hdsSpy.testHero.name);
  });

  it('should save stub hero change', fakeAsync(() => {
       const origName = hdsSpy.testHero.name;
       const newName = 'New Name';

       page.nameInput.value = newName;
<<<<<<< HEAD
       page.nameInput.dispatchEvent(newEvent('input'));  // 값이 변경되었다는 이벤트를 보냅니다.
=======

       // In older browsers, such as IE, you might need a CustomEvent instead. See
       // https://developer.mozilla.org/en-US/docs/Web/API/CustomEvent/CustomEvent#Polyfill
       page.nameInput.dispatchEvent(new Event('input')); // tell Angular
>>>>>>> 9af6fbf6

       expect(component.hero.name).toBe(newName, 'component hero has new name');
       expect(hdsSpy.testHero.name).toBe(origName, 'service hero unchanged before save');

       click(page.saveBtn);
       expect(hdsSpy.saveHero.calls.count()).toBe(1, 'saveHero called once');

       tick();  // 비동기 저장 로직이 끝나는 것을 기다립니다.
       expect(hdsSpy.testHero.name).toBe(newName, 'service hero has new name after save');
       expect(page.navigateSpy.calls.any()).toBe(true, 'router.navigate called');
     }));
  // #enddocregion override-tests

  it('fixture injected service is not the component injected service',
     // inject gets the service from the fixture
     inject([HeroDetailService], (fixtureService: HeroDetailService) => {
       // use `fixture.debugElement.injector` to get service from component
       const componentService = fixture.debugElement.injector.get(HeroDetailService);

       expect(fixtureService).not.toBe(componentService, 'service injected from fixture');
     }));
}

////////////////////
import { getTestHeroes, TestHeroService, HeroService } from '../model/testing/test-hero.service';

const firstHero = getTestHeroes()[0];

function heroModuleSetup() {
  // #docregion setup-hero-module
  beforeEach(waitForAsync(() => {
    const routerSpy = createRouterSpy();

    TestBed
        .configureTestingModule({
          imports: [HeroModule],
          // #enddocregion setup-hero-module
          //  declarations: [ HeroDetailComponent ], // NO!  DOUBLE DECLARATION
          // #docregion setup-hero-module
          providers: [
            {provide: ActivatedRoute, useValue: activatedRoute},
            {provide: HeroService, useClass: TestHeroService},
            {provide: Router, useValue: routerSpy},
          ]
        })
        .compileComponents();
  }));
  // #enddocregion setup-hero-module

  // #docregion route-good-id
  describe('when navigate to existing hero', () => {
    let expectedHero: Hero;

    beforeEach(waitForAsync(() => {
      expectedHero = firstHero;
      activatedRoute.setParamMap({id: expectedHero.id});
      createComponent();
    }));

    // #docregion selected-tests
    it('should display that hero\'s name', () => {
      expect(page.nameDisplay.textContent).toBe(expectedHero.name);
    });
    // #enddocregion route-good-id

    it('should navigate when click cancel', () => {
      click(page.cancelBtn);
      expect(page.navigateSpy.calls.any()).toBe(true, 'router.navigate called');
    });

    it('should save when click save but not navigate immediately', () => {
      // 컴포넌트로 의존성 주입된 서비스를 참조하고, `saveHero` 메소드에 스파이를 연결합니다.
      // 테스트 코드를 안전하게 실행하기 위해, `HeroDetailService.saveHero` 메소드는 목 클래스에 만든 `HeroService.updateHero`를 사용합니다.
      const hds = fixture.debugElement.injector.get(HeroDetailService);
      const saveSpy = spyOn(hds, 'saveHero').and.callThrough();

      click(page.saveBtn);
      expect(saveSpy.calls.any()).toBe(true, 'HeroDetailService.save called');
      expect(page.navigateSpy.calls.any()).toBe(false, 'router.navigate not called');
    });

    it('should navigate when click save and save resolves', fakeAsync(() => {
         click(page.saveBtn);
         tick();  // 비동기 저장 작업이 종료될 때까지 기다립니다.
         expect(page.navigateSpy.calls.any()).toBe(true, 'router.navigate called');
       }));

    // #docregion title-case-pipe
    it('should convert hero name to Title Case', () => {
      // 이름에 해당하는 input 엘리먼트와 이 이름을 화면에 표시하는 span 엘리먼트를 DOM에서 참조합니다.
      const hostElement = fixture.nativeElement;
      const nameInput: HTMLInputElement = hostElement.querySelector('input');
      const nameDisplay: HTMLElement = hostElement.querySelector('span');

      // 사용자가 입력한 것처럼 입력 필드의 내용을 변경합니다.
      nameInput.value = 'quick BROWN  fOx';

<<<<<<< HEAD
      // 엘리먼트의 값이 변경되었다는 것을 Angular에게 알리기 위해 DOM 이벤트를 생성합니다.
      // 이 때 브라우저 호환성을 위해 newEvent() 유틸리티 함수를 사용했습니다. (Angular가 제공하는 함수는 아닙니다.)
      nameInput.dispatchEvent(newEvent('input'));
=======
      // Dispatch a DOM event so that Angular learns of input value change.
      // In older browsers, such as IE, you might need a CustomEvent instead. See
      // https://developer.mozilla.org/en-US/docs/Web/API/CustomEvent/CustomEvent#Polyfill
      nameInput.dispatchEvent(new Event('input'));
>>>>>>> 9af6fbf6

      // Angular가 화면을 갱신하도록 detectChanges() 함수를 실행합니다.
      fixture.detectChanges();

      expect(nameDisplay.textContent).toBe('Quick Brown  Fox');
    });
    // #enddocregion title-case-pipe
    // #enddocregion selected-tests
    // #docregion route-good-id
  });
  // #enddocregion route-good-id

  // #docregion route-no-id
  describe('when navigate with no hero id', () => {
    beforeEach(waitForAsync(createComponent));

    it('should have hero.id === 0', () => {
      expect(component.hero.id).toBe(0);
    });

    it('should display empty hero name', () => {
      expect(page.nameDisplay.textContent).toBe('');
    });
  });
  // #enddocregion route-no-id

  // #docregion route-bad-id
  describe('when navigate to non-existent hero id', () => {
    beforeEach(waitForAsync(() => {
      activatedRoute.setParamMap({id: 99999});
      createComponent();
    }));

    it('should try to navigate back to hero list', () => {
      expect(page.gotoListSpy.calls.any()).toBe(true, 'comp.gotoList called');
      expect(page.navigateSpy.calls.any()).toBe(true, 'router.navigate called');
    });
  });
  // #enddocregion route-bad-id

  // Why we must use `fixture.debugElement.injector` in `Page()`
  it('cannot use `inject` to get component\'s provided HeroDetailService', () => {
    let service: HeroDetailService;
    fixture = TestBed.createComponent(HeroDetailComponent);
    expect(
        // Throws because `inject` only has access to TestBed's injector
        // which is an ancestor of the component's injector
        inject([HeroDetailService], (hds: HeroDetailService) => service = hds))
        .toThrowError(/No provider for HeroDetailService/);

    // get `HeroDetailService` with component's own injector
    service = fixture.debugElement.injector.get(HeroDetailService);
    expect(service).toBeDefined('debugElement.injector');
  });
}

/////////////////////
import { FormsModule } from '@angular/forms';
import { TitleCasePipe } from '../shared/title-case.pipe';

function formsModuleSetup() {
  // #docregion setup-forms-module
  beforeEach(waitForAsync(() => {
    const routerSpy = createRouterSpy();

    TestBed
        .configureTestingModule({
          imports: [FormsModule],
          declarations: [HeroDetailComponent, TitleCasePipe],
          providers: [
            {provide: ActivatedRoute, useValue: activatedRoute},
            {provide: HeroService, useClass: TestHeroService},
            {provide: Router, useValue: routerSpy},
          ]
        })
        .compileComponents();
  }));
  // #enddocregion setup-forms-module

  it('should display 1st hero\'s name', waitForAsync(() => {
       const expectedHero = firstHero;
       activatedRoute.setParamMap({id: expectedHero.id});
       createComponent().then(() => {
         expect(page.nameDisplay.textContent).toBe(expectedHero.name);
       });
     }));
}

///////////////////////
import { SharedModule } from '../shared/shared.module';

function sharedModuleSetup() {
  // #docregion setup-shared-module
  beforeEach(waitForAsync(() => {
    const routerSpy = createRouterSpy();

    TestBed
        .configureTestingModule({
          imports: [SharedModule],
          declarations: [HeroDetailComponent],
          providers: [
            {provide: ActivatedRoute, useValue: activatedRoute},
            {provide: HeroService, useClass: TestHeroService},
            {provide: Router, useValue: routerSpy},
          ]
        })
        .compileComponents();
  }));
  // #enddocregion setup-shared-module

  it('should display 1st hero\'s name', waitForAsync(() => {
       const expectedHero = firstHero;
       activatedRoute.setParamMap({id: expectedHero.id});
       createComponent().then(() => {
         expect(page.nameDisplay.textContent).toBe(expectedHero.name);
       });
     }));
}

/////////// Helpers /////

// #docregion create-component
/** HeroDetailComponent의 인스턴스를 생성하고, 초기화하며, 테스트 변수를 할당합니다. */
function createComponent() {
  fixture = TestBed.createComponent(HeroDetailComponent);
  component = fixture.componentInstance;
  page = new Page(fixture);

  // 첫번째 변화 감지 로직이 동작하면 히어로 데이터를 가져오는 ngOnInit이 실행됩니다.
  fixture.detectChanges();
  return fixture.whenStable().then(() => {
    // 두번째 변화 감지 로직이 동작하면 비동기로 가져온 히어로 데이터가 화면에 표시됩니다.
    fixture.detectChanges();
  });
}
// #enddocregion create-component

// #docregion page
class Page {
  // DOM에서 원하는 엘리먼트를 참조하는 게터 함수를 정의합니다.
  get buttons() {
    return this.queryAll<HTMLButtonElement>('button');
  }
  get saveBtn() {
    return this.buttons[0];
  }
  get cancelBtn() {
    return this.buttons[1];
  }
  get nameDisplay() {
    return this.query<HTMLElement>('span');
  }
  get nameInput() {
    return this.query<HTMLInputElement>('input');
  }

  gotoListSpy: jasmine.Spy;
  navigateSpy: jasmine.Spy;

  constructor(someFixture: ComponentFixture<HeroDetailComponent>) {
    // 의존성 객체로 주입된 라우터 스파이 객체를 참조합니다.
    const routerSpy = someFixture.debugElement.injector.get(Router) as any;
    this.navigateSpy = routerSpy.navigate;

    // 컴포넌트의 `gotoList()` 메소드에 스파이를 적용합니다.
    const someComponent = someFixture.componentInstance;
    this.gotoListSpy = spyOn(someComponent, 'gotoList').and.callThrough();
  }

  //// 쿼리 헬퍼 ////
  private query<T>(selector: string): T {
    return fixture.nativeElement.querySelector(selector);
  }

  private queryAll<T>(selector: string): T[] {
    return fixture.nativeElement.querySelectorAll(selector);
  }
}
// #enddocregion page

function createRouterSpy() {
  return jasmine.createSpyObj('Router', ['navigate']);
}<|MERGE_RESOLUTION|>--- conflicted
+++ resolved
@@ -99,14 +99,10 @@
        const newName = 'New Name';
 
        page.nameInput.value = newName;
-<<<<<<< HEAD
-       page.nameInput.dispatchEvent(newEvent('input'));  // 값이 변경되었다는 이벤트를 보냅니다.
-=======
-
-       // In older browsers, such as IE, you might need a CustomEvent instead. See
+
+       // IE와 같이 오래된 브라우저에서는 CustomEvent 를 사용해야 합니다. 아래 문서를 참고하세요.
        // https://developer.mozilla.org/en-US/docs/Web/API/CustomEvent/CustomEvent#Polyfill
        page.nameInput.dispatchEvent(new Event('input')); // tell Angular
->>>>>>> 9af6fbf6
 
        expect(component.hero.name).toBe(newName, 'component hero has new name');
        expect(hdsSpy.testHero.name).toBe(origName, 'service hero unchanged before save');
@@ -204,16 +200,10 @@
       // 사용자가 입력한 것처럼 입력 필드의 내용을 변경합니다.
       nameInput.value = 'quick BROWN  fOx';
 
-<<<<<<< HEAD
       // 엘리먼트의 값이 변경되었다는 것을 Angular에게 알리기 위해 DOM 이벤트를 생성합니다.
-      // 이 때 브라우저 호환성을 위해 newEvent() 유틸리티 함수를 사용했습니다. (Angular가 제공하는 함수는 아닙니다.)
-      nameInput.dispatchEvent(newEvent('input'));
-=======
-      // Dispatch a DOM event so that Angular learns of input value change.
-      // In older browsers, such as IE, you might need a CustomEvent instead. See
+      // IE와 같이 오래된 브라우저에서는 CustomEvent 를 사용해야 합니다. 아래 문서를 참고하세요.
       // https://developer.mozilla.org/en-US/docs/Web/API/CustomEvent/CustomEvent#Polyfill
       nameInput.dispatchEvent(new Event('input'));
->>>>>>> 9af6fbf6
 
       // Angular가 화면을 갱신하도록 detectChanges() 함수를 실행합니다.
       fixture.detectChanges();
