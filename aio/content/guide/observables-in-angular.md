<!--
# Observables in Angular
-->
# Angular가 제공하는 옵저버블

<!--
Angular makes use of observables as an interface to handle a variety of common asynchronous operations. For example:

* You can define [custom events](guide/event-binding#custom-events-with-eventemitter) that send observable output data from a child to a parent component.
* The HTTP module uses observables to handle AJAX requests and responses.
* The Router and Forms modules use observables to listen for and respond to user-input events.
-->
Angular는 비동기 로직을 처리할 때 옵저버블을 다양하게 사용합니다. 몇 가지 예를 들면 다음과 같은 경우에 옵저버블을 사용합니다:

* 자식 컴포넌트에서 부모 컴포넌트로 데이터를 전달할 때 옵저버블 형태로 [커스텀 이벤트](guide/event-binding#custom-events-with-eventemitter)를 보낼 수 있습니다.
* HTTP 모듈이 AJAX 요청을 보내거나 응답을 받아 처리할 때 옵저버블을 사용합니다.
* 라우터와 폼 모듈이 사용자 입력 이벤트를 감지할 때 옵저버블을 사용합니다.


<!--
## Transmitting data between components
-->
## 컴포넌트간 데이터 전달하기

<<<<<<< HEAD
<!--
Angular provides an `EventEmitter` class that is used when publishing values from a component through the [`@Output()` decorator](guide/inputs-outputs#how-to-use-output).
=======
Angular provides an `EventEmitter` class that is used when publishing values from a component through the [`@Output()` decorator](guide/inputs-outputs#output).
>>>>>>> 9af6fbf6
`EventEmitter` extends [RxJS `Subject`](https://rxjs.dev/api/index/class/Subject), adding an `emit()` method so it can send arbitrary values.
When you call `emit()`, it passes the emitted value to the `next()` method of any subscribed observer.

A good example of usage can be found in the [EventEmitter](api/core/EventEmitter) documentation. Here is the example component that listens for open and close events:

`<app-zippy (open)="onOpen($event)" (close)="onClose($event)"></app-zippy>`

Here is the component definition:

<code-example path="observables-in-angular/src/main.ts" header="EventEmitter" region="eventemitter"></code-example>
-->
컴포넌트 밖으로 데이터를 보내려면 [`@Output()` 데코레이터](guide/inputs-outputs#how-to-use-output)가 지정된 프로퍼티에 `EventEmitter` 인스턴스를 사용합니다.
`EventEmitter`는 [RxJS가 제공하는 `Subject`](https://rxjs.dev/api/index/class/Subject) 클래스를 확장한 클래스입니다.
`Subject`에 있는 기능 외에 `EventEmitter`가 제공하는 `emit()` 메소드를 사용하면 데이터를 옵저버블에 실어 보낼 수 있습니다.
그리고 이렇게 보낸 데이터는 이 옵저버블을 구독하는 옵저버의 `next()` 메소드가 받을 수 있습니다.

`EventEmitter` 클래스를 사용하는 방법은 [EventEmitter](api/core/EventEmitter) 문서에서 확인할 수 있습니다.
이 문서에서는 컴포넌트의 `open` 이벤트와 `close` 이벤트를 감지하는 예제를 살펴봅시다.

`<zippy (open)="onOpen($event)" (close)="onClose($event)"></zippy>`

이 컴포넌트는 다음과 같이 정의되어 있습니다:

<code-example path="observables-in-angular/src/main.ts" header="EventEmitter" region="eventemitter"></code-example>


## HTTP

<!--
Angular’s `HttpClient` returns observables from HTTP method calls. For instance, `http.get(‘/api’)` returns an observable. This provides several advantages over promise-based HTTP APIs:

* Observables do not mutate the server response (as can occur through chained `.then()` calls on promises). Instead, you can use a series of operators to transform values as needed.
* HTTP requests are cancellable through the `unsubscribe()` method.
* Requests can be configured to get progress event updates.
* Failed requests can be retried easily.
-->
Angular에서 제공하는 `HttpClient`는 HTTP 요청 결과를 옵저버블로 반환합니다.
그래서 `http.get(‘/api’)`를 실행한 결과도 옵저버블입니다.
옵저버블을 사용하는 방식은 Promise를 사용하는 방식과 비교했을 때 더 좋은 점이 몇가지 있습니다:

* 옵저버블은 서버에서 받은 응답을 다른 객체로 변환하지 않습니다. Promise를 사용하면 `.then()`으로 체이닝 할때마다 새로운 객체가 생성되던 것과는 다릅니다. 대신, 옵저버블은 연산자를 사용해서 옵저버블의 모양을 조작합니다.
* `unsubscribe()` 메소드를 실행하면 아직 완료되지 않은 HTTP 요청을 취소할 수 있습니다.
* 서버의 응답 진행률을 확인할 수 있습니다.
* 실패한 요청을 재시도하는 것도 간단합니다.


<!--
## Async pipe
-->
## Async 파이프

<!--
The [AsyncPipe](api/common/AsyncPipe) subscribes to an observable or promise and returns the latest value it has emitted. When a new value is emitted, the pipe marks the component to be checked for changes.

The following example binds the `time` observable to the component's view. The observable continuously updates the view with the current time.

<code-example path="observables-in-angular/src/main.ts" header="Using async pipe" region="pipe"></code-example>
-->
[AsyncPipe](api/common/AsyncPipe)는 옵저버블이나 Promise를 구독하고, 이 객체가 담고 있는 마지막 값을 반환합니다. 그리고 새로운 값이 전달되면 컴포넌트가 변화를 감지하도록 알립니다.

아래 예제는 컴포넌트의 뷰에서 옵저버블 타입인 `time` 프로퍼티를 바인딩하는 예제입니다. 이 옵저버블은 컴포넌트에서 새로운 스트림을 생성할 때마다 계속 갱신됩니다.

<code-example path="observables-in-angular/src/main.ts" header="Async 파이프 사용하기" region="pipe"></code-example>


## Router

<!--
[`Router.events`](api/router/Router#events) provides events as observables. You can use the `filter()` operator from RxJS to look for events of interest, and subscribe to them in order to make decisions based on the sequence of events in the navigation process. Here's an example:

<code-example path="observables-in-angular/src/main.ts" header="Router events" region="router"></code-example>

The [ActivatedRoute](api/router/ActivatedRoute) is an injected router service that makes use of observables to get information about a route path and parameters. For example, `ActivatedRoute.url` contains an observable that reports the route path or paths. Here's an example:

<code-example path="observables-in-angular/src/main.ts" header="ActivatedRoute" region="activated_route"></code-example>
-->
[`Router.events`](api/router/Router#events)는 라우팅 이벤트를 옵저버블로 전달합니다.
이 중 필요한 이벤트만 처리하려면 RxJS에서 제공하는 `filter()` 연산자를 사용할 수 있으며, 이 프로퍼티를 구독하면 네비게이션 진행상황에 맞게 이벤트를 처리할 수 있습니다.

<code-example path="observables-in-angular/src/main.ts" header="라우터 이벤트" region="router"></code-example>

[ActivatedRoute](api/router/ActivatedRoute)도 현재 라우팅 경로나 라우팅 인자를 옵저버블로 제공합니다.
그래서 이 서비스의 프로퍼티 중 `ActivatedRoute.url`를 구독해도 현재 라우팅 경로를 확인할 수 있습니다.
 예제를 봅시다:

<code-example path="observables-in-angular/src/main.ts" header="ActivatedRoute" region="activated_route"></code-example>


<!--
## Reactive forms
-->
## 반응형 폼

<!--
Reactive forms have properties that use observables to monitor form control values. The [`FormControl`](api/forms/FormControl) properties `valueChanges` and `statusChanges` contain observables that raise change events. Subscribing to an observable form-control property is a way of triggering application logic within the component class. For example:

<code-example path="observables-in-angular/src/main.ts" header="Reactive forms" region="forms"></code-example>
-->
반응형 폼에서 폼 컨트롤의 값을 추적할 때도 옵저버블을 사용할 수 있습니다.
예를 들면 [`FormControl`](api/forms/FormControl)의 프로퍼티 중 `valueChanges`와 `statusChanges`를 구독하면 폼 컨트롤의 값과 상태가 변하는 것을 확인할 수 있습니다.
폼 컨트롤의 옵저버블 프로퍼티를 구독하면 컴포넌트 클래스에서 애플리케이션 로직을 자유롭게 작성할 수 있습니다.
예제 코드를 봅시다:

<code-example path="observables-in-angular/src/main.ts" header="반응형 폼" region="forms"></code-example><|MERGE_RESOLUTION|>--- conflicted
+++ resolved
@@ -22,12 +22,8 @@
 -->
 ## 컴포넌트간 데이터 전달하기
 
-<<<<<<< HEAD
 <!--
-Angular provides an `EventEmitter` class that is used when publishing values from a component through the [`@Output()` decorator](guide/inputs-outputs#how-to-use-output).
-=======
 Angular provides an `EventEmitter` class that is used when publishing values from a component through the [`@Output()` decorator](guide/inputs-outputs#output).
->>>>>>> 9af6fbf6
 `EventEmitter` extends [RxJS `Subject`](https://rxjs.dev/api/index/class/Subject), adding an `emit()` method so it can send arbitrary values.
 When you call `emit()`, it passes the emitted value to the `next()` method of any subscribed observer.
 
@@ -39,7 +35,7 @@
 
 <code-example path="observables-in-angular/src/main.ts" header="EventEmitter" region="eventemitter"></code-example>
 -->
-컴포넌트 밖으로 데이터를 보내려면 [`@Output()` 데코레이터](guide/inputs-outputs#how-to-use-output)가 지정된 프로퍼티에 `EventEmitter` 인스턴스를 사용합니다.
+컴포넌트 밖으로 데이터를 보내려면 [`@Output()` 데코레이터](guide/inputs-outputs#output)가 지정된 프로퍼티에 `EventEmitter` 인스턴스를 사용합니다.
 `EventEmitter`는 [RxJS가 제공하는 `Subject`](https://rxjs.dev/api/index/class/Subject) 클래스를 확장한 클래스입니다.
 `Subject`에 있는 기능 외에 `EventEmitter`가 제공하는 `emit()` 메소드를 사용하면 데이터를 옵저버블에 실어 보낼 수 있습니다.
 그리고 이렇게 보낸 데이터는 이 옵저버블을 구독하는 옵저버의 `next()` 메소드가 받을 수 있습니다.
