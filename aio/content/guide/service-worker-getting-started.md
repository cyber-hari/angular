# Getting started with service workers
<<<<<<< HEAD
=======


This document explains how to enable Angular service worker support in your CLI projects. It then uses a simple example to show you a service worker in action, demonstrating loading and basic caching. 
>>>>>>> 77ff72f9

#### Prerequisites

A basic understanding of the following:
* [Introduction to Angular service workers](guide/service-worker-intro).
* Angular v6, including Angular CLI v6.

<hr />


## Adding a service worker to your project

To set up the Angular service worker in your project, use the CLI command `ng add @angular/pwa`. It takes care of configuring your app to use service workers by adding the `service-worker` package along 
with setting up the necessary support files.

```sh
ng add  @angular/pwa --project *project-name* 
```

The above command completes the following actions:

1. Adds the `@angular/service-worker` package to your project. 
2. Enables service worker build support in the CLI.
3. Imports and registers the service worker in the app module.
4. Updates the `index.html` file:
    * Includes a link to add the `manifest.json` file.
    * Adds meta tags for `theme-color`.
5. Installs icon files to support the installed Progressive Web App (PWA).
6. Creates the service worker configuration file called [`ngsw-config.json`](/guide/service-worker-config), which specifies the caching behaviors and other settings. 


 Now, build the project: 

```sh
ng build --prod
```

The CLI project is now set up to use the Angular service worker.


## Service worker in action: a tour

This section demonstrates a service worker in action, 
using an example application. 

### Serving with `http-server`

Because `ng serve` does not work with service workers, you must use a separate HTTP server to test your project locally. You can use any HTTP server. The example below uses the [http-server](https://www.npmjs.com/package/http-server) package from npm. To reduce the possibility of conflicts, test on a dedicated port.

To serve with `http-server`, change to the directory containing your web files and start the web server: 

```sh
cd dist
http-server -p 8080
```

### Initial load

With the server running, you can point your browser at http://localhost:8080/. Your application should load normally.

**Tip:** When testing Angular service workers, it's a good idea to use an incognito or private window in your browser to ensure the service worker doesn't end up reading from a previous leftover state, which can cause unexpected behavior.

### Simulating a network issue

To simulate a network issue, disable network interaction for your application. In Chrome: 

1. Select **Tools** > **Developer Tools** (from the Chrome menu located at the top right corner).
2. Go to the **Network tab**.
3. Check the **Offline box**.

<figure>
  <img src="generated/images/guide/service-worker/offline-checkbox.png" alt="The offline checkbox in the Network tab is checked">
</figure>

Now the app has no access to network interaction.

For applications that do not use the Angular service worker, refreshing now would display Chrome's Internet disconnected page that says "There is no Internet connection". 

With the addition of an Angular service worker, the application behavior changes. On a refresh, the page loads normally. 

If you look at the Network tab, you can verify that the service worker is active.

<figure>
  <img src="generated/images/guide/service-worker/sw-active.png" alt="Requests are marked as from ServiceWorker">
</figure>

Notice that under the "Size" column, the requests state is `(from ServiceWorker)`. This means that the resources are not being loaded from the network. Instead, they are being loaded from the service worker's cache.


### What's being cached?

Notice that all of the files the browser needs to render this application are cached. The `ngsw-config.json` boilerplate configuration is set up to cache the specific resources used by the CLI:

* `index.html`.
* `favicon.ico`.
* Build artifacts (JS and CSS bundles).
* Anything under `assets`.

### Making changes to your application

Now that you've seen how service workers cache your application, the 
next step is understanding how updates work. 

1. If you're testing in an incognito window, open a second blank tab. This will keep the incognito and the cache state alive during your test.

2. Close the application tab, but not the window. This should also close the Developer Tools. 

3. Shut down `http-server`.

4. Next, make a change to the application, and watch the service worker install the update.

5. Open `src/app/app.component.html` for editing.

6. Change the text `Welcome to {{title}}!` to `Bienvenue à {{title}}!`.

7. Build and run the server again:

```sh
ng build --prod
cd dist
http-server -p 8080
```

### Updating your application in the browser

Now look at how the browser and service worker handle the updated application.

1. Open http://localhost:8080 again in the same window. What happens?

<figure>
  <img src="generated/images/guide/service-worker/welcome-msg-en.png" alt="It still says Welcome to Service Workers!">
</figure>

What went wrong? Nothing, actually. The Angular service worker is doing its job and serving the version of the application that it has **installed**, even though there is an update available. In the interest of speed, the service worker doesn't wait to check for updates before it serves the application that it has cached.

If you look at the `http-server` logs, you can see the service worker requesting `/ngsw.json`. This is how the service worker checks for updates.

2. Refresh the page.

<figure>
  <img src="generated/images/guide/service-worker/welcome-msg-fr.png" alt="The text has changed to say Bienvenue à app!">
</figure>

The service worker installed the updated version of your app *in the background*, and the next time the page is loaded or reloaded, the service worker switches to the latest version.

<hr />

## More on Angular service workers

You may also be interested in the following:
* [Communicating with service workers](guide/service-worker-communications).<|MERGE_RESOLUTION|>--- conflicted
+++ resolved
@@ -1,10 +1,7 @@
 # Getting started with service workers
-<<<<<<< HEAD
-=======
 
 
 This document explains how to enable Angular service worker support in your CLI projects. It then uses a simple example to show you a service worker in action, demonstrating loading and basic caching. 
->>>>>>> 77ff72f9
 
 #### Prerequisites
 
