--- conflicted
+++ resolved
@@ -8,10 +8,7 @@
 import {QUERY_READ_CONTAINER_REF, QUERY_READ_ELEMENT_REF, QUERY_READ_FROM_NODE, QUERY_READ_TEMPLATE_REF} from '../../src/render3/di';
 import {QueryList, defineComponent, detectChanges} from '../../src/render3/index';
 import {container, containerRefreshEnd, containerRefreshStart, elementEnd, elementStart, embeddedViewEnd, embeddedViewStart, load, loadDirective} from '../../src/render3/instructions';
-<<<<<<< HEAD
-=======
 import {RenderFlags} from '../../src/render3/interfaces/definition';
->>>>>>> 77ff72f9
 import {query, queryRefresh} from '../../src/render3/query';
 
 import {createComponent, createDirective, renderComponent} from './render_util';
@@ -63,11 +60,7 @@
        * }
        */
       let tmp: any;
-<<<<<<< HEAD
-      if (cm) {
-=======
       if (rf & RenderFlags.Create) {
->>>>>>> 77ff72f9
         query(0, Child, false);
         query(1, Child, true);
         elementStart(2, 'child');
@@ -79,17 +72,11 @@
         }
         elementEnd();
       }
-<<<<<<< HEAD
-      queryRefresh(tmp = load<QueryList<any>>(0)) && (ctx.query0 = tmp as QueryList<any>);
-      queryRefresh(tmp = load<QueryList<any>>(1)) && (ctx.query1 = tmp as QueryList<any>);
-    }, [Child.ngComponentDef]);
-=======
       if (rf & RenderFlags.Update) {
         queryRefresh(tmp = load<QueryList<any>>(0)) && (ctx.query0 = tmp as QueryList<any>);
         queryRefresh(tmp = load<QueryList<any>>(1)) && (ctx.query1 = tmp as QueryList<any>);
       }
     }, [Child]);
->>>>>>> 77ff72f9
 
     const parent = renderComponent(Cmp);
     expect((parent.query0 as QueryList<any>).toArray()).toEqual([child1]);
@@ -107,28 +94,17 @@
        *  @ViewChildren(Child, {read: ElementRef}) query;
        * }
        */
-<<<<<<< HEAD
-      const Cmpt = createComponent('cmpt', function(ctx: any, cm: boolean) {
-        let tmp: any;
-        if (cm) {
-=======
-      const Cmpt = createComponent('cmpt', function(rf: RenderFlags, ctx: any) {
-        let tmp: any;
-        if (rf & RenderFlags.Create) {
->>>>>>> 77ff72f9
+      const Cmpt = createComponent('cmpt', function(rf: RenderFlags, ctx: any) {
+        let tmp: any;
+        if (rf & RenderFlags.Create) {
           query(0, Child, false, QUERY_READ_ELEMENT_REF);
           elToQuery = elementStart(1, 'div', ['child', '']);
           elementEnd();
         }
-<<<<<<< HEAD
-        queryRefresh(tmp = load<QueryList<any>>(0)) && (ctx.query = tmp as QueryList<any>);
-      }, [Child.ngDirectiveDef]);
-=======
         if (rf & RenderFlags.Update) {
           queryRefresh(tmp = load<QueryList<any>>(0)) && (ctx.query = tmp as QueryList<any>);
         }
       }, [Child]);
->>>>>>> 77ff72f9
 
       const cmptInstance = renderComponent(Cmpt);
       const qList = (cmptInstance.query as QueryList<any>);
@@ -148,29 +124,18 @@
        *  @ViewChildren(Child, {read: OtherChild}) query;
        * }
        */
-<<<<<<< HEAD
-      const Cmpt = createComponent('cmpt', function(ctx: any, cm: boolean) {
-        let tmp: any;
-        if (cm) {
-=======
-      const Cmpt = createComponent('cmpt', function(rf: RenderFlags, ctx: any) {
-        let tmp: any;
-        if (rf & RenderFlags.Create) {
->>>>>>> 77ff72f9
+      const Cmpt = createComponent('cmpt', function(rf: RenderFlags, ctx: any) {
+        let tmp: any;
+        if (rf & RenderFlags.Create) {
           query(0, Child, false, OtherChild);
           elementStart(1, 'div', ['child', '', 'otherChild', '']);
           { otherChildInstance = loadDirective(1); }
           elementEnd();
         }
-<<<<<<< HEAD
-        queryRefresh(tmp = load<QueryList<any>>(0)) && (ctx.query = tmp as QueryList<any>);
-      }, [Child.ngDirectiveDef, OtherChild.ngDirectiveDef]);
-=======
         if (rf & RenderFlags.Update) {
           queryRefresh(tmp = load<QueryList<any>>(0)) && (ctx.query = tmp as QueryList<any>);
         }
       }, [Child, OtherChild]);
->>>>>>> 77ff72f9
 
       const cmptInstance = renderComponent(Cmpt);
       const qList = (cmptInstance.query as QueryList<any>);
@@ -187,28 +152,17 @@
        *  @ViewChildren(Child, {read: OtherChild}) query;
        * }
        */
-<<<<<<< HEAD
-      const Cmpt = createComponent('cmpt', function(ctx: any, cm: boolean) {
-        let tmp: any;
-        if (cm) {
-=======
-      const Cmpt = createComponent('cmpt', function(rf: RenderFlags, ctx: any) {
-        let tmp: any;
-        if (rf & RenderFlags.Create) {
->>>>>>> 77ff72f9
+      const Cmpt = createComponent('cmpt', function(rf: RenderFlags, ctx: any) {
+        let tmp: any;
+        if (rf & RenderFlags.Create) {
           query(0, Child, false, OtherChild);
           elementStart(1, 'div', ['child', '']);
           elementEnd();
         }
-<<<<<<< HEAD
-        queryRefresh(tmp = load<QueryList<any>>(0)) && (ctx.query = tmp as QueryList<any>);
-      }, [Child.ngDirectiveDef, OtherChild.ngDirectiveDef]);
-=======
         if (rf & RenderFlags.Update) {
           queryRefresh(tmp = load<QueryList<any>>(0)) && (ctx.query = tmp as QueryList<any>);
         }
       }, [Child, OtherChild]);
->>>>>>> 77ff72f9
 
       const cmptInstance = renderComponent(Cmpt);
       const qList = (cmptInstance.query as QueryList<any>);
@@ -230,27 +184,16 @@
        */
       const Cmpt = createComponent('cmpt', function(rf: RenderFlags, ctx: any) {
         let tmp: any;
-<<<<<<< HEAD
-        if (cm) {
+        if (rf & RenderFlags.Create) {
           query(0, ['foo'], false, QUERY_READ_FROM_NODE);
           elToQuery = elementStart(1, 'div', null, ['foo', '']);
           elementEnd();
-          elementStart(2, 'div');
-          elementEnd();
-        }
-        queryRefresh(tmp = load<QueryList<any>>(0)) && (ctx.query = tmp as QueryList<any>);
-=======
-        if (rf & RenderFlags.Create) {
-          query(0, ['foo'], false, QUERY_READ_FROM_NODE);
-          elToQuery = elementStart(1, 'div', null, ['foo', '']);
-          elementEnd();
           elementStart(3, 'div');
           elementEnd();
         }
         if (rf & RenderFlags.Update) {
           queryRefresh(tmp = load<QueryList<any>>(0)) && (ctx.query = tmp as QueryList<any>);
         }
->>>>>>> 77ff72f9
       });
 
       const cmptInstance = renderComponent(Cmpt);
@@ -270,26 +213,13 @@
        *  @ViewChildren('bar') barQuery;
        * }
        */
-<<<<<<< HEAD
-      const Cmpt = createComponent('cmpt', function(ctx: any, cm: boolean) {
-        let tmp: any;
-        if (cm) {
-=======
-      const Cmpt = createComponent('cmpt', function(rf: RenderFlags, ctx: any) {
-        let tmp: any;
-        if (rf & RenderFlags.Create) {
->>>>>>> 77ff72f9
+      const Cmpt = createComponent('cmpt', function(rf: RenderFlags, ctx: any) {
+        let tmp: any;
+        if (rf & RenderFlags.Create) {
           query(0, ['foo'], false, QUERY_READ_FROM_NODE);
           query(1, ['bar'], false, QUERY_READ_FROM_NODE);
           elToQuery = elementStart(2, 'div', null, ['foo', '', 'bar', '']);
           elementEnd();
-<<<<<<< HEAD
-          elementStart(3, 'div');
-          elementEnd();
-        }
-        queryRefresh(tmp = load<QueryList<any>>(0)) && (ctx.fooQuery = tmp as QueryList<any>);
-        queryRefresh(tmp = load<QueryList<any>>(1)) && (ctx.barQuery = tmp as QueryList<any>);
-=======
           elementStart(5, 'div');
           elementEnd();
         }
@@ -297,7 +227,6 @@
           queryRefresh(tmp = load<QueryList<any>>(0)) && (ctx.fooQuery = tmp as QueryList<any>);
           queryRefresh(tmp = load<QueryList<any>>(1)) && (ctx.barQuery = tmp as QueryList<any>);
         }
->>>>>>> 77ff72f9
       });
 
       const cmptInstance = renderComponent(Cmpt);
@@ -325,22 +254,10 @@
        */
       const Cmpt = createComponent('cmpt', function(rf: RenderFlags, ctx: any) {
         let tmp: any;
-<<<<<<< HEAD
-        if (cm) {
+        if (rf & RenderFlags.Create) {
           query(0, ['foo', 'bar'], undefined, QUERY_READ_FROM_NODE);
           el1ToQuery = elementStart(1, 'div', null, ['foo', '']);
           elementEnd();
-          elementStart(2, 'div');
-          elementEnd();
-          el2ToQuery = elementStart(3, 'div', null, ['bar', '']);
-          elementEnd();
-        }
-        queryRefresh(tmp = load<QueryList<any>>(0)) && (ctx.query = tmp as QueryList<any>);
-=======
-        if (rf & RenderFlags.Create) {
-          query(0, ['foo', 'bar'], undefined, QUERY_READ_FROM_NODE);
-          el1ToQuery = elementStart(1, 'div', null, ['foo', '']);
-          elementEnd();
           elementStart(3, 'div');
           elementEnd();
           el2ToQuery = elementStart(4, 'div', null, ['bar', '']);
@@ -349,7 +266,6 @@
         if (rf & RenderFlags.Update) {
           queryRefresh(tmp = load<QueryList<any>>(0)) && (ctx.query = tmp as QueryList<any>);
         }
->>>>>>> 77ff72f9
       });
 
       const cmptInstance = renderComponent(Cmpt);
@@ -371,27 +287,16 @@
        */
       const Cmpt = createComponent('cmpt', function(rf: RenderFlags, ctx: any) {
         let tmp: any;
-<<<<<<< HEAD
-        if (cm) {
+        if (rf & RenderFlags.Create) {
           query(0, ['foo'], false, QUERY_READ_ELEMENT_REF);
           elToQuery = elementStart(1, 'div', null, ['foo', '']);
           elementEnd();
-          elementStart(2, 'div');
-          elementEnd();
-        }
-        queryRefresh(tmp = load<QueryList<any>>(0)) && (ctx.query = tmp as QueryList<any>);
-=======
-        if (rf & RenderFlags.Create) {
-          query(0, ['foo'], false, QUERY_READ_ELEMENT_REF);
-          elToQuery = elementStart(1, 'div', null, ['foo', '']);
-          elementEnd();
           elementStart(3, 'div');
           elementEnd();
         }
         if (rf & RenderFlags.Update) {
           queryRefresh(tmp = load<QueryList<any>>(0)) && (ctx.query = tmp as QueryList<any>);
         }
->>>>>>> 77ff72f9
       });
 
       const cmptInstance = renderComponent(Cmpt);
@@ -410,23 +315,14 @@
        */
       const Cmpt = createComponent('cmpt', function(rf: RenderFlags, ctx: any) {
         let tmp: any;
-<<<<<<< HEAD
-        if (cm) {
+        if (rf & RenderFlags.Create) {
           query(0, ['foo'], false, QUERY_READ_CONTAINER_REF);
           elementStart(1, 'div', null, ['foo', '']);
           elementEnd();
         }
-        queryRefresh(tmp = load<QueryList<any>>(0)) && (ctx.query = tmp as QueryList<any>);
-=======
-        if (rf & RenderFlags.Create) {
-          query(0, ['foo'], false, QUERY_READ_CONTAINER_REF);
-          elementStart(1, 'div', null, ['foo', '']);
-          elementEnd();
-        }
-        if (rf & RenderFlags.Update) {
-          queryRefresh(tmp = load<QueryList<any>>(0)) && (ctx.query = tmp as QueryList<any>);
-        }
->>>>>>> 77ff72f9
+        if (rf & RenderFlags.Update) {
+          queryRefresh(tmp = load<QueryList<any>>(0)) && (ctx.query = tmp as QueryList<any>);
+        }
       });
 
       const cmptInstance = renderComponent(Cmpt);
@@ -444,21 +340,13 @@
        */
       const Cmpt = createComponent('cmpt', function(rf: RenderFlags, ctx: any) {
         let tmp: any;
-<<<<<<< HEAD
-        if (cm) {
+        if (rf & RenderFlags.Create) {
           query(0, ['foo'], false, QUERY_READ_CONTAINER_REF);
           container(1, undefined, undefined, undefined, ['foo', '']);
         }
-        queryRefresh(tmp = load<QueryList<any>>(0)) && (ctx.query = tmp as QueryList<any>);
-=======
-        if (rf & RenderFlags.Create) {
-          query(0, ['foo'], false, QUERY_READ_CONTAINER_REF);
-          container(1, undefined, undefined, undefined, ['foo', '']);
-        }
-        if (rf & RenderFlags.Update) {
-          queryRefresh(tmp = load<QueryList<any>>(0)) && (ctx.query = tmp as QueryList<any>);
-        }
->>>>>>> 77ff72f9
+        if (rf & RenderFlags.Update) {
+          queryRefresh(tmp = load<QueryList<any>>(0)) && (ctx.query = tmp as QueryList<any>);
+        }
       });
 
       const cmptInstance = renderComponent(Cmpt);
@@ -477,13 +365,6 @@
           */
          const Cmpt = createComponent('cmpt', function(rf: RenderFlags, ctx: any) {
            let tmp: any;
-<<<<<<< HEAD
-           if (cm) {
-             query(0, ['foo'], false, QUERY_READ_ELEMENT_REF);
-             container(1, undefined, undefined, undefined, ['foo', '']);
-           }
-           queryRefresh(tmp = load<QueryList<any>>(0)) && (ctx.query = tmp as QueryList<any>);
-=======
            if (rf & RenderFlags.Create) {
              query(0, ['foo'], false, QUERY_READ_ELEMENT_REF);
              container(1, undefined, undefined, undefined, ['foo', '']);
@@ -491,7 +372,6 @@
            if (rf & RenderFlags.Update) {
              queryRefresh(tmp = load<QueryList<any>>(0)) && (ctx.query = tmp as QueryList<any>);
            }
->>>>>>> 77ff72f9
          });
 
          const cmptInstance = renderComponent(Cmpt);
@@ -510,21 +390,13 @@
        */
       const Cmpt = createComponent('cmpt', function(rf: RenderFlags, ctx: any) {
         let tmp: any;
-<<<<<<< HEAD
-        if (cm) {
+        if (rf & RenderFlags.Create) {
           query(0, ['foo'], undefined, QUERY_READ_FROM_NODE);
           container(1, undefined, undefined, undefined, ['foo', '']);
         }
-        queryRefresh(tmp = load<QueryList<any>>(0)) && (ctx.query = tmp as QueryList<any>);
-=======
-        if (rf & RenderFlags.Create) {
-          query(0, ['foo'], undefined, QUERY_READ_FROM_NODE);
-          container(1, undefined, undefined, undefined, ['foo', '']);
-        }
-        if (rf & RenderFlags.Update) {
-          queryRefresh(tmp = load<QueryList<any>>(0)) && (ctx.query = tmp as QueryList<any>);
-        }
->>>>>>> 77ff72f9
+        if (rf & RenderFlags.Update) {
+          queryRefresh(tmp = load<QueryList<any>>(0)) && (ctx.query = tmp as QueryList<any>);
+        }
       });
 
       const cmptInstance = renderComponent(Cmpt);
@@ -1003,291 +875,6 @@
        */
       const Cmpt = createComponent('cmpt', function(rf: RenderFlags, ctx: any) {
         let tmp: any;
-<<<<<<< HEAD
-        if (cm) {
-          query(0, ['foo'], false, QUERY_READ_TEMPLATE_REF);
-          container(1, undefined, undefined, undefined, ['foo', '']);
-        }
-        queryRefresh(tmp = load<QueryList<any>>(0)) && (ctx.query = tmp as QueryList<any>);
-      });
-
-      const cmptInstance = renderComponent(Cmpt);
-      const qList = (cmptInstance.query as QueryList<any>);
-      expect(qList.length).toBe(1);
-      expect(isTemplateRef(qList.first)).toBeTruthy();
-    });
-
-    it('should read component instance if element queried for is a component host', () => {
-      const Child = createComponent('child', function(ctx: any, cm: boolean) {});
-
-      let childInstance;
-      /**
-       * <child #foo></child>
-       * class Cmpt {
-       *  @ViewChildren('foo') query;
-       * }
-       */
-      const Cmpt = createComponent('cmpt', function(ctx: any, cm: boolean) {
-        let tmp: any;
-        if (cm) {
-          query(0, ['foo'], true, QUERY_READ_FROM_NODE);
-          elementStart(1, 'child', null, ['foo', '']);
-          { childInstance = loadDirective(0); }
-          elementEnd();
-        }
-        queryRefresh(tmp = load<QueryList<any>>(0)) && (ctx.query = tmp as QueryList<any>);
-      }, [Child.ngComponentDef]);
-
-      const cmptInstance = renderComponent(Cmpt);
-      const qList = (cmptInstance.query as QueryList<any>);
-      expect(qList.length).toBe(1);
-      expect(qList.first).toBe(childInstance);
-    });
-
-    it('should read component instance with explicit exportAs', () => {
-      let childInstance: Child;
-
-      class Child {
-        static ngComponentDef = defineComponent({
-          type: Child,
-          selector: [[['child'], null]],
-          factory: () => childInstance = new Child(),
-          template: (ctx: Child, cm: boolean) => {},
-          exportAs: 'child'
-        });
-      }
-
-      /**
-       * <child #foo="child"></child>
-       * class Cmpt {
-       *  @ViewChildren('foo') query;
-       * }
-       */
-      const Cmpt = createComponent('cmpt', function(ctx: any, cm: boolean) {
-        let tmp: any;
-        if (cm) {
-          query(0, ['foo'], true, QUERY_READ_FROM_NODE);
-          elementStart(1, 'child', null, ['foo', 'child']);
-          elementEnd();
-        }
-        queryRefresh(tmp = load<QueryList<any>>(0)) && (ctx.query = tmp as QueryList<any>);
-      }, [Child.ngComponentDef]);
-
-      const cmptInstance = renderComponent(Cmpt);
-      const qList = (cmptInstance.query as QueryList<any>);
-      expect(qList.length).toBe(1);
-      expect(qList.first).toBe(childInstance !);
-    });
-
-    it('should read directive instance if element queried for has an exported directive with a matching name',
-       () => {
-         const Child = createDirective('child', {exportAs: 'child'});
-
-         let childInstance;
-         /**
-          * <div #foo="child" child></div>
-          * class Cmpt {
-          *  @ViewChildren('foo') query;
-          * }
-          */
-         const Cmpt = createComponent('cmpt', function(ctx: any, cm: boolean) {
-           let tmp: any;
-           if (cm) {
-             query(0, ['foo'], true, QUERY_READ_FROM_NODE);
-             elementStart(1, 'div', ['child', ''], ['foo', 'child']);
-             childInstance = loadDirective(0);
-             elementEnd();
-           }
-           queryRefresh(tmp = load<QueryList<any>>(0)) && (ctx.query = tmp as QueryList<any>);
-         }, [Child.ngDirectiveDef]);
-
-         const cmptInstance = renderComponent(Cmpt);
-         const qList = (cmptInstance.query as QueryList<any>);
-         expect(qList.length).toBe(1);
-         expect(qList.first).toBe(childInstance);
-       });
-
-    it('should read all matching directive instances from a given element', () => {
-      const Child1 = createDirective('child1', {exportAs: 'child1'});
-      const Child2 = createDirective('child2', {exportAs: 'child2'});
-
-      let child1Instance, child2Instance;
-      /**
-       * <div #foo="child1" child1 #bar="child2" child2></div>
-       * class Cmpt {
-       *  @ViewChildren('foo, bar') query;
-       * }
-       */
-      const Cmpt = createComponent('cmpt', function(ctx: any, cm: boolean) {
-        let tmp: any;
-        if (cm) {
-          query(0, ['foo', 'bar'], true, QUERY_READ_FROM_NODE);
-          elementStart(1, 'div', ['child1', '', 'child2', ''], ['foo', 'child1', 'bar', 'child2']);
-          {
-            child1Instance = loadDirective(0);
-            child2Instance = loadDirective(1);
-          }
-          elementEnd();
-        }
-        queryRefresh(tmp = load<QueryList<any>>(0)) && (ctx.query = tmp as QueryList<any>);
-      }, [Child1.ngDirectiveDef, Child2.ngDirectiveDef]);
-
-      const cmptInstance = renderComponent(Cmpt);
-      const qList = (cmptInstance.query as QueryList<any>);
-      expect(qList.length).toBe(2);
-      expect(qList.first).toBe(child1Instance);
-      expect(qList.last).toBe(child2Instance);
-    });
-
-    it('should read multiple locals exporting the same directive from a given element', () => {
-      const Child = createDirective('child', {exportAs: 'child'});
-      let childInstance;
-
-      /**
-       * <div child #foo="child" #bar="child"></div>
-       * class Cmpt {
-       *  @ViewChildren('foo') fooQuery;
-       *  @ViewChildren('bar') barQuery;
-       * }
-       */
-      const Cmpt = createComponent('cmpt', function(ctx: any, cm: boolean) {
-        let tmp: any;
-        if (cm) {
-          query(0, ['foo'], true, QUERY_READ_FROM_NODE);
-          query(1, ['bar'], true, QUERY_READ_FROM_NODE);
-          elementStart(2, 'div', ['child', ''], ['foo', 'child', 'bar', 'child']);
-          { childInstance = loadDirective(0); }
-          elementEnd();
-        }
-        queryRefresh(tmp = load<QueryList<any>>(0)) && (ctx.fooQuery = tmp as QueryList<any>);
-        queryRefresh(tmp = load<QueryList<any>>(1)) && (ctx.barQuery = tmp as QueryList<any>);
-      }, [Child.ngDirectiveDef]);
-
-      const cmptInstance = renderComponent(Cmpt);
-
-      const fooList = cmptInstance.fooQuery as QueryList<any>;
-      expect(fooList.length).toBe(1);
-      expect(fooList.first).toBe(childInstance);
-
-      const barList = cmptInstance.barQuery as QueryList<any>;
-      expect(barList.length).toBe(1);
-      expect(barList.first).toBe(childInstance);
-    });
-
-    it('should match on exported directive name and read a requested token', () => {
-      const Child = createDirective('child', {exportAs: 'child'});
-
-      let div;
-      /**
-       * <div #foo="child" child></div>
-       * class Cmpt {
-       *  @ViewChildren('foo', {read: ElementRef}) query;
-       * }
-       */
-      const Cmpt = createComponent('cmpt', function(ctx: any, cm: boolean) {
-        let tmp: any;
-        if (cm) {
-          query(0, ['foo'], undefined, QUERY_READ_ELEMENT_REF);
-          div = elementStart(1, 'div', ['child', ''], ['foo', 'child']);
-          elementEnd();
-        }
-        queryRefresh(tmp = load<QueryList<any>>(0)) && (ctx.query = tmp as QueryList<any>);
-      }, [Child.ngDirectiveDef]);
-
-      const cmptInstance = renderComponent(Cmpt);
-      const qList = (cmptInstance.query as QueryList<any>);
-      expect(qList.length).toBe(1);
-      expect(qList.first.nativeElement).toBe(div);
-    });
-
-    it('should support reading a mix of ElementRef and directive instances', () => {
-      const Child = createDirective('child', {exportAs: 'child'});
-
-      let childInstance, div;
-      /**
-       * <div #foo #bar="child" child></div>
-       * class Cmpt {
-       *  @ViewChildren('foo, bar') query;
-       * }
-       */
-      const Cmpt = createComponent('cmpt', function(ctx: any, cm: boolean) {
-        let tmp: any;
-        if (cm) {
-          query(0, ['foo', 'bar'], undefined, QUERY_READ_FROM_NODE);
-          div = elementStart(1, 'div', ['child', ''], ['foo', '', 'bar', 'child']);
-          { childInstance = loadDirective(0); }
-          elementEnd();
-        }
-        queryRefresh(tmp = load<QueryList<any>>(0)) && (ctx.query = tmp as QueryList<any>);
-      }, [Child.ngDirectiveDef]);
-
-      const cmptInstance = renderComponent(Cmpt);
-      const qList = (cmptInstance.query as QueryList<any>);
-      expect(qList.length).toBe(2);
-      expect(qList.first.nativeElement).toBe(div);
-      expect(qList.last).toBe(childInstance);
-    });
-
-    it('should not add results to query if a requested token cant be read', () => {
-      const Child = createDirective('child');
-
-      /**
-       * <div #foo></div>
-       * class Cmpt {
-       *  @ViewChildren('foo', {read: Child}) query;
-       * }
-       */
-      const Cmpt = createComponent('cmpt', function(ctx: any, cm: boolean) {
-        let tmp: any;
-        if (cm) {
-          query(0, ['foo'], false, Child);
-          elementStart(1, 'div', ['foo', '']);
-          elementEnd();
-        }
-        queryRefresh(tmp = load<QueryList<any>>(0)) && (ctx.query = tmp as QueryList<any>);
-      }, [Child.ngDirectiveDef]);
-
-      const cmptInstance = renderComponent(Cmpt);
-      const qList = (cmptInstance.query as QueryList<any>);
-      expect(qList.length).toBe(0);
-    });
-
-  });
-
-  describe('view boundaries', () => {
-
-    it('should report results in embedded views', () => {
-      let firstEl;
-      /**
-       * <ng-template [ngIf]="exp">
-       *    <div #foo></div>
-       * </ng-template>
-       * class Cmpt {
-       *  @ViewChildren('foo') query;
-       * }
-       */
-      const Cmpt = createComponent('cmpt', function(ctx: any, cm: boolean) {
-        let tmp: any;
-        if (cm) {
-          query(0, ['foo'], true, QUERY_READ_FROM_NODE);
-          container(1);
-        }
-        containerRefreshStart(1);
-        {
-          if (ctx.exp) {
-            let cm1 = embeddedViewStart(1);
-            {
-              if (cm1) {
-                firstEl = elementStart(0, 'div', null, ['foo', '']);
-                elementEnd();
-              }
-            }
-            embeddedViewEnd();
-          }
-        }
-        containerRefreshEnd();
-        queryRefresh(tmp = load<QueryList<any>>(0)) && (ctx.query = tmp as QueryList<any>);
-=======
         if (rf & RenderFlags.Create) {
           query(0, ['foo'], true, QUERY_READ_FROM_NODE);
           container(1);
@@ -1326,203 +913,12 @@
           containerRefreshEnd();
           queryRefresh(tmp = load<QueryList<any>>(0)) && (ctx.query = tmp as QueryList<any>);
         }
->>>>>>> 77ff72f9
       });
 
       const cmptInstance = renderComponent(Cmpt);
       const qList = (cmptInstance.query as any);
       expect(qList.length).toBe(0);
 
-<<<<<<< HEAD
-      cmptInstance.exp = true;
-      detectChanges(cmptInstance);
-      expect(qList.length).toBe(1);
-      expect(qList.first.nativeElement).toBe(firstEl);
-
-      cmptInstance.exp = false;
-      detectChanges(cmptInstance);
-      expect(qList.length).toBe(0);
-    });
-
-    it('should add results from embedded views in the correct order - views and elements mix',
-       () => {
-         let firstEl, lastEl, viewEl;
-         /**
-          * <span #foo></span>
-          * <ng-template [ngIf]="exp">
-          *    <div #foo></div>
-          * </ng-template>
-          * <span #foo></span>
-          * class Cmpt {
-          *  @ViewChildren('foo') query;
-          * }
-          */
-         const Cmpt = createComponent('cmpt', function(ctx: any, cm: boolean) {
-           let tmp: any;
-           if (cm) {
-             query(0, ['foo'], true, QUERY_READ_FROM_NODE);
-             firstEl = elementStart(1, 'span', null, ['foo', '']);
-             elementEnd();
-             container(2);
-             lastEl = elementStart(3, 'span', null, ['foo', '']);
-             elementEnd();
-           }
-           containerRefreshStart(2);
-           {
-             if (ctx.exp) {
-               let cm1 = embeddedViewStart(1);
-               {
-                 if (cm1) {
-                   viewEl = elementStart(0, 'div', null, ['foo', '']);
-                   elementEnd();
-                 }
-               }
-               embeddedViewEnd();
-             }
-           }
-           containerRefreshEnd();
-           queryRefresh(tmp = load<QueryList<any>>(0)) && (ctx.query = tmp as QueryList<any>);
-         });
-
-         const cmptInstance = renderComponent(Cmpt);
-         const qList = (cmptInstance.query as any);
-         expect(qList.length).toBe(2);
-         expect(qList.first.nativeElement).toBe(firstEl);
-         expect(qList.last.nativeElement).toBe(lastEl);
-
-         cmptInstance.exp = true;
-         detectChanges(cmptInstance);
-         expect(qList.length).toBe(3);
-         expect(qList.toArray()[0].nativeElement).toBe(firstEl);
-         expect(qList.toArray()[1].nativeElement).toBe(viewEl);
-         expect(qList.toArray()[2].nativeElement).toBe(lastEl);
-
-         cmptInstance.exp = false;
-         detectChanges(cmptInstance);
-         expect(qList.length).toBe(2);
-         expect(qList.first.nativeElement).toBe(firstEl);
-         expect(qList.last.nativeElement).toBe(lastEl);
-       });
-
-    it('should add results from embedded views in the correct order - views side by side', () => {
-      let firstEl, lastEl;
-      /**
-       * <ng-template [ngIf]="exp1">
-       *    <div #foo></div>
-       * </ng-template>
-       * <ng-template [ngIf]="exp2">
-       *    <span #foo></span>
-       * </ng-template>
-       * class Cmpt {
-       *  @ViewChildren('foo') query;
-       * }
-       */
-      const Cmpt = createComponent('cmpt', function(ctx: any, cm: boolean) {
-        let tmp: any;
-        if (cm) {
-          query(0, ['foo'], true, QUERY_READ_FROM_NODE);
-          container(1);
-        }
-        containerRefreshStart(1);
-        {
-          if (ctx.exp1) {
-            let cm1 = embeddedViewStart(0);
-            {
-              if (cm1) {
-                firstEl = elementStart(0, 'div', null, ['foo', '']);
-                elementEnd();
-              }
-            }
-            embeddedViewEnd();
-          }
-          if (ctx.exp2) {
-            let cm1 = embeddedViewStart(1);
-            {
-              if (cm1) {
-                lastEl = elementStart(0, 'span', null, ['foo', '']);
-                elementEnd();
-              }
-            }
-            embeddedViewEnd();
-          }
-        }
-        containerRefreshEnd();
-        queryRefresh(tmp = load<QueryList<any>>(0)) && (ctx.query = tmp as QueryList<any>);
-      });
-
-      const cmptInstance = renderComponent(Cmpt);
-      const qList = (cmptInstance.query as any);
-      expect(qList.length).toBe(0);
-
-      cmptInstance.exp2 = true;
-      detectChanges(cmptInstance);
-      expect(qList.length).toBe(1);
-      expect(qList.last.nativeElement).toBe(lastEl);
-
-      cmptInstance.exp1 = true;
-      detectChanges(cmptInstance);
-      expect(qList.length).toBe(2);
-      expect(qList.first.nativeElement).toBe(firstEl);
-      expect(qList.last.nativeElement).toBe(lastEl);
-    });
-
-    it('should add results from embedded views in the correct order - nested views', () => {
-      let firstEl, lastEl;
-      /**
-       * <ng-template [ngIf]="exp1">
-       *    <div #foo></div>
-       *    <ng-template [ngIf]="exp2">
-       *      <span #foo></span>
-       *    </ng-template>
-       * </ng-template>
-       * class Cmpt {
-       *  @ViewChildren('foo') query;
-       * }
-       */
-      const Cmpt = createComponent('cmpt', function(ctx: any, cm: boolean) {
-        let tmp: any;
-        if (cm) {
-          query(0, ['foo'], true, QUERY_READ_FROM_NODE);
-          container(1);
-        }
-        containerRefreshStart(1);
-        {
-          if (ctx.exp1) {
-            let cm1 = embeddedViewStart(0);
-            {
-              if (cm1) {
-                firstEl = elementStart(0, 'div', null, ['foo', '']);
-                elementEnd();
-                container(1);
-              }
-              containerRefreshStart(1);
-              {
-                if (ctx.exp2) {
-                  let cm2 = embeddedViewStart(0);
-                  {
-                    if (cm2) {
-                      lastEl = elementStart(0, 'span', null, ['foo', '']);
-                      elementEnd();
-                    }
-                  }
-                  embeddedViewEnd();
-                }
-              }
-              containerRefreshEnd();
-            }
-            embeddedViewEnd();
-          }
-        }
-        containerRefreshEnd();
-        queryRefresh(tmp = load<QueryList<any>>(0)) && (ctx.query = tmp as QueryList<any>);
-      });
-
-      const cmptInstance = renderComponent(Cmpt);
-      const qList = (cmptInstance.query as any);
-      expect(qList.length).toBe(0);
-
-=======
->>>>>>> 77ff72f9
       cmptInstance.exp1 = true;
       detectChanges(cmptInstance);
       expect(qList.length).toBe(1);
@@ -1545,39 +941,15 @@
        *  @ViewChildren('foo') query;
        * }
        */
-<<<<<<< HEAD
-      const Cmpt = createComponent('cmpt', function(ctx: any, cm: boolean) {
-        let tmp: any;
-        if (cm) {
-=======
-      const Cmpt = createComponent('cmpt', function(rf: RenderFlags, ctx: any) {
-        let tmp: any;
-        if (rf & RenderFlags.Create) {
->>>>>>> 77ff72f9
+      const Cmpt = createComponent('cmpt', function(rf: RenderFlags, ctx: any) {
+        let tmp: any;
+        if (rf & RenderFlags.Create) {
           query(0, ['foo'], true, QUERY_READ_FROM_NODE);
           query(1, ['foo'], false, QUERY_READ_FROM_NODE);
           container(2);
           elementStart(3, 'span', null, ['foo', '']);
           elementEnd();
         }
-<<<<<<< HEAD
-        containerRefreshStart(2);
-        {
-          if (ctx.exp) {
-            let cm1 = embeddedViewStart(0);
-            {
-              if (cm1) {
-                elementStart(0, 'div', null, ['foo', '']);
-                elementEnd();
-              }
-            }
-            embeddedViewEnd();
-          }
-        }
-        containerRefreshEnd();
-        queryRefresh(tmp = load<QueryList<any>>(0)) && (ctx.deep = tmp as QueryList<any>);
-        queryRefresh(tmp = load<QueryList<any>>(1)) && (ctx.shallow = tmp as QueryList<any>);
-=======
         if (rf & RenderFlags.Update) {
           containerRefreshStart(2);
           {
@@ -1596,7 +968,6 @@
           queryRefresh(tmp = load<QueryList<any>>(0)) && (ctx.deep = tmp as QueryList<any>);
           queryRefresh(tmp = load<QueryList<any>>(1)) && (ctx.shallow = tmp as QueryList<any>);
         }
->>>>>>> 77ff72f9
       });
 
       const cmptInstance = renderComponent(Cmpt);
