--- conflicted
+++ resolved
@@ -26,15 +26,9 @@
       imports: [ HttpClientTestingModule ]
     });
 
-<<<<<<< HEAD
     // http 서비스와 테스트 컨트롤러를 각 테스트 케이스에 주입합니다.
-    httpClient = TestBed.get(HttpClient);
-    httpTestingController = TestBed.get(HttpTestingController);
-=======
-    // Inject the http service and test controller for each test
     httpClient = TestBed.inject(HttpClient);
     httpTestingController = TestBed.inject(HttpTestingController);
->>>>>>> 385cadf2
   });
   // #enddocregion setup
   // #docregion afterEach
