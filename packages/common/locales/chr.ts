/**
 * @license
 * Copyright Google Inc. All Rights Reserved.
 *
 * Use of this source code is governed by an MIT-style license that can be
 * found in the LICENSE file at https://angular.io/license
 */

// THIS CODE IS GENERATED - DO NOT MODIFY
// See angular/tools/gulp-tasks/cldr/extract.js

<<<<<<< HEAD
=======
const u = undefined;

>>>>>>> 77ff72f9
function plural(n: number): number {
  if (n === 1) return 1;
  return 5;
}

export default [
  'chr', [['Ꮜ', 'Ꮢ'], ['ᏌᎾᎴ', 'ᏒᎯᏱᎢ'], ['ᏌᎾᎴ', 'ᏒᎯᏱᎢᏗᏢ']],
  [['ᏌᎾᎴ', 'ᏒᎯᏱᎢ'], u, ['ᏌᎾᎴ', 'ᏒᎯᏱᎢᏗᏢ']],
  [
<<<<<<< HEAD
    ['ᏌᎾᎴ', 'ᏒᎯᏱᎢᏗᏢ'],
    ,
  ],
  [
=======
>>>>>>> 77ff72f9
    ['Ꮖ', 'Ꮙ', 'Ꮤ', 'Ꮶ', 'Ꮕ', 'Ꮷ', 'Ꭴ'],
    ['ᏆᏍᎬ', 'ᏉᏅᎯ', 'ᏔᎵᏁ', 'ᏦᎢᏁ', 'ᏅᎩᏁ', 'ᏧᎾᎩ', 'ᏈᏕᎾ'],
    [
      'ᎤᎾᏙᏓᏆᏍᎬ', 'ᎤᎾᏙᏓᏉᏅᎯ', 'ᏔᎵᏁᎢᎦ', 'ᏦᎢᏁᎢᎦ',
      'ᏅᎩᏁᎢᎦ', 'ᏧᎾᎩᎶᏍᏗ', 'ᎤᎾᏙᏓᏈᏕᎾ'
    ],
    ['ᏍᎬ', 'ᏅᎯ', 'ᏔᎵ', 'ᏦᎢ', 'ᏅᎩ', 'ᏧᎾ', 'ᏕᎾ']
  ],
  u,
  [
    ['Ꭴ', 'Ꭷ', 'Ꭰ', 'Ꭷ', 'Ꭰ', 'Ꮥ', 'Ꭻ', 'Ꭶ', 'Ꮪ', 'Ꮪ', 'Ꮕ', 'Ꭵ'],
    [
      'ᎤᏃ', 'ᎧᎦ', 'ᎠᏅ', 'ᎧᏬ', 'ᎠᏂ', 'ᏕᎭ', 'ᎫᏰ', 'ᎦᎶ', 'ᏚᎵ',
      'ᏚᏂ', 'ᏅᏓ', 'ᎥᏍ'
    ],
    [
      'ᎤᏃᎸᏔᏅ', 'ᎧᎦᎵ', 'ᎠᏅᏱ', 'ᎧᏬᏂ', 'ᎠᏂᏍᎬᏘ', 'ᏕᎭᎷᏱ',
      'ᎫᏰᏉᏂ', 'ᎦᎶᏂ', 'ᏚᎵᏍᏗ', 'ᏚᏂᏅᏗ', 'ᏅᏓᏕᏆ', 'ᎥᏍᎩᏱ'
    ]
<<<<<<< HEAD
  ],
  , [['BC', 'AD'], , ['ᏧᏓᎷᎸ ᎤᎷᎯᏍᏗ ᎦᎶᏁᏛ', 'ᎠᏃ ᏙᎻᏂ']], 0, [6, 0],
  ['M/d/yy', 'MMM d, y', 'MMMM d, y', 'EEEE, MMMM d, y'],
  ['h:mm a', 'h:mm:ss a', 'h:mm:ss a z', 'h:mm:ss a zzzz'],
  [
    '{1}, {0}',
    ,
    '{1} ᎤᎾᎢ {0}',
=======
>>>>>>> 77ff72f9
  ],
  u, [['BC', 'AD'], u, ['ᏧᏓᎷᎸ ᎤᎷᎯᏍᏗ ᎦᎶᏁᏛ', 'ᎠᏃ ᏙᎻᏂ']], 0,
  [6, 0], ['M/d/yy', 'MMM d, y', 'MMMM d, y', 'EEEE, MMMM d, y'],
  ['h:mm a', 'h:mm:ss a', 'h:mm:ss a z', 'h:mm:ss a zzzz'], ['{1}, {0}', u, '{1} ᎤᎾᎢ {0}', u],
  ['.', ',', ';', '%', '+', '-', 'E', '×', '‰', '∞', 'NaN', ':'],
  ['#,##0.###', '#,##0%', '¤#,##0.00', '#E0'], '$', 'US ᎠᏕᎳ', {'JPY': ['JP¥', '¥']}, plural
];<|MERGE_RESOLUTION|>--- conflicted
+++ resolved
@@ -9,11 +9,8 @@
 // THIS CODE IS GENERATED - DO NOT MODIFY
 // See angular/tools/gulp-tasks/cldr/extract.js
 
-<<<<<<< HEAD
-=======
 const u = undefined;
 
->>>>>>> 77ff72f9
 function plural(n: number): number {
   if (n === 1) return 1;
   return 5;
@@ -23,13 +20,6 @@
   'chr', [['Ꮜ', 'Ꮢ'], ['ᏌᎾᎴ', 'ᏒᎯᏱᎢ'], ['ᏌᎾᎴ', 'ᏒᎯᏱᎢᏗᏢ']],
   [['ᏌᎾᎴ', 'ᏒᎯᏱᎢ'], u, ['ᏌᎾᎴ', 'ᏒᎯᏱᎢᏗᏢ']],
   [
-<<<<<<< HEAD
-    ['ᏌᎾᎴ', 'ᏒᎯᏱᎢᏗᏢ'],
-    ,
-  ],
-  [
-=======
->>>>>>> 77ff72f9
     ['Ꮖ', 'Ꮙ', 'Ꮤ', 'Ꮶ', 'Ꮕ', 'Ꮷ', 'Ꭴ'],
     ['ᏆᏍᎬ', 'ᏉᏅᎯ', 'ᏔᎵᏁ', 'ᏦᎢᏁ', 'ᏅᎩᏁ', 'ᏧᎾᎩ', 'ᏈᏕᎾ'],
     [
@@ -49,17 +39,6 @@
       'ᎤᏃᎸᏔᏅ', 'ᎧᎦᎵ', 'ᎠᏅᏱ', 'ᎧᏬᏂ', 'ᎠᏂᏍᎬᏘ', 'ᏕᎭᎷᏱ',
       'ᎫᏰᏉᏂ', 'ᎦᎶᏂ', 'ᏚᎵᏍᏗ', 'ᏚᏂᏅᏗ', 'ᏅᏓᏕᏆ', 'ᎥᏍᎩᏱ'
     ]
-<<<<<<< HEAD
-  ],
-  , [['BC', 'AD'], , ['ᏧᏓᎷᎸ ᎤᎷᎯᏍᏗ ᎦᎶᏁᏛ', 'ᎠᏃ ᏙᎻᏂ']], 0, [6, 0],
-  ['M/d/yy', 'MMM d, y', 'MMMM d, y', 'EEEE, MMMM d, y'],
-  ['h:mm a', 'h:mm:ss a', 'h:mm:ss a z', 'h:mm:ss a zzzz'],
-  [
-    '{1}, {0}',
-    ,
-    '{1} ᎤᎾᎢ {0}',
-=======
->>>>>>> 77ff72f9
   ],
   u, [['BC', 'AD'], u, ['ᏧᏓᎷᎸ ᎤᎷᎯᏍᏗ ᎦᎶᏁᏛ', 'ᎠᏃ ᏙᎻᏂ']], 0,
   [6, 0], ['M/d/yy', 'MMM d, y', 'MMMM d, y', 'EEEE, MMMM d, y'],
