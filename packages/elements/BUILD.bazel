load("//tools:defaults.bzl", "ng_module", "ng_package")

package(default_visibility = ["//visibility:public"])

ng_module(
    name = "elements",
    srcs = glob(
        [
            "*.ts",
            "src/**/*.ts",
        ],
    ),
    deps = [
        "//packages/core",
        "//packages/platform-browser",
        "@npm//rxjs",
    ],
)

ng_package(
    name = "npm_package",
    srcs = glob([
        "**/*.externs.js",
        "**/package.json",
    ]),
    entry_point = ":index.ts",
<<<<<<< HEAD
    packages = [
=======
    nested_packages = [
>>>>>>> ae0253f3
        "//packages/elements/schematics:npm_package",
    ],
    tags = [
        "release-with-framework",
    ],
    # Do not add more to this list.
    # Dependencies on the full npm_package cause long re-builds.
    visibility = ["//visibility:private"],
    deps = [
        ":elements",
    ],
)<|MERGE_RESOLUTION|>--- conflicted
+++ resolved
@@ -24,11 +24,7 @@
         "**/package.json",
     ]),
     entry_point = ":index.ts",
-<<<<<<< HEAD
-    packages = [
-=======
     nested_packages = [
->>>>>>> ae0253f3
         "//packages/elements/schematics:npm_package",
     ],
     tags = [
