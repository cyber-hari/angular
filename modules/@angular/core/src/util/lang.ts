/**
 * @license
 * Copyright Google Inc. All Rights Reserved.
 *
 * Use of this source code is governed by an MIT-style license that can be
 * found in the LICENSE file at https://angular.io/license
 */

import {Observable} from 'rxjs/Observable';
import {$$observable} from 'rxjs/symbol/observable';

/**
 * Determine if the argument is shaped like a Promise
 */
export function isPromise(obj: any): obj is Promise<any> {
  // allow any Promise/A+ compliant thenable.
  // It's up to the caller to ensure that obj.then conforms to the spec
  return !!obj && typeof obj.then === 'function';
}

/**
 * Determine if the argument is an Observable
 */
export function isObservable(obj: any | Observable<any>): obj is Observable<any> {
<<<<<<< HEAD
  return !!(obj && obj[symbolObservable]);
}

// TODO(misko): replace with Object.assign once we require ES6.
export function merge<V>(m1: {[key: string]: V}, m2: {[key: string]: V}): {[key: string]: V} {
  const m: {[key: string]: V} = {};

  for (const k of Object.keys(m1)) {
    m[k] = m1[k];
  }

  for (const k of Object.keys(m2)) {
    m[k] = m2[k];
  }

  return m;
=======
  return !!(obj && obj[$$observable]);
>>>>>>> 5ff440a5
}<|MERGE_RESOLUTION|>--- conflicted
+++ resolved
@@ -22,8 +22,7 @@
  * Determine if the argument is an Observable
  */
 export function isObservable(obj: any | Observable<any>): obj is Observable<any> {
-<<<<<<< HEAD
-  return !!(obj && obj[symbolObservable]);
+  return !!(obj && obj[$$observable]);
 }
 
 // TODO(misko): replace with Object.assign once we require ES6.
@@ -39,7 +38,4 @@
   }
 
   return m;
-=======
-  return !!(obj && obj[$$observable]);
->>>>>>> 5ff440a5
 }