<!--
# Accessibility in Angular
-->
# 접근성(Accessibility)

<!--
The web is used by a wide variety of people, including those who have visual or motor impairments.
A variety of assistive technologies are available that make it much easier for these groups to
interact with web-based software applications.
In addition, designing an application to be more accessible generally improves the user experience for all users.

For an in-depth introduction to issues and techniques for designing accessible applications, see the [Accessibility](https://developers.google.com/web/fundamentals/accessibility/#what_is_accessibility) section of the Google's [Web Fundamentals](https://developers.google.com/web/fundamentals/).

This page discusses best practices for designing Angular applications that
work well for all users, including those who rely on assistive technologies.
-->
웹은 다양한 사람들이 사용하며 이중에는 시각이나 신체가 불편한 사람이 있을 수 있습니다.
웹 생태계가 발전하면서 이들을 도울 수 있는 기술도 발전하고 있어서 웹에서 겪을 수 있는 불편함은 나날이 개선되고 있습니다.
그리고 애플리케이션 디자인도 발전하면서 일부 사람이 아니라 모든 사람들의 UX도 나아지고 있습니다.

이 문서에서는 애플리케이션의 접근성 이슈에 대해 살펴보고 개선할 수 있는 테크닉도 함께 알아봅시다. Google이 제공하는 [Web Fundamentals](https://developers.google.com/web/fundamentals/) 문서에서 [Accessibility](https://developers.google.com/web/fundamentals/accessibility/#what_is_accessibility)을 참고하는 것도 좋습니다.

<div class="alert is-helpful">

  For the sample app that this page describes, see the <live-example></live-example>.

</div>


<!--
## Accessibility attributes
-->
## 접근성 어트리뷰트

<!--
Building accessible web experience often involves setting [ARIA attributes](https://developers.google.com/web/fundamentals/accessibility/semantics-aria)
to provide semantic meaning where it might otherwise be missing.
Use [attribute binding](guide/attribute-binding) template syntax to control the values of accessibility-related attributes.

When binding to ARIA attributes in Angular, you must use the `attr.` prefix, as the ARIA
specification depends specifically on HTML attributes rather than properties of DOM elements.

```html
<!- Use attr. when binding to an ARIA attribute ->
<button [attr.aria-label]="myActionLabel">...</button>
```

Note that this syntax is only necessary for attribute _bindings_.
Static ARIA attributes require no extra syntax.

```html
&lt;!-- Static ARIA attributes require no extra syntax --&gt;
<button aria-label="Save document">...</button>
```

NOTE:
-->
웹 접근성을 높이려면 보통 [ARIA 어트리뷰트](https://developers.google.com/web/fundamentals/accessibility/semantics-aria)를 지정해서 엘리먼트가 사용된 맥락의 의미를 추가하는 작업을 합니다.
그리고 이 어트리뷰트들은 이전에 살펴봤던 [어트리뷰트 바인딩](guide/template-syntax#attribute-binding) 템플릿 문법을 그대로 활용합니다.

ARIA 어트리뷰트를 바인딩하려면 `attr.` 접두사를 꼭 붙여야 합니다.
ARIA 스펙은 DOM 엘리먼트에 있는 프로퍼티가 아니라 HTML 어트리뷰트 스펙으로 정의되어 있습니다.

```html
&lt;!-- ARIA 어트리뷰트를 바인딩하려면 attr. 을 붙여야 합니다. --&gt;
<button [attr.aria-label]="myActionLabel">...</button>
```

어트리뷰트 바인딩은 바인딩이 꼭 필요한 ARIA 어트리뷰트에만 사용합니다.
정적으로 지정되는 ARIA 어트리뷰트라면 바인딩 없이 문자열을 그대로 사용하면 됩니다.


```html
&lt;!-- 정적 ARIA 어트리뷰트는 바인딩하지 않아도 됩니다. --&gt;
<button aria-label="Save document">...</button>
```

참고:

<div class="alert is-helpful">

   <!--
   By convention, HTML attributes use lowercase names (`tabindex`), while properties use camelCase names (`tabIndex`).

<<<<<<< HEAD
   See the [Template Syntax](guide/template-syntax#html-attribute-vs-dom-property) guide for more background on the difference between attributes and properties.
   -->
   일반적으로 HTML 어트리뷰트 이름은 소문자로 사용하며(`tabindex`), 프로퍼티 이름은 캐멀-케이스로 사용합니다(`tabIndex`).

   어트리뷰트와 프로퍼티가 어떻게 다른지 알아보려면 [템플릿 문법](guide/template-syntax#html-attribute-vs-dom-property) 가이드 문서를 참고하세요.
=======
   See the [Binding syntax](guide/binding-syntax#html-attribute-vs-dom-property) guide for more background on the difference between attributes and properties.
>>>>>>> 67e3ecc7

</div>


<!--
## Angular UI components
-->
## Angular UI 컴포넌트

<!--
The [Angular Material](https://material.angular.io/) library, which is maintained by the Angular team, is a suite of reusable UI components that aims to be fully accessible.
The [Component Development Kit (CDK)](https://material.angular.io/cdk/categories) includes the `a11y` package that provides tools to support various areas of accessibility.
For example:

* `LiveAnnouncer` is used to announce messages for screen-reader users using an `aria-live` region. See the W3C documentation for more information on [aria-live regions](https://www.w3.org/WAI/PF/aria-1.1/states_and_properties#aria-live).

* The `cdkTrapFocus` directive traps Tab-key focus within an element. Use it to create accessible experience for components like modal dialogs, where focus must be constrained.

For full details of these and other tools, see the [Angular CDK accessibility overview](https://material.angular.io/cdk/a11y/overview).
-->
Angular 팀이 유지보수하는 [Angular Material](https://material.angular.io/) 라이브러리는 재사용할 수 있는 UI 컴포넌트이기도 하지만 접근성도 완벽하게 지원되는 컴포넌트를 제공합니다.
그리고 [Component Development Kit (CDK)](https://material.angular.io/cdk/categories)에 포함된 `a11y` 패키지를 활용하면 직접 접근성 관련 기능을 구현할 수도 있습니다.
예를 들면:

* `LiveAnnouncer`가 제공하는 `aria-live` 기능을 활용하면 스크린 리더 사용자를 위해 안내 메시지를 음성으로 제공할 수 있습니다. W3C가 제안한느 [aria-live regions](https://www.w3.org/WAI/PF/aria-1.1/states_and_properties#aria-live) 문서를 참고하세요.

* `cdkTrapFocus` 디렉티브를 사용하면 탭키를 사용할 때 특정 영역에 있는 엘리먼트에만 포커스를 줄 수 있씁니다. 모달 팝업이나 포커스가 반드시 위치해야 하는 컴포넌트가 있을 때 활용하면 됩니다.

이밖에 Angular CDK가 제공하는 접근성 관련 기능은 [Angular CDK accessibility overview](https://material.angular.io/cdk/a11y/overview) 문서를 참고하세요.


<!--
### Augmenting native elements
-->
### 기본 엘리먼트 확장하기

<!--
Native HTML elements capture a number of standard interaction patterns that are important to accessibility.
When authoring Angular components, you should re-use these native elements directly when possible, rather than re-implementing well-supported behaviors.

For example, instead of creating a custom element for a new variety of button, you can create a component that uses an attribute selector with a native `<button>` element.
This most commonly applies to `<button>` and `<a>`, but can be used with many other types of element.

You can see examples of this pattern in Angular Material: [`MatButton`](https://github.com/angular/components/blob/master/src/material/button/button.ts#L66-L68), [`MatTabNav`](https://github.com/angular/components/blob/master/src/material/tabs/tab-nav-bar/tab-nav-bar.ts#L67), [`MatTable`](https://github.com/angular/components/blob/master/src/material/table/table.ts#L17).
-->
기본 HTML 엘리먼트는 접근성과 관련된 기능을 이미 많이 제공하고 있습니다.
그래서 Angular 컴포넌트를 만들 때도 완전히 처음부터 시작하는 것보다는 기본 HTML 엘리먼트가 제공하는 기능을 활용하는 것이 편합니다.

그래서 버튼을 변형해서 커스텀 엘리먼트를 만든다고 하면 `<button>` 엘리먼트에 어트리뷰트 셀렉터를 사용해도 됩니다.
이런 방식은 `<button>`과 `<a>` 엘리먼트 외에도 다양하게 활용할 수 있습니다.

이 패턴은 Angular Material에서도 [`MatButton`](https://github.com/angular/components/blob/master/src/material/button/button.ts#L66-L68), [`MatTabNav`](https://github.com/angular/components/blob/master/src/material/tabs/tab-nav-bar/tab-nav-bar.ts#L67), [`MatTable`](https://github.com/angular/components/blob/master/src/material/table/table.ts#L17)에 사용되고 있습니다.


<!--
### Using containers for native elements
-->
### 컨테이너가 필요할 때

<!--
Sometimes using the appropriate native element requires a container element.
For example, the native `<input>` element cannot have children, so any custom text entry components need
to wrap an `<input>` with additional elements.
While you might just include the `<input>` in your custom component's template,
this makes it impossible for users of the component to set arbitrary properties and attributes to the input element.
Instead, you can create a container component that uses content projection to include the native control in the
component's API.

You can see [`MatFormField`](https://material.angular.io/components/form-field/overview) as an example of this pattern.
-->
기본 엘리먼트에 컨테이너 엘리먼트가 필요한 경우가 있습니다.
`<input>` 엘리먼트와 관련된 텍스트를 표시하고 싶은데 `<input>` 엘리먼트는 자식 엘리먼트를 가질 수 없으니 `<input>`을 다른 엘리먼트로 감싸야 하는 경우가 그렇습니다.
이 때 커스텀 컴포넌트 템플릿에 `<input>`을 그대로 추가해도 되지만 이렇게 구현하면 외부에서 `<input>` 엘리먼트에 프로퍼티나 어트리뷰트를 직접 설정하기 어렵습니다.
그래서 이 경우에는 컨테이너 컴포넌트를 선언하고 외부에서 내용물 자체를 받아와서 프로젝션(projection)하는 방식이 더 좋습니다.

이 패턴은 Angular Material에서 [`MatFormField`](https://material.angular.io/components/form-field/overview)에 사용되고 있습니다.


<!--
## Case study: Building a custom progress bar
-->
## 케이스 스터디: 커스텀 진행률 표시 UI 만들기

<!--
The following example shows how to make a simple progress bar accessible by using host binding to control accessibility-related attributes.

* The component defines an accessibility-enabled element with both the standard HTML attribute `role`, and ARIA attributes. The ARIA attribute `aria-valuenow` is bound to the user's input.

   <code-example path="accessibility/src/app/progress-bar.component.ts" header="src/app/progress-bar.component.ts" region="progressbar-component"></code-example>


* In the template, the `aria-label` attribute ensures that the control is accessible to screen readers.

   <code-example path="accessibility/src/app/app.component.html" header="src/app/app.component.html" region="template"></code-example>


-->
진행률을 표시하는 UI를 간단하게 만들어보면서 접근성 관련 어트리뷰트를 제어하는 호스트 바인딩에 대해 알아봅시다.

* 이 컴포넌트는 접근성 기능을 사용할 수 있는 엘리먼트로 만들기 위해 표준 HTML 어트리뷰트인 `role`과 ARIA 어트리뷰트를 모두 구현합니다. ARIA 어트리뷰트 `aria-valuenow`는 사용자의 입력을 바인딩하기 위한 것입니다.

   <code-example path="accessibility/src/app/progress-bar.component.ts" header="src/app/progress-bar.component.ts" region="progressbar-component"></code-example>

* 템플릿에 `aria-label` 어트리뷰트를 사용해서 스크린 리더 사용자 지원 기능을 추가합니다.

   <code-example path="accessibility/src/app/app.component.html" header="src/app/app.component.html" region="template"></code-example>


<!--
## Routing and focus management
-->
## 라우팅과 포커스 관리

<!--
Tracking and controlling [focus](https://developers.google.com/web/fundamentals/accessibility/focus/) in a UI is an important consideration in designing for accessibility.
When using Angular routing, you should decide where page focus goes upon navigation.

To avoid relying solely on visual cues, you need to make sure your routing code updates focus after page navigation.
Use the `NavigationEnd` event from the `Router` service to know when to update
focus.

The following example shows how to find and focus the main content header in the DOM after navigation.

```ts

router.events.pipe(filter(e => e instanceof NavigationEnd)).subscribe(() => {
  const mainHeader = document.querySelector('#main-content-header')
  if (mainHeader) {
    mainHeader.focus();
  }
});

```
In a real application, the element that receives focus will depend on your specific
application structure and layout.
The focused element should put users in a position to immediately move into the main content that has just been routed into view.
You should avoid situations where focus returns to the `body` element after a route change.
-->
화면에서 [포커스](https://developers.google.com/web/fundamentals/accessibility/focus/)를 관리하는 것은 접근성을 향상시키는 관점에서도 중요합니다.
특히 Angular 앱에서 화면을 전환한 후에는 시각 표현으로 끝내지 않고 미리 정해진 곳에 확실하게 포커스를 옮기는 것이 접근성을 확보하는 데에 도움이 됩니다.
이 동작은 `Router` 서비스가 보내는 `NavigationEnd` 이벤트를 받았을 때 구현하면 됩니다.

만약 화면을 전환한 후에 DOM에 있는 메인 헤더에 포커스를 옮겨야 한다면 다음과 같이 구현합니다.

```ts

router.events.pipe(filter(e => e instanceof NavigationEnd)).subscribe(() => {
  const mainHeader = document.querySelector('#main-content-header')
  if (mainHeader) {
    mainHeader.focus();
  }
});

```

실제 앱에서는 애플리케이션 구조나 레이아웃에 따라서 포커스를 받는 엘리먼트가 달라질 수 있습니다.
하지만 이런 경우에도 전환된 화면에서 가장 중요한 컨텐츠가 있는 엘리먼트에 포커스가 가는 것이 좋습니다.
화면을 전환한 후에 `body` 엘리먼트로 포커스가 돌아가는 상황은 최대한 피하는 것이 좋습니다.


<!--
## Additional resources
-->
## 참고 자료

* [Accessibility - Google Web Fundamentals](https://developers.google.com/web/fundamentals/accessibility)

* [ARIA specification and authoring practices](https://www.w3.org/TR/wai-aria/)

* [Material Design - Accessibility](https://material.io/design/usability/accessibility.html)

* [Smashing Magazine](https://www.smashingmagazine.com/search/?q=accessibility)

* [Inclusive Components](https://inclusive-components.design/)

* [Accessibility Resources and Code Examples](https://dequeuniversity.com/resources/)

* [W3C - Web Accessibility Initiative](https://www.w3.org/WAI/people-use-web/)

* [Rob Dodson A11ycasts](https://www.youtube.com/watch?v=HtTyRajRuyY)

<!--
* [Codelyzer](http://codelyzer.com/rules/) provides linting rules that can help you make sure your code meets accessibility standards.
-->
* [Codelyzer](http://codelyzer.com/rules/) - 접근성 표준을 달성하기 위해 Lint 규칙을 활용해 보세요.

Books

* "A Web for Everyone: Designing Accessible User Experiences", Sarah Horton and Whitney Quesenbery

* "Inclusive Design Patterns", Heydon Pickering

<!--
## More on accessibility
-->
## 더 알아보기

<!--
You may also be interested in the following:
* [Audit your Angular app's accessibility with codelyzer](https://web.dev/accessible-angular-with-codelyzer/).
-->
다음 내용에 대해서도 알아보세요:

* [Codelyzer로 Angular 앱 접근성 체크하기](https://web.dev/accessible-angular-with-codelyzer/).<|MERGE_RESOLUTION|>--- conflicted
+++ resolved
@@ -56,7 +56,7 @@
 NOTE:
 -->
 웹 접근성을 높이려면 보통 [ARIA 어트리뷰트](https://developers.google.com/web/fundamentals/accessibility/semantics-aria)를 지정해서 엘리먼트가 사용된 맥락의 의미를 추가하는 작업을 합니다.
-그리고 이 어트리뷰트들은 이전에 살펴봤던 [어트리뷰트 바인딩](guide/template-syntax#attribute-binding) 템플릿 문법을 그대로 활용합니다.
+그리고 이 어트리뷰트들은 이전에 살펴봤던 [어트리뷰트 바인딩](guide/attribute-binding) 템플릿 문법을 그대로 활용합니다.
 
 ARIA 어트리뷰트를 바인딩하려면 `attr.` 접두사를 꼭 붙여야 합니다.
 ARIA 스펙은 DOM 엘리먼트에 있는 프로퍼티가 아니라 HTML 어트리뷰트 스펙으로 정의되어 있습니다.
@@ -82,15 +82,11 @@
    <!--
    By convention, HTML attributes use lowercase names (`tabindex`), while properties use camelCase names (`tabIndex`).
 
-<<<<<<< HEAD
-   See the [Template Syntax](guide/template-syntax#html-attribute-vs-dom-property) guide for more background on the difference between attributes and properties.
+   See the [Binding syntax](guide/binding-syntax#html-attribute-vs-dom-property) guide for more background on the difference between attributes and properties.
    -->
    일반적으로 HTML 어트리뷰트 이름은 소문자로 사용하며(`tabindex`), 프로퍼티 이름은 캐멀-케이스로 사용합니다(`tabIndex`).
 
-   어트리뷰트와 프로퍼티가 어떻게 다른지 알아보려면 [템플릿 문법](guide/template-syntax#html-attribute-vs-dom-property) 가이드 문서를 참고하세요.
-=======
-   See the [Binding syntax](guide/binding-syntax#html-attribute-vs-dom-property) guide for more background on the difference between attributes and properties.
->>>>>>> 67e3ecc7
+   어트리뷰트와 프로퍼티가 어떻게 다른지 알아보려면 [바인딩 문법](guide/binding-syntax#html-attribute-vs-dom-property) 가이드 문서를 참고하세요.
 
 </div>
 
