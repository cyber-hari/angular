<<<<<<< HEAD
<!--
# Try it: Deployment
-->
# 배포
=======
# Deploying an application
>>>>>>> 9af6fbf6

<!--
To deploy your application, you have to compile it, and then host the JavaScript, CSS, and HTML on a web server. Built Angular applications are very portable and can live in any environment or served by any technology, such as Node, Java, .NET, PHP, and many others.

<div class="alert is-helpful">

Whether you came here directly from [Part 1](start "Try it: A basic app"), or completed the entire online store application through the [In-app navigation](start/start-routing "Try it: In-app navigation"), [Manage data](start/start-data "Try it: Manage data"), and [Forms for user input](start/start-forms "Try it: Forms for user input") sections, you have an application that you can deploy by following the instructions in this section.

</div>
-->
애플리케이션을 배포하려면 애플리케이션을 컴파일했을 때 생성되는 JavaScript, CSS, HTML 파일을 웹 서버에 호스팅해야 합니다.
이 때 Angular로 만든 애플리케이션은 호스팅 환경에 영향을 받지 않기 때문에 Node.js, Java, .NET, PHP 등 운영되는 서버 환경에 관계없이 서비스할 수 있습니다.

<div class="alert is-helpful">

[1단계](start "Try it: A basic app")에서 다룬 앱이나 [네비게이션](start/start-routing "Try it: In-app navigation"), [데이터 다루기](start/start-data "Try it: Manage data"), [폼으로 입력 받기](start/start-forms "Try it: Forms for user input") 섹션에서 다룬 앱은 모두 이 문서에서 설명하는 대로 배포할 수 있습니다.

</div>


<!--
## Share your application
-->
## 애플리케이션 공유하기

<!--
StackBlitz projects are public by default, allowing you to share your Angular app via the project URL. Keep in mind that this is a great way to share ideas and prototypes, but it is not intended for production hosting.

1. In your StackBlitz project, make sure you have forked or saved your project.
1. In the preview page, you should see a URL that looks like `https://<Project ID>.stackblitz.io`.
1. Share this URL with a friend or colleague.
1. Users that visit your URL will see a development server start up, and then your application will load.
-->
StackBlitz에서 만든 프로젝트는 기본적으로 공개된 상태이기 때문에 프로젝트 URL을 입력하면 Angular 앱을 실행할 수 있습니다.
운영용으로는 적합하지 않지만 프로토타입이라면 이런 방법도 좋습니다.

1. StackBlitz 프로젝트를 포크하거나 따로 저장하세요.
1. 미리보기 화면에 보이는 `https://<프로젝트 ID>.stackblitz.io` 주소를 기억하세요.
1. 이 주소를 친구나 동료들에게 공유해 보세요.
1. 이 주소로 접속하면 개발서버가 실행되면서 애플리케이션이 실행됩니다.


<!--
## Building locally
-->
## 로컬환경에서 빌드하기

<!--
To build your application locally or for production, download the source code from your StackBlitz project by clicking the `Download Project` icon in the left menu across from `Project` to download your files.

Once you have the source code downloaded and unzipped, install `Node.js` and serve your app with the Angular CLI.

From the terminal, install the Angular CLI globally with:

```sh
npm install -g @angular/cli
```

This installs the command `ng` on your system, which is the command you use to create new workspaces, new projects, serve your application during development, or produce builds to share or distribute.

Create a new Angular CLI workspace using the [`ng new`](cli/new "CLI ng new command reference") command:

```sh
ng new my-project-name
```

In your new CLI generated app, replace the `/src` folder with the one from your `StackBlitz` download, and then perform a build.

```sh
ng build --prod
```

This will produce the files that you need to deploy.

<div class="alert is-helpful">

If the above `ng build` command throws an error about missing packages, append the missing dependencies in your local project's `package.json` file to match the one in the downloaded StackBlitz project.

</div>
-->
애플리케이션을 로컬 환경에서 운영용으로 빌드하려면 먼저 StackBlitz 사이트 왼쪽 메뉴에 있는 `Download Project` 아이콘을 클릭해서 프로젝트를 다운받아야 합니다.

그 다음에는 내려받은 소스 코드 압축을 풀고 `Node.js` 환경에서 Angular CLI를 사용해서 서비스해야 합니다.

터미널에서 다음 명령을 실행해서 Angular CLI를 전역으로 설치합니다:

```sh
npm install -g @angular/cli
```

이제 시스템에서 Angular CLI가 제공하는 `ng` 명령을 실행할 수 있습니다.
Angular CLI를 사용하면 워크스페이스를 생성하거나 프로젝트를 생성할 수 있고, 애플리케이션을 개발 모드로 서비스하거나 운영용으로 빌드하고 배포할 수 있습니다.


Angular CLI 워크스페이스를 새로 생성하려면 [`ng new`](cli/new "CLI ng new command reference") 명령을 실행하면 됩니다:

```sh
ng new my-project-name
```

이렇게 생성된 앱의 `/src` 폴더를 `StackBlitz`에서 다운받은 프로젝트로 교체한 후에 다음 명령을 실행해서 애플리케이션을 빌드합니다:

```sh
ng build --prod
```

이 명령이 실행되고 나면 배포에 필요한 파일이 모두 준비됩니다.


<div class="alert is-helpful">

`ng build` 명령을 실행할 때 에러가 발생하면 프로젝트 설정 파일 `package.json` 파일에 명시된 패키지가 제대로 설치되었는지 확인해 보세요.

</div>


<!--
#### Hosting the built project
-->
### 프로젝트 호스팅하기

<!--
The files in the `dist/my-project-name` folder are static. This means you can host them on any web server capable of serving files (such as `Node.js`, Java, .NET), or any backend (such as Firebase, Google Cloud, or App Engine).
-->
`dist/프로젝트-이름` 폴더에 있는 파일은 모두 정적 파일입니다.
그래서 이렇게 빌드된 파일은 파일을 서비스할 수 있는 서버(`Node.js`, Java, .NET 등)나 백엔드 서비스(Firebase, Google Cloud, AppEngine)에서 모두 호스팅할 수 있습니다.


<!--
### Hosting an Angular app on Firebase
-->
### Firebase에 호스팅하기

<!--
One of the easiest ways to get your site live is to host it using Firebase.

1. Sign up for a firebase account on [Firebase](https://firebase.google.com/ "Firebase web site").
1. Create a new project, giving it any name you like.
1. Add the `@angular/fire` schematics that will handle your deployment using `ng add @angular/fire`.
1. Install [Firebase CLI](https://firebase.google.com/docs/cli) globally using `npm install -g firebase-tools`.
1. Connect your CLI to your Firebase account and initialize the connection to your project using `firebase login` and `firebase init`.
1. Follow the prompts to select the `Firebase` project you are creating for hosting.
    - Select the `Hosting` option on the first prompt.
    - Select the project you previously created on Firebase.
    - Select `dist/my-project-name` as the public directory.
1. Deploy your application with `ng deploy`.
1. Once deployed, visit https://your-firebase-project-name.firebaseapp.com to see it live!
-->
애플리케이션을 가장 간단하게 배포하는 방법은 Firebase를 활용하는 것입니다.

1. [Firebase](https://firebase.google.com/ "Firebase web site")에 가입합니다.
1. 새로운 프로젝트를 생성합니다. 이름은 어느것이든 관계없습니다.
1. Angular 프로젝트를 호스팅할 때 사용하는 `@angular/fire` 스키매틱을 설치합니다. `ng add @angular/fire` 명령을 실행하면 됩니다.
1. Angualr CLI와 Firebase 계정을 연결합니다. 프로젝트에서 `firebase login`, `firebase init` 명령을 실행하면 됩니다.
1. 프롬프트에서 안내하는 대로 호스팅 정보를 설정합니다.
    - 첫번째 항목에서 `Hosting` 옵션을 선택합니다.
    - 프로젝트를 선택합니다.
    - `dist/프로젝트-이름` 폴더를 선택합니다.
1. `ng deploy` 명령을 실행해서 애플리케이션을 배포합니다.
1. 애플리케이션을 배포하고 나면 https://firebase-프로젝트-이름.firebaseapp.com 에 접속해서 Angular 애플리케이션이 동작하는 것을 확인해 보세요!


<!--
### Hosting an Angular app anywhere else
-->
### 다른 곳에 호스팅하기

<!--
To host an Angular app on another web host, upload or send the files to the host.
Because you are building a single page application, you'll also need to make sure you redirect any invalid URLs to your `index.html` file.
Read more about development and distribution of your application in the [Building & Serving](guide/build "Building and Serving Angular Apps") and [Deployment](guide/deployment "Deployment guide") guides.
-->
다른 환경에 Angular 애플리케이션을 호스팅하려면 Angular 애플리케이션을 빌드했을 때 생성되는 파일을 업로드하고 이 파일을 정적으로 서비스하면 됩니다.
이 때 Angular 애플리케이션은 단일 페이지 애플리케이션(SPA, Single Page Application)이기 때문에 애플리케이션과 관련된 요청은 모두 `index.html` 파일로 리다이렉트해야 합니다.
자세한 내용은 [빌드 & 실행](guide/build "Building and Serving Angular Apps") 문서와 [배포](guide/deployment "Deployment guide") 문서를 참고하세요.


<!--
## Join the Angular community
-->
## Angular 커뮤니티와 함께하세요

<!--
You are now an Angular developer! [Share this moment](https://twitter.com/intent/tweet?url=https://angular.io/start&text=I%20just%20finished%20the%20Angular%20Getting%20Started%20Tutorial "Angular on Twitter"), tell us what you thought of this get-started exercise, or submit [suggestions for future editions](https://github.com/angular/angular/issues/new/choose "Angular GitHub repository new issue form").

Angular offers many more capabilities, and you now have a foundation that empowers you to build an application and explore those other capabilities:

* Angular provides advanced capabilities for mobile apps, animation, internationalization, server-side rendering, and more.
* [Angular Material](https://material.angular.io/ "Angular Material web site") offers an extensive library of Material Design components.
* [Angular Protractor](https://protractor.angular.io/ "Angular Protractor web site") offers an end-to-end testing framework for Angular apps.
* Angular also has an extensive [network of 3rd-party tools and libraries](resources "Angular resources list").

Keep current by following the [Angular blog](https://blog.angular.io/ "Angular blog").
-->
당신은 이제 Angular 개발자가 되었습니다!
[이 순간을 다른 사람들과 공유](https://twitter.com/intent/tweet?url=https://angular.io/start&text=I%20just%20finished%20the%20Angular%20Getting%20Started%20Tutorial "Angular on Twitter")하고 지금까지의 과정이 어땠는지 저희에게 말씀해 주세요.
개선할 아이디어가 있다면 [제안](https://github.com/angular/angular/issues/new/choose "Angular GitHub repository new issue form")해주셔도 좋습니다.

* Angular는 모바일 앱 개발은 물론이고 애니메이션, 다국어 지원, 서버사이드 렌더링도 지원합니다.
* [Angular Material](https://material.angular.io/ "Angular Material web site")을 활용하면 매터리얼 디자인 컴포넌트를 간단하게 적용할 수 있습니다.
* [Angular Protractor](https://protractor.angular.io/ "Angular Protractor web site")를 사용하면 Angular 앱에 엔드-투-엔드 테스트를 적용할 수 있습니다.
* [서드파티 툴이나 라이브러리 생태계](resources "Angular resources list")도 확인해 보세요.

[Angular 블로그](https://blog.angular.io/ "Angular blog")에서 발행되는 최근 소식도 참고해 보세요.<|MERGE_RESOLUTION|>--- conflicted
+++ resolved
@@ -1,11 +1,7 @@
-<<<<<<< HEAD
-<!--
-# Try it: Deployment
--->
-# 배포
-=======
+<!--
 # Deploying an application
->>>>>>> 9af6fbf6
+-->
+# 애플리케이션 배포하기
 
 <!--
 To deploy your application, you have to compile it, and then host the JavaScript, CSS, and HTML on a web server. Built Angular applications are very portable and can live in any environment or served by any technology, such as Node, Java, .NET, PHP, and many others.
@@ -159,6 +155,7 @@
 1. [Firebase](https://firebase.google.com/ "Firebase web site")에 가입합니다.
 1. 새로운 프로젝트를 생성합니다. 이름은 어느것이든 관계없습니다.
 1. Angular 프로젝트를 호스팅할 때 사용하는 `@angular/fire` 스키매틱을 설치합니다. `ng add @angular/fire` 명령을 실행하면 됩니다.
+1. npm 전역 패키지로 [Firebase CLI](https://firebase.google.com/docs/cli)를 설치합니다. `npm install -g firebase-tools` 명령을 실행하면 됩니다.
 1. Angualr CLI와 Firebase 계정을 연결합니다. 프로젝트에서 `firebase login`, `firebase init` 명령을 실행하면 됩니다.
 1. 프롬프트에서 안내하는 대로 호스팅 정보를 설정합니다.
     - 첫번째 항목에서 `Hosting` 옵션을 선택합니다.
