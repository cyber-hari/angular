import { enableProdMode, ApplicationRef } from '@angular/core';
import { platformBrowserDynamic } from '@angular/platform-browser-dynamic';
import { first } from 'rxjs/operators';

import { AppModule } from './app/app.module';
import { environment } from './environments/environment';

if (environment.production) {
  enableProdMode();
}

platformBrowserDynamic().bootstrapModule(AppModule).then(ref => {
  if (environment.production && 'serviceWorker' in (navigator as any)) {
    const appRef: ApplicationRef = ref.injector.get(ApplicationRef);
<<<<<<< HEAD
    appRef.isStable.pipe(first()).subscribe(() => {
=======
    appRef.isStable.pipe(first(v => v)).subscribe(() => {
>>>>>>> 77ff72f9
      (navigator as any).serviceWorker.register('/worker-basic.min.js');
    });
  }
});<|MERGE_RESOLUTION|>--- conflicted
+++ resolved
@@ -12,11 +12,7 @@
 platformBrowserDynamic().bootstrapModule(AppModule).then(ref => {
   if (environment.production && 'serviceWorker' in (navigator as any)) {
     const appRef: ApplicationRef = ref.injector.get(ApplicationRef);
-<<<<<<< HEAD
-    appRef.isStable.pipe(first()).subscribe(() => {
-=======
     appRef.isStable.pipe(first(v => v)).subscribe(() => {
->>>>>>> 77ff72f9
       (navigator as any).serviceWorker.register('/worker-basic.min.js');
     });
   }
