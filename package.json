{
  "name": "angular-srcs",
  "version": "5.0.0-beta.7",
  "private": true,
  "branchPattern": "2.0.*",
  "description": "Angular - a web framework for modern web apps",
  "homepage": "https://github.com/angular/angular",
  "bugs": "https://github.com/angular/angular/issues",
  "license": "MIT",
  "engines": {
    "node": ">=6.9.5 <7.0.0",
    "npm": ">=3.10.7 <4.0.0",
    "yarn": ">=1.0.2 <2.0.0"
  },
  "repository": {
    "type": "git",
    "url": "https://github.com/angular/angular.git"
  },
  "scripts": {
    "preinstall": "node -e \"if(process.env.npm_execpath.indexOf('yarn') === -1) throw new Error('Please use Yarn instead of NPM to install dependencies. See: https://yarnpkg.com/lang/en/docs/install/')\"",
    "postinstall": "webdriver-manager update --gecko false",
    "check-env": "gulp check-env"
  },
  "dependencies": {
    "core-js": "^2.4.1",
<<<<<<< HEAD
    "reflect-metadata": "^0.1.10",
    "rxjs": "^5.0.1",
    "tslib": "^1.7.1",
    "typescript": "^2.3.3",
    "zone.js": "^0.8.11"
=======
    "reflect-metadata": "^0.1.3",
    "rxjs": "5.x",
    "tslib": "^1.7.1",
    "zone.js": "^0.8.12"
>>>>>>> 0f5c70d5
  },
  "optionalDependencies": {
    "fsevents": "1.1.2"
  },
  "devDependencies": {
    "@bazel/typescript": "0.1.x",
    "@types/angularjs": "1.5.14-alpha",
    "@types/base64-js": "1.2.5",
    "@types/chokidar": "1.7.3",
    "@types/fs-extra": "4.0.2",
    "@types/hammerjs": "2.0.35",
    "@types/jasmine": "2.2.22-alpha",
    "@types/node": "6.0.88",
    "@types/selenium-webdriver": "3.0.7",
    "@types/systemjs": "0.19.32",
    "angular": "1.5.0",
    "angular-animate": "1.5.0",
    "angular-mocks": "1.5.0",
    "base64-js": "1.2.1",
    "bower": "1.8.2",
    "browserstacktunnel-wrapper": "2.0.1",
    "canonical-path": "0.0.2",
    "chokidar": "1.7.0",
    "clang-format": "1.0.41",
    "cldr": "4.5.0",
    "cldr-data-downloader": "0.3.2",
    "cldrjs": "0.5.0",
    "conventional-changelog": "1.1.0",
    "cors": "2.8.4",
    "domino": "1.0.29",
    "entities": "1.1.1",
    "firebase-tools": "3.12.0",
    "firefox-profile": "1.0.3",
    "fs-extra": "4.0.2",
    "glob": "7.1.2",
    "gulp": "3.9.1",
    "gulp-clang-format": "1.0.23",
    "gulp-connect": "5.0.0",
    "gulp-conventional-changelog": "1.1.0",
    "gulp-tslint": "8.1.2",
    "hammerjs": "2.0.8",
    "incremental-dom": "0.4.1",
    "jasmine": "2.4.1",
    "jasmine-core": "2.4.1",
    "jpm": "1.3.1",
    "karma": "0.13.20",
    "karma-browserstack-launcher": "0.1.9",
    "karma-chrome-launcher": "0.2.0",
    "karma-jasmine": "0.3.6",
    "karma-sauce-launcher": "0.3.0",
    "karma-sourcemap-loader": "0.3.6",
    "madge": "0.5.0",
    "minimist": "1.2.0",
    "node-uuid": "1.4.8",
    "protractor": "5.1.2",
    "rewire": "2.5.2",
    "rollup": "0.47.4",
    "rollup-plugin-commonjs": "8.1.0",
    "rollup-plugin-node-resolve": "3.0.0",
    "rollup-plugin-sourcemaps": "0.4.2",
    "selenium-webdriver": "3.5.0",
    "semver": "5.4.1",
    "source-map": "0.5.7",
    "source-map-support": "0.4.18",
    "systemjs": "0.18.10",
    "ts-api-guardian": "0.2.2",
    "tsickle": "0.24.x",
    "tslint": "5.7.0",
    "tslint-eslint-rules": "4.1.1",
    "typescript": "2.4.2",
    "uglify-js": "2.8.29",
    "universal-analytics": "0.4.15",
    "vlq": "0.2.2",
    "vrsource-tslint-rules": "5.1.1",
    "webpack": "1.12.9",
    "xhr2": "0.1.4",
    "yargs": "9.0.1",
    "yarn": "1.0.2"
  }
}<|MERGE_RESOLUTION|>--- conflicted
+++ resolved
@@ -23,18 +23,10 @@
   },
   "dependencies": {
     "core-js": "^2.4.1",
-<<<<<<< HEAD
-    "reflect-metadata": "^0.1.10",
-    "rxjs": "^5.0.1",
-    "tslib": "^1.7.1",
-    "typescript": "^2.3.3",
-    "zone.js": "^0.8.11"
-=======
     "reflect-metadata": "^0.1.3",
     "rxjs": "5.x",
     "tslib": "^1.7.1",
-    "zone.js": "^0.8.12"
->>>>>>> 0f5c70d5
+    "zone.js": "^0.8.17"
   },
   "optionalDependencies": {
     "fsevents": "1.1.2"
