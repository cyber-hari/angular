/* tslint:disable:no-unused-variable */
// #docplaster
import { Component, ViewEncapsulation } from '@angular/core';

// #docregion
@Component({
  selector: 'app-quest-summary',
  // #docregion urls
  templateUrl: './quest-summary.component.html',
  styleUrls:  ['./quest-summary.component.css']
  // #enddocregion urls
})
export class QuestSummaryComponent { }
// #enddocregion
/*
<<<<<<< HEAD
  // #docregion encapsulation.native
  // 주의: 아직 shadow DOM을 지원하는 브라우저는 많지 않습니다.
  encapsulation: ViewEncapsulation.Native
  // #enddocregion encapsulation.native
=======
  // #docregion encapsulation.shadow
  // warning: few browsers support shadow DOM encapsulation at this time
  encapsulation: ViewEncapsulation.ShadowDom
  // #enddocregion encapsulation.shadow
>>>>>>> 9af6fbf6
*/<|MERGE_RESOLUTION|>--- conflicted
+++ resolved
@@ -13,15 +13,8 @@
 export class QuestSummaryComponent { }
 // #enddocregion
 /*
-<<<<<<< HEAD
-  // #docregion encapsulation.native
+  // #docregion encapsulation.shadow
   // 주의: 아직 shadow DOM을 지원하는 브라우저는 많지 않습니다.
-  encapsulation: ViewEncapsulation.Native
-  // #enddocregion encapsulation.native
-=======
-  // #docregion encapsulation.shadow
-  // warning: few browsers support shadow DOM encapsulation at this time
   encapsulation: ViewEncapsulation.ShadowDom
   // #enddocregion encapsulation.shadow
->>>>>>> 9af6fbf6
 */