--- conflicted
+++ resolved
@@ -1886,12 +1886,9 @@
     "dargs": {
       "version": "4.0.1"
     },
-<<<<<<< HEAD
-=======
     "dart-style": {
       "version": "0.2.6"
     },
->>>>>>> a7e9bc97
     "dart2jsaas": {
       "version": "0.0.16",
       "dependencies": {
@@ -2400,7 +2397,6 @@
         },
         "deep-extend": {
           "version": "0.4.0"
-<<<<<<< HEAD
         },
         "delayed-stream": {
           "version": "1.0.0"
@@ -2429,36 +2425,6 @@
         "fstream": {
           "version": "1.0.8"
         },
-=======
-        },
-        "delayed-stream": {
-          "version": "1.0.0"
-        },
-        "delegates": {
-          "version": "0.1.0"
-        },
-        "ecc-jsbn": {
-          "version": "0.1.1"
-        },
-        "escape-string-regexp": {
-          "version": "1.0.3"
-        },
-        "extend": {
-          "version": "3.0.0"
-        },
-        "extsprintf": {
-          "version": "1.0.2"
-        },
-        "forever-agent": {
-          "version": "0.6.1"
-        },
-        "form-data": {
-          "version": "1.0.0-rc3"
-        },
-        "fstream": {
-          "version": "1.0.8"
-        },
->>>>>>> a7e9bc97
         "fstream-ignore": {
           "version": "1.0.3",
           "dependencies": {
@@ -2503,7 +2469,6 @@
         },
         "has-unicode": {
           "version": "1.0.1"
-<<<<<<< HEAD
         },
         "hawk": {
           "version": "3.1.2"
@@ -2517,21 +2482,6 @@
         "inherits": {
           "version": "2.0.1"
         },
-=======
-        },
-        "hawk": {
-          "version": "3.1.2"
-        },
-        "hoek": {
-          "version": "2.16.3"
-        },
-        "http-signature": {
-          "version": "1.1.0"
-        },
-        "inherits": {
-          "version": "2.0.1"
-        },
->>>>>>> a7e9bc97
         "ini": {
           "version": "1.3.4"
         },
@@ -2628,17 +2578,10 @@
         },
         "pinkie-promise": {
           "version": "2.0.0"
-<<<<<<< HEAD
         },
         "qs": {
           "version": "5.2.0"
         },
-=======
-        },
-        "qs": {
-          "version": "5.2.0"
-        },
->>>>>>> a7e9bc97
         "rc": {
           "version": "1.1.5",
           "dependencies": {
@@ -5413,11 +5356,7 @@
       }
     },
     "ts2dart": {
-<<<<<<< HEAD
-      "version": "0.7.22",
-=======
       "version": "0.7.24",
->>>>>>> a7e9bc97
       "dependencies": {
         "source-map": {
           "version": "0.4.4"
@@ -5900,9 +5839,5 @@
     }
   },
   "name": "angular-srcs",
-<<<<<<< HEAD
-  "version": "2.0.0-beta.5"
-=======
   "version": "2.0.0-beta.6"
->>>>>>> a7e9bc97
 }