--- conflicted
+++ resolved
@@ -103,11 +103,7 @@
 This option tells the compiler not to produce `.metadata.json` files.
 The option is `false` by default.
 
-<<<<<<< HEAD
-`.metadata.json` files contain infomration needed by the template compiler from a `.ts`
-=======
 `.metadata.json` files contain information needed by the template compiler from a `.ts`
->>>>>>> 77ff72f9
 file that is not included in the `.d.ts` file produced by the TypeScript compiler. This information contains,
 for example, the content of annotations (such as a component's template) which TypeScript
 emits to the `.js` file but not to the `.d.ts` file.
@@ -122,11 +118,7 @@
 ### *strictMetadataEmit*
 
 This option tells the template compiler to report an error to the `.metadata.json`
-<<<<<<< HEAD
-file if `"skipMetadataEmit"` is `false` . This option is `false` by default. This should only be used when `"skipMetadataEmit"` is `false` and `"skipTemplateCodeGen"` is `true`.
-=======
 file if `"skipMetadataEmit"` is `false` . This option is `false` by default. This should only be used when `"skipMetadataEmit"` is `false` and `"skipTemplateCodegen"` is `true`.
->>>>>>> 77ff72f9
 
 It is intended to validate the `.metadata.json` files emitted for bundling with an `npm` package. The validation is overly strict and can emit errors for metadata that would never produce an error when used by the template compiler. You can choose to suppress the error emitted by this option for an exported symbol by including `@dynamic` in the comment documenting the symbol.
 
