# NgModule FAQs

<!--
#### Prerequisites:
-->
#### 사전지식
<!--
A basic understanding of the following concepts:
* [NgModules](guide/ngmodules).
-->
다음 내용을 먼저 이해하고 이 문서를 보는 것이 좋습니다:
* [NgModule](guide/ngmodules)

<hr />

<!--
NgModules help organize an application into cohesive blocks of functionality.

This page answers the questions many developers ask about NgModule design and implementation.
-->
NgModule은 애플리케이션 코드를 기능별로 분리해서 효율적으로 구성할 수 있는 단위입니다.

이 문서는 NgModule의 개발 의도와 구현방법에 대해 많은 개발자들이 물어본 내용을 소개합니다.

<!--
## What classes should I add to the `declarations` array?
-->
## `declarations` 배열에는 어떤 클래스를 추가해야 하나요?

<!--
Add [declarable](guide/bootstrapping#the-declarations-array) classes&mdash;components, directives, and pipes&mdash;to a `declarations` list.

Declare these classes in _exactly one_ module of the application.
Declare them in a module if they belong to that particular module.
-->
이 배열에는 모듈에 포함되는 컴포넌트나 디렉티브, 파이프를 등록하며, 이 Angular 구성요소들을 [declarable](guide/bootstrapping#the-declarations-array)이라고도 합니다.
대상 클래스는 _딱 하나의_ 모듈에만 등록해야 합니다.

<hr/>

{@a q-declarable}

<!--
## What is a _declarable_?
-->
## _declarable_ 이 뭔가요?

<!--
Declarables are the class types&mdash;components, directives, and pipes&mdash;that
you can add to a module's `declarations` list.
They're the only classes that you can add to `declarations`.
-->
Declarable은 컴포넌트나 디렉티브, 파이프와 같이 모듈의 `declarations` 배열에 등록하는 클래스입니다.
Declarable은 Angular 구성요소이면서, JavaScript 클래스이기도 합니다.

<hr/>

<!--
## What classes should I _not_ add to `declarations`?
-->
## `declarations` 배열에 추가하지 _말아야_ 할 클래스는 어떤 것이 있나요?

<!--
Add only [declarable](guide/bootstrapping#the-declarations-array) classes to an NgModule's `declarations` list.
-->
NgModule의 `declarations` 배열에는 [declarable](guide/bootstrapping#the-declarations-array) 클래스만 추가해야 합니다.

<!--
Do *not* declare the following:

* A class that's already declared in another module, whether an app module, @NgModule, or third-party module.
* An array of directives imported from another module.
For example, don't declare `FORMS_DIRECTIVES` from `@angular/forms` because the `FormsModule` already declares it.

* Module classes.
* Service classes.
* Non-Angular classes and objects, such as
strings, numbers, functions, entity models, configurations, business logic, and helper classes.
-->
그래서 다음과 같은 항목은 추가하면 *안됩니다*:

* 다른 모듈, 서드파티 모듈에 이미 추가된 클래스
* 다른 모듈에서 가져온 디렉티브.
예를 들어 `@angular/forms` 라이브러리에서 `FormsModule` 모듈을 로드했다면, 이 모듈에 있는 `FORMS_DIRECTIVES`는 추가하면 안됩니다.

* 모듈 클래스
* 서비스 클래스
* Angular 구성요소가 아닌 클래스나 객체 : 문자열, 숫자, 함수, 데이터 모델, config 설정, 업무 로직 클래스, 헬퍼 클래스

<hr/>

<!--
## Why list the same component in multiple `NgModule` properties?
-->
## `NgModule` 프로퍼티에 컴포넌트가 여러번 사용되는 경우도 있나요?

<!--
`AppComponent` is often listed in both `declarations` and `bootstrap`.
You might see the same component listed in `declarations`, `exports`, and `entryComponents`.

While that seems redundant, these properties have different functions.
Membership in one list doesn't imply membership in another list.
-->
`AppComponent`는 `declarations` 배열에 추가되기도 하지만 `bootstrap` 배열에 추가되기도 합니다.
어떤 경우에는 `declarations`, `exports`, `entryComponents`에 모두 등록되어 있는 컴포넌트도 있습니다.

이런 문법은 조금 귀찮을 수 있지만 각각의 프로퍼티는 다른 역할을 하기 때문에 프로퍼티마다 따로 등록하는 작업이 필요합니다.
프로퍼티는 서로 다른 프로퍼티에 영향을 주지 않습니다.

<!--
* `AppComponent` could be declared in this module but not bootstrapped.
* `AppComponent` could be bootstrapped in this module but declared in a different feature module.
* A component could be imported from another app module (so you can't declare it) and re-exported by this module.
* A component could be exported for inclusion in an external component's template
as well as dynamically loaded in a pop-up dialog.
-->
* `AppComponent`는 모듈에 등록되어 있지만 부트스트랩되지 않을 수도 있습니다.
* 다른 기능 모듈에서 불러온 `AppComponent`가 부트스트랩 될 수도 있습니다.
* 다른 앱 모듈에서 가져온 컴포넌트를 `exports`로 다시 추가하는 경우도 있습니다.
* 팝업과 같이 동적으로 로딩되는 컴포넌트가 있을 수도 있습니다.

<hr/>

<!--
## What does "Can't bind to 'x' since it isn't a known property of 'y'" mean?
-->
## "Can't bind to 'x' since it isn't a known property of 'y'" 에러가 발생하는 이유는 뭔가요?

<!--
This error often means that you haven't declared the directive "x"
or haven't imported the NgModule to which "x" belongs.
-->
이 에러는 디렉티브 "x"를 모듈에 등록하지 않았거나 디렉티브 "x"가 등록된 모듈을 로드하지 않았을 때 발생합니다.

<div class="alert is-helpful">

<!--
Perhaps you declared "x" in an application sub-module but forgot to export it.
The "x" class isn't visible to other modules until you add it to the `exports` list.
-->
어쩌면 어딘가에 디렉티브 "x"를 등록했지만 모듈 외부로 공개하지 않은 경우일 수도 있습니다.
모듈의 `exports` 배열에 등록되지 않은 Angular 구성요소는 다른 모듈에서 참조할 수 없습니다.

</div>

<hr/>

<!--
## What should I import?
-->
## 어떤 모듈을 로드(import)해야 하나요?

<!--
Import NgModules whose public (exported) [declarable classes](guide/bootstrapping#the-declarations-array)
you need to reference in this module's component templates.
-->
이 모듈의 컴포넌트 템플릿에서 사용하려는 [Angular 구성요소의 클래스](guide/bootstrapping#the-declarations-array)를 제공하는 NgModule을 로드하면 됩니다.

<!--
This always means importing `CommonModule` from `@angular/common` for access to
the Angular directives such as `NgIf` and `NgFor`.
You can import it directly or from another NgModule that [re-exports](guide/ngmodule-faq#q-reexport) it.
-->
그래서 `NgIf`나 `NgFor`와 같은 Angular 기본 디렉티브를 사용하려면 `@angular/common` 라이브러리에서 `CommonModule`을 불러오면 됩니다.
이 때 디렉티브가 선언된 모듈을 불러와도 되고, 다른 모듈이 불러 와서 [다시 모듈 외부로 공개](guide/ngmodule-faq#q-reexport)하는 모듈을 불러와도 됩니다.

<!--
Import `FormsModule` from `@angular/forms`
if your components have `[(ngModel)]` two-way binding expressions.
-->
컴포넌트에서 `[(ngModel)]`로 양방향 바인딩하려면 `@angular/forms` 라이브러리에서 `FormsModule`을 불러오면 됩니다.

<!--
Import _shared_ and _feature_ modules when this module's components incorporate their
components, directives, and pipes.
-->
그리고 현재 모듈에 등록된 컴포넌트나 디렉티브, 파이프가 다른 모듈과 연관되어 있다면 그 모듈을 로드하는 것이 좋습니다.

<!--
Import only [BrowserModule](guide/ngmodule-faq#q-browser-vs-common-module) in the root `AppModule`.
-->
[BrowserModule](guide/ngmodule-faq#q-browser-vs-common-module)은 애플리케이션의 최상위 `AppModule`에서만 로드합니다.

<hr/>

{@a q-browser-vs-common-module}

<!--
## Should I import `BrowserModule` or `CommonModule`?
-->
## `BrowserModule`을 로드해야 하나요, `CommonModule`을 로드해야 하나요?

<!--
The root application module, `AppModule`, of almost every browser application
should import `BrowserModule` from `@angular/platform-browser`.

`BrowserModule` provides services that are essential to launch and run a browser app.

`BrowserModule` also re-exports `CommonModule` from `@angular/common`,
which means that components in the `AppModule` module also have access to
the Angular directives every app needs, such as `NgIf` and `NgFor`.

Do not import `BrowserModule` in any other module.
*Feature modules* and *lazy-loaded modules* should import `CommonModule` instead.
They need the common directives. They don't need to re-install the app-wide providers.

Importing `CommonModule` also frees feature modules for use on _any_ target platform, not just browsers.
-->
브라우저에서 실행되는 애플리케이션의 최상위 모듈인 `AppModule`은 `@angular/platform-browser`에서 제공하는 `BrowserModule`을 로드해야 하는데, `BrowserModule`에는 브라우저에서 앱을 실행하는 데 필요한 서비스들이 정의되어 있습니다.

`BrowserModule`은 `@angular/commoon`에서 제공하는 `CommonModule`을 확장하는 모듈이기도 한데, 이것은 `AppModule` 안에 있는 모든 컴포넌트에서 `NgIf`나 `NgFor`와 같은 Angular 기본 디렉티브를 사용할 수 있다는 것을 의미하기도 합니다.

하지만 앱 모듈이 아닌 모듈에서 `BrowserModule`을 로드하면 안됩니다.
*기능 모듈*이나 *지연 로딩되는 모듈*은 `BrowserModule` 대신 `CommonModule`을 로드해야 합니다.
앱 모듈이 아닌 경우에도 Angular 기본 디렉티브는 사용할 수 있지만, 앱 전역에 설정되는 프로바이더를 다시 초기화할 필요는 없습니다.

브라우저에서 동작하지 않는 Angular 애플리케이션이라면 `BrowserModule` 없이 `CommonModule`을 사용하는 경우도 있습니다.

<hr/>

{@a q-reimport}

<!--
## What if I import the same module twice?
-->
## 모듈을 두 번 로드하면 어떻게 되나요?

<!--
That's not a problem. When three modules all import Module 'A',
Angular evaluates Module 'A' once, the first time it encounters it, and doesn't do so again.
-->
문제가 되지 않습니다. 만약 3개의 모듈에서 모듈 'A'를 각각 로드한다고 해도 Angular는 모듈 'A'를 한 번만 초기화합니다. 

<!--
That's true at whatever level `A` appears in a hierarchy of imported NgModules.
When Module 'B' imports Module 'A', Module 'C' imports 'B', and Module 'D' imports `[C, B, A]`,
then 'D' triggers the evaluation of 'C', which triggers the evaluation of 'B', which evaluates 'A'.
When Angular gets to the 'B' and 'A' in 'D', they're already cached and ready to go.
-->
이 때 모듈이 초기화되는 순서는 모듈이 로드되는 순서에 따라 달라집니다.
만약 모듈 'B'가 모듈 'A'를 로드하고, 모듈 'C'가 모듈 'B'를 참조하고, 마지막으로 모듈 'D'가 모듈 `[C, B, A]`를 로드한다고 합시다. 그러면 모듈 'D'가 로드될 때 모듈 'C'를 초기화하는데, 이 때 모듈 'C'에서 참조하는 모듈 'B'가 먼저 초기화되고, 모듈 'B'에서 참조하는 모듈 'A'가 가장 먼저 초기화됩니다.
그리고 모듈 'D'에서 모듈 'B'와 'A'를 참조할 때는 캐시된 객체를 사용합니다.

<!--
Angular doesn't like NgModules with circular references, so don't let Module 'A' import Module 'B', which imports Module 'A'.
-->
Angular는 순환 참조를 지원하지 않습니다. 모듈 'A'가 모듈 'B'를 참조하는 상태에서 모듈 'B'가 모듈 'A'를 다시 참조하면 안됩니다.

<hr/>

{@a q-reexport}

<!--
## What should I export?
-->
## 무엇을 모듈 외부로 공개해야 하나요?

<!--
Export [declarable](guide/bootstrapping#the-declarations-array) classes that components in _other_ NgModules
are able to reference in their templates. These are your _public_ classes.
If you don't export a declarable class, it stays _private_, visible only to other components
declared in this NgModule.
-->
다른 모듈의 템플릿에서 사용되어야 할 [컴포넌트나 디렉티브, 파이프](guide/bootstrapping#the-declarations-array) 클래스를 모듈 외부로 공개해야 합니다.
이렇게 지정하는 클래스들이 이 모듈의 _public_ 클래스입니다.
모듈 외부로 지정하지 않은 Angular 구성요소는 기본적으로 _private_ 이며, 해당 모듈 안에서만 사용할 수 있습니다.

<!--
You _can_ export any declarable class&mdash;components, directives, and pipes&mdash;whether
it's declared in this NgModule or in an imported NgModule.
-->
이 때 `exports` 배열로 지정하는 클래스는 해당 모듈의 `declarations` 배열에 추가된 클래스이거나 다른 모듈에서 가져온 클래스일 수 있습니다.

<!--
You _can_ re-export entire imported NgModules, which effectively re-exports all of their exported classes.
An NgModule can even export a module that it doesn't import.
-->
불러온 모듈에 등록된 Angular 구성요소 전체를 다시 공개할 수도 있고, 아무것도 추가하지 않고 그대로 다시 공개할 수도 있습니다.

<hr/>

<!--
## What should I *not* export?
-->
## 모듈 외부로 공개하지 *말아야* 하는 것은 어떤 것이 있나요?

<!--
Don't export the following:

* Private components, directives, and pipes that you need only within components declared in this NgModule.
If you don't want another NgModule to see it, don't export it.
* Non-declarable objects such as services, functions, configurations, and entity models.
* Components that are only loaded dynamically by the router or by bootstrapping.
Such [entry components](guide/ngmodule-faq#q-entry-component-defined) can never be selected in another component's template.
While there's no harm in exporting them, there's also no benefit.
* Pure service modules that don't have public (exported) declarations.
For example, there's no point in re-exporting `HttpClientModule` because it doesn't export anything.
Its only purpose is to add http service providers to the application as a whole.
-->
다음 항목은 모듈 외부로 공개하면 안됩니다:

* 해당 모듈에서만 사용하는 private 컴포넌트, 디렉티브, 파이프
다른 모듈에 사용되는 것을 원하지 않는다면 모듈 외부로 공개하지 않으면 됩니다.
* 컴포넌트, 디렉티브, 파이프가 아닌 객체 : 서비스, 함수, config 설정, 데이터 모델
* 라우터나 부트스트랩 대상으로 지정되어 동적으로 로딩되는 컴포넌트.
[진입 컴포넌트](guide/ngmodule-faq#q-entry-component-defined)는 다른 컴포넌트 템플릿에 사용될 필요가 없습니다.
진입 컴포넌트를 모듈 외부로 공개해도 별 문제는 없지만, 아무 이득없이 모듈 외부로 공개할 필요도 없습니다.
* public `declarations` 배열이 없는 서비스 모듈.
`HttpClientModule`과 같은 모듈은 불러와서 다시 공개할 이유가 없습니다. 왜냐하면 이 모듈은 아무것도 모듈 외부로 공개하지 않으며, 앱 전역에서 사용하는 http 서비스 프로바이더만 제공하기 때문입니다.

<hr/>


<!--
## Can I re-export classes and modules?
-->
## 다른 곳에서 불러온 클래스나 모듈을 다시 `exports`로 지정해도 되나요?

<!--
Absolutely.
-->
물론 가능합니다.

<!--
NgModules are a great way to selectively aggregate classes from other NgModules and
re-export them in a consolidated, convenience module.
-->
그리고 다른 모듈에 있는 클래스를 조합해서 새로운 모듈로 만드는 것도 가능합니다.

<!--
An NgModule can re-export entire NgModules, which effectively re-exports all of their exported classes.
Angular's own `BrowserModule` exports a couple of NgModules like this:
-->
이 때 `exports` 배열에 모듈을 지정하면 해당 모듈에서 모듈 외부로 공개하도록 지정된 모든 구성요소를 다시 공개하는 선언이 됩니다.
Angular 라이브러리 중 `BrowserModule`을 보면 다음과 같이 사용된 부분이 있습니다:

```typescript
  exports: [CommonModule, ApplicationModule]
```

<!--
An NgModule can export a combination of its own declarations, selected imported classes, and imported NgModules.
-->
모듈은 모듈 안에 선언된 컴포넌트나 디렉티브, 파이프는 물론이고 다른 모듈에서 불러온 구성요소를 조합해서 모듈 외부로 공개할 수도 있습니다.

<!--
Don't bother re-exporting pure service modules.
Pure service modules don't export [declarable](guide/bootstrapping#the-declarations-array) classes that another NgModule could use.
For example, there's no point in re-exporting `HttpClientModule` because it doesn't export anything.
Its only purpose is to add http service providers to the application as a whole.
-->
다만 서비스 모듈은 모듈 외부로 다시 공개하면 안됩니다.
왜냐하면 서비스 모듈에는 모듈 외부로 공개된 [declarable](guide/bootstrapping#the-declarations-array) 클래스가 없기 때문에 이 모듈을 다시 `exports`로 지정하는 것은 의미가 없습니다.
예를 들어 `HttpClientModule`은 아무것도 모듈 외부로 공개하지 않습니다.
이 모듈의 목적은 앱 전역에 http 서비스 프로바이더를 제공하는 것 뿐입니다.

<hr/>

<!--
## What is the `forRoot()` method?
-->
## `forRoot()` 메소드가 뭔가요?

<!--
The `forRoot()` static method is a convention that makes it easy for developers to configure services and providers that are intended to be singletons. A good example of `forRoot()` is the `RouterModule.forRoot()` method.
-->
정적 메소드 `forRoot()`는 싱글턴으로 사용하는 서비스와 프로바이더를 좀 더 쉽게 사용할 수 있도록 제공하는 함수입니다. `forRoot()` 메소드는 많은 모듈에서 제공하며, `RouterModule.forRoot()` 메소드도 이 중 하나입니다.

<!--
Apps pass a `Routes` object to `RouterModule.forRoot()` in order to configure the app-wide `Router` service with routes.
`RouterModule.forRoot()` returns a [ModuleWithProviders](api/core/ModuleWithProviders).
You add that result to the `imports` list of the root `AppModule`.
-->
`RouterModule.forRoot()`에 `Routes` 객체를 전달하면 앱 전역에서 사용할 수 있는 `Router` 서비스를 설정하고 [ModuleWithProviders](api/core/ModuleWithProviders) 객체를 반환합니다.
그리고 이 모듈을 `AppModule`의 `imports` 배열에 추가하면 라우터를 사용할 수 있습니다.

<!--
Only call and import a `.forRoot()` result in the root application module, `AppModule`.
Importing it in any other module, particularly in a lazy-loaded module,
is contrary to the intent and will likely produce a runtime error.
For more information, see [Singleton Services](guide/singleton-services).
-->
`forRoot()` 메소드는 애플리케이션의 최상위 모듈인 `AppModule`에서만 사용해야 합니다.
앱 모듈이 아닌 기능 모듈, 특히 지연로딩 되는 다른 모듈에서 이 함수를 사용하면 런타임 에러가 발생할 수 있습니다.
좀 더 자세한 내용을 확인하려면 [싱글턴 서비스](guide/singleton-services) 문서를 참고하세요.

<!--
For a service, instead of using `forRoot()`,  specify `providedIn: 'root'` on the service's `@Injectable()` decorator, which 
makes the service automatically available to the whole application and thus singleton by default.
-->
서비스를 싱글턴으로 만드는 것이라면 `forRoot()` 메소드 대신 `@Injectable()` 데코레이터 안에 `providedIn: 'root'`를 지정해도 됩니다. 이렇게 지정된 서비스는 앱 전역으로 사용할 수 있는 싱글턴 서비스로 생성됩니다.

<!--
`RouterModule` also offers a `forChild` static method for configuring the routes of lazy-loaded modules.
-->
정적 모듈에서 `RouterModule`을 사용하려면 `forRoot()` 메소드 대신 `forChild()` 메소드를 사용해야 합니다.

<!--
`forRoot()` and `forChild()` are conventional names for methods that
configure services in root and feature modules respectively.
-->
`forRoot()` 메소드와 `forChild()` 메소드는 모두 앱 모듈이나 기능 모듈에 서비스를 편하게 등록하기 위한 용도로 제공되는 함수입니다.

Angular doesn't recognize these names but Angular developers do.
Follow this convention when you write similar modules with configurable service providers.
<<<<<<< HEAD
=======

>>>>>>> 6a797d54

<hr/>

<!--
## Why is a service provided in a feature module visible everywhere?
-->
## 기능 모듈에 등록된 서비스는 왜 외부에서도 접근할 수 있나요?

<!--
Providers listed in the `@NgModule.providers` of a bootstrapped module have application scope.
Adding a service provider to `@NgModule.providers` effectively publishes the service to the entire application.
-->
부트스트랩되는 모듈의 `@NgModule.providers`에 선언된 프로바이더 목록은 애플리케이션 전체 범위에 유효합니다. 그리고 이 목록에 등록된 프로바이더로 생성하는 서비스도 앱 전체 범위에서 접근할 수 있습니다.

<!--
When you import an NgModule,
Angular adds the module's service providers (the contents of its `providers` list)
to the application root injector.
-->
모듈이 로드되면 이 모듈에 등록된 서비스 프로바이더가 애플리케이션 최상위 인젝터에도 등록됩니다.

This makes the provider visible to every class in the application that knows the provider's lookup token, or name.
<<<<<<< HEAD
그래서 프로바이더의 토큰이나 이름을 알면 애플리케이션의 모든 클래스에 자유롭게 사용할 수 있습니다.

<!--
This is by design.
=======

>>>>>>> 6a797d54
Extensibility through NgModule imports is a primary goal of the NgModule system.
Merging NgModule providers into the application injector
makes it easy for a module library to enrich the entire application with new services.
By adding the `HttpClientModule` once, every application component can make HTTP requests.
-->
이것은 Angular가 의도한 디자인입니다.
NgModule 체계에서 가장 중요한 것은 확장성입니다.
그리고 앱 모듈에 NgModule을 추가로 로드할 때마다 인젝터가 합쳐지는 것은 애플리케이션 전체에 새로운 기능을 추가하기 위한 것입니다.
`HttpClientModule`을 로드한 이후로는 애플리케이션 전체에서 HTTP 요청을 보낼 수 있는 것을 생각해 보세요.

<!--
However, this might feel like an unwelcome surprise if you expect the module's services
to be visible only to the components declared by that feature module.
If the `HeroModule` provides the `HeroService` and the root `AppModule` imports `HeroModule`,
any class that knows the `HeroService` _type_ can inject that service,
not just the classes declared in the `HeroModule`.
-->
하지만 기능 모듈 밖으로 서비스가 노출되지 않는 것이 좋다고 생각하는 관점에서는 이 방식이 어색할 수 있습니다.
확실하게 이해해야 하는 것은, `HeroModule`에 `heroService`가 등록되어 있고 `AppModule`이 `HeroModule`을 로드한다면 `HeroModule` 안에서만이 아니라 앱 전체에서 `HeroService`를 주입받아 사용할 수 있습니다.

To limit access to a service, consider lazy loading the NgModule that provides that service. See [How do I restrict service scope to a module?](guide/ngmodule-faq#service-scope) for more information.

To limit access to a service, consider lazy loading the NgModule that provides that service. See [How do I restrict service scope to a module?](guide/ngmodule-faq#service-scope) for more information.

<hr/>

{@a q-lazy-loaded-module-provider-visibility}

<!--
## Why is a service provided in a lazy-loaded module visible only to that module?
-->
## 지연로딩 되는 모듈에 등록된 서비스는 왜 그 모듈에서만 접근할 수 있나요?

<!--
Unlike providers of the modules loaded at launch,
providers of lazy-loaded modules are *module-scoped*.
-->
애플리케이션이 실행될 때 모두 로드되는 프로바이더와는 다르게, 지연로딩 되는 모듈에 등록된 프로바이더는 그 *모듈 범위 안에서만 유효*합니다.

<!--
When the Angular router lazy-loads a module, it creates a new execution context.
That [context has its own injector](guide/ngmodule-faq#q-why-child-injector "Why Angular creates a child injector"),
which is a direct child of the application injector.
-->
Angular 라우터가 모듈을 지연로딩하면, 이 모듈은 새로운 실행 컨텍스트에서 동작합니다.
그리고 애플리케이션 인젝터와는 독립적인 [인젝터](guide/ngmodule-faq#q-why-child-injector "Why Angular creates a child injector")를 구성합니다.

<!--
The router adds the lazy module's providers and the providers of its imported NgModules to this child injector.
-->
이 인젝터는 상위 모듈의 자식 인젝터이며, 지연로딩된 모듈과 이 모듈의 자식 모듈에 등록된 프로바이더는 모두 이 인젝터에 등록됩니다.

<!--
These providers are insulated from changes to application providers with the same lookup token.
When the router creates a component within the lazy-loaded context,
Angular prefers service instances created from these providers to the service instances of the application root injector.
-->
하지만 이 때 등록되는 프로바이더의 토큰이 같더라도 모두 상위 모듈의 프로바이더와는 분리됩니다.
그래서 지연로딩되는 컴포넌트로 라우팅 될 때도 애플리케이션 전역에 있는 인젝터 대신 해당 모듈에 등록된 서비스 프로바이더로 서비스 인스턴스가 생성됩니다.

<hr/>

<!--
## What if two modules provide the same service?
-->
## 같은 서비스가 다른 모듈로 두 번 등록되면 어떻게 되나요?

<!--
When two imported modules, loaded at the same time, list a provider with the same token,
the second module's provider "wins". That's because both providers are added to the same injector.
-->
동시에 로드되는 모듈에 같은 프로바이더 토큰이 동시에 로드되면, 두 번째 실행되는 모듈의 프로바이더가 앞쪽 토큰을 덮어씁니다. 왜냐하면 두 번 모두 같은 인젝터를 사용하기 때문입니다.

<!--
When Angular looks to inject a service for that token,
it creates and delivers the instance created by the second provider.
-->
Angular는 주입하는 서비스를 찾을 때 토큰으로 구분하기 때문에, 서비스 인스턴스를 찾거나 생성할 때도 두 번째 등록된 프로바이더를 사용합니다.

<!--
_Every_ class that injects this service gets the instance created by the second provider.
Even classes declared within the first module get the instance created by the second provider.
-->
그래서 의존성으로 주입되는 서비스의 인스턴스도 모두 두 번째 등록하는 프로바이더에서 만든 인스턴스입니다.
심지어 첫 번째 모듈에서도 두 번째 등록한 프로바이더가 사용됩니다.

<!--
If NgModule A provides a service for token 'X' and imports an NgModule B
that also provides a service for token 'X', then NgModule A's service definition "wins".
-->
만약 모듈 B에 서비스 토큰 'X'에 대한 프로바이더를 등록되어 있는데 모듈 A가 모듈 B 로드하면서 이 서비스 프로바이더를 다시 등록하면, 이 때도 모듈 A 프로바이더가 우선됩니다.

<!--
The service provided by the root `AppModule` takes precedence over services provided by imported NgModules.
The `AppModule` always wins.
-->
하지만, 최상위 `AppModule`에 등록된 서비스 프로바이더는 모든 NgModule에 등록된 서비스 프로바이더보다 우선 처리됩니다.
토큰이 중복되는 상황이라면 `AppModule`에 지정된 서비스 프로바이더가 최우선으로 동작합니다.

<hr/>

{@a service-scope}
<<<<<<< HEAD
=======

>>>>>>> 6a797d54
## How do I restrict service scope to a module?
-->
## 서비스를 모듈 범위로 제한하고 싶으면 어떻게 하면 되나요?

<!--
When a module is loaded at application launch,
its `@NgModule.providers` have *application-wide scope*;
that is, they are available for injection throughout the application.
-->
모듈은 애플리케이션이 실행될 때 로드되고, 이 때 `@NgModule.providers`에 등록된 프로바이더들은 *애플리케이션 전역 스코프*를 갖습니다. 그래서 의존성으로 주입하는 객체는 이 프로바이더 목록 중에 찾게 됩니다.

<!--
Imported providers are easily replaced by providers from another imported NgModule.
Such replacement might be by design. It could be unintentional and have adverse consequences.
-->
그리고 모듈이 추가로 로드되면 이 모듈에 등록된 프로바이더가 이전 프로바이더를 대체합니다.
이것은 새로 추가된 모듈이 새로운 프로바이더를 사용하게 하려는 Angular의 디자인 컨셉입니다.

<!--
As a general rule, import modules with providers _exactly once_, preferably in the application's _root module_.
That's also usually the best place to configure, wrap, and override them.
-->
일반적으로 모듈은 애플리케이션의 _최상위 모듈_ 에 _한 번만_ 로드되는 것이 좋습니다.
모듈이 다른 모듈로 랩핑(wrap)되거나 오버라이드 되더라도 일반적으로는 그렇습니다.

<!--
Suppose a module requires a customized `HttpBackend` that adds a special header for all Http requests.
If another module elsewhere in the application also customizes `HttpBackend`
or merely imports the `HttpClientModule`, it could override this module's `HttpBackend` provider,
losing the special header. The server will reject http requests from this module.
-->
모든 Http 요청에 대해 헤더를 추가하기 위해 `HttpBackend`를 커스터마이징하는 모듈이 있다고 합시다.
그런데 다른 모듈에서 `HttpBackend`를 커스터마이징하거나 `HttpClientModule`을 직접 불러와서 사용하는 모듈이 이 모듈의 프로바이더를 덮어쓸 수도 있습니다. 그러면 커스터마이징 한 헤더가 추가되지 않으니, 이 모듈에서 서버로 보낸 요청은 모두 실패할 것입니다.

<!--
To avoid this problem, import the `HttpClientModule` only in the `AppModule`, the application _root module_.
-->
이 문제를 해결하려면 `HttpClientModule`을 애플리케이션의 _최상위 모듈_ 인 `AppModule`에서 딱 한 번만 로드해야 합니다.

<!--
If you must guard against this kind of "provider corruption", *don't rely on a launch-time module's `providers`.*
-->
그리고 프로바이더가 바뀌는 것을 방지하려면 런타임에 로드되는 모듈의 프로바이더도 신경을 써야 합니다.

<!--
Load the module lazily if you can.
Angular gives a [lazy-loaded module](guide/ngmodule-faq#q-lazy-loaded-module-provider-visibility) its own child injector.
The module's providers are visible only within the component tree created with this injector.
-->
가능하다면 모듈을 지연로딩하는 것이 좋습니다.
Angular가 [모듈을 지연로딩하면](guide/ngmodule-faq#q-lazy-loaded-module-provider-visibility) 모듈에 자식 인젝터가 생성되면서, 모듈 안에 있는 프로바이더는 그 모듈 안에서만 사용할 수 있기 때문입니다.

<!--
If you must load the module eagerly, when the application starts,
*provide the service in a component instead.*
-->
하지만 모듈을 지연로딩할 수 없다면 *컴포넌트 안에 서비스 프로바이더를 등록하는 방법도 있습니다.*

<!--
Continuing with the same example, suppose the components of a module truly require a private, custom `HttpBackend`.
-->
위에서 언급한 예제를 다시 한 번 생각해봅시다.

<!--
Create a "top component" that acts as the root for all of the module's components.
Add the custom `HttpBackend` provider to the top component's `providers` list rather than the module's `providers`.
Recall that Angular creates a child injector for each component instance and populates the injector
with the component's own providers.
-->
모듈 안에 있는 모든 컴포넌트의 최상위 역할을 하는 _최상위 컴포넌트_ 를 만듭니다.
그리고 `HttpBackend` 커스텀 프로바이더를 모듈의 `providers`에 등록하지 않고 컴포넌트에 `providers`에 등록합니다.
컴포넌트에 프로바이더가 등록되어 있으면, 이 컴포넌트의 자식 인젝터들은 모두 이 프로바이더를 사용한다는 것을 생각하면 됩니다.

<!--
When a child of this component asks for the `HttpBackend` service,
Angular provides the local `HttpBackend` service,
not the version provided in the application root injector.
Child components make proper HTTP requests no matter what other modules do to `HttpBackend`.
-->
실제로 이 컴포넌트의 자식 컴포넌트에서 `HttpBackend` 서비스를 의존성으로 주입받으면, 애플리케이션 최상위 인젝터가 제공하는 인스턴스가 아니라 컴포넌트에 정의된 프로바이더에서 인스턴스를 찾습니다.
이제 모듈 안에서 `HttpBackend`로 보내는 HTTP 요청은 의도한 대로 동작합니다.

<!--
Be sure to create module components as children of this module's top component.
-->
이 컴포넌트는 물론 모듈의 최상위 컴포넌트로 지정해야 하는 것을 잊지 마세요.

<!--
You can embed the child components in the top component's template.
Alternatively, make the top component a routing host by giving it a `<router-outlet>`.
Define child routes and let the router load module components into that outlet.
-->
자식 컴포넌트는 일반적으로 최상위 컴포넌트의 템플릿 안에 사용될 것입니다.
아니면 `<router-outlet>`으로 라우팅되는 컴포넌트를 활용할 수도 있습니다.
모듈에 자식 라우터를 설정하면 라우팅 영역 안에 컴포넌트가 표시될 것입니다.

Though you can limit access to a service by providing it in a lazy loaded module or providing it in a component, providing services in a component can lead to multiple instances of those services. Thus, the lazy loading is preferable.

Though you can limit access to a service by providing it in a lazy loaded module or providing it in a component, providing services in a component can lead to multiple instances of those services. Thus, the lazy loading is preferable.

<hr/>

{@a q-root-component-or-module}


<!--
## Should I add application-wide providers to the root `AppModule` or the root `AppComponent`?
-->
## 애플리케이션 전역에 사용하는 프로바이더는 `AppModule`이나 `AppComponent`에 등록해야 하나요?

<!--
 Define application-wide providers by specifying `providedIn: 'root'` on its `@Injectable()` decorator (in the case of services) or at `InjectionToken` construction (in the case where tokens are provided). Providers that are created this way automatically are made available to the entire application and don't need to be listed in any module.
-->
애플리케이션 전역에 등록되는 프로바이더는 `@Injectable()`에 `providedIn: 'root'`를 지정하거나 `InjectionToken`를 사용해서 정의할 수 있습니다. 이 때 전자는 서비스에 대한 프로바이더이며, 후자는 토큰에 대한 프로바이더입니다. 이렇게 등록된 프로바이더는 자동으로 애플리케이션 전역에 등록되며, 모듈에서 따로 로드하지 않아도 자유롭게 사용할 수 있습니다.

<!--
If a provider cannot be configured in this way (perhaps because it has no sensible default value), then register application-wide providers in the root `AppModule`, not in the `AppComponent`.
-->
이전에 사용하는 프로바이더와 충돌이 걱정되어 이 방법을 사용할 수 없다면, `AppComponent`에 프로바이더를 등록하지 않고 `AppModule`에 프로바이더를 등록하는 방법도 있습니다.

<!--
Lazy-loaded modules and their components can inject `AppModule` services;
they can't inject `AppComponent` services.
-->
그러면 이 프로바이더들은 `AppModule`에는 등록되지만 `AppComponent`에는 등록되지 않습니다.

<!--
Register a service in `AppComponent` providers _only_ if the service must be hidden
from components outside the `AppComponent` tree. This is a rare use case.
-->
서비스 프로바이더를 `AppComponent`에 등록하는 것은 이 서비스가 반드시 `AppComponent` 트리 안에서만 사용하도록 지정할 때 사용합니다. 자주 사용하는 방식은 아닙니다.

<!--
More generally, [prefer registering providers in NgModules](guide/ngmodule-faq#q-component-or-module) to registering in components.
-->
이보다 좀 더 일반적인 경우에는, [프로바이더는 모듈에 등록](guide/ngmodule-faq#q-component-or-module)하는 것이 좋습니다. 이렇게 사용하면 모듈 안에 있는 컴포넌트들은 등록된 프로바이더를 사용할 수 있습니다.

<!--
<h3 class="no-toc">Discussion</h3>
-->
<h3 class="no-toc">주의</h3>

<!--
Angular registers all startup module providers with the application root injector.
The services that root injector providers create have application scope, which
means they are available to the entire application.
-->
Angular는 애플리케이션이 시작될 때 로드되는 모듈에 있는 모든 프로바이더를 애플리케이션 최상위 인젝터에 등록합니다.
그러면 이 인젝터로 참조하는 프로바이더는 애플리케이션 전체 범위에 유효합니다.

<!--
Certain services, such as the `Router`, only work when you register them in the application root injector.
-->
하지만 `Router`와 같이 애플리케이션 최상위 인젝터에 등록해야만 동작하는 서비스도 있습니다.

<!--
By contrast, Angular registers `AppComponent` providers with the `AppComponent`'s own injector.
`AppComponent` services are available only to that component and its component tree.
They have component scope.
-->
이와는 다르게, `AppComponent`에 등록하는 프로바이더는 `AppComponent`에 존재하는 인젝터에만 등록됩니다.
그래서 `AppComponent`에 등록된 서비스는 컴포넌트 범위로 제한되며, 이 컴포넌트의 하위 트리에서만 사용할 수 있습니다.

<!--
The `AppComponent`'s injector is a child of the root injector, one down in the injector hierarchy.
For applications that don't use the router, that's almost the entire application.
But in routed applications, routing operates at the root level
where `AppComponent` services don't exist.
This means that lazy-loaded modules can't reach them.
-->
`AppComponent`에 존재하는 인젝터는 최상위 인젝터의 자식 인젝터이며, 라우터를 사용하지 않는 애플리케이션이라면 `AppComponent`의 범위는 애플리케이션 전체 범위와 비슷할 수도 있습니다.
하지만 라우터를 사용하는 애플리케이션이라면 `AppComponent`보다 상위 계층에서 라우팅이 동작합니다.
따라서 지연로딩되는 모듈은 `AppComponent`의 인젝터에 접근할 수 없습니다.

<hr/>

{@a q-component-or-module}

<!--
## Should I add other providers to a module or a component?
-->
## 프로바이더는 모듈이나 컴포넌트에 꼭 등록해야 하나요?

<!--
Providers should be configured using `@Injectable` syntax. If possible, they should be provided in the application root (`providedIn: 'root'`). Services that are configured this way are lazily loaded if they are only used from a lazily loaded context.
-->
프로바이더는 `@Injectable` 문법으로 등록되어야 하며, 가능하다면 애플리케이션 최상위 계층에 존재하도록 `providedIn: 'root'`을 지정해야 합니다. 지연로딩되는 모듈에 등록된 프로바이더는 모듈과 함께 필요할 때 로딩됩니다.

<!--
If it's the consumer's decision whether a provider is available application-wide or not, 
then register providers in modules (`@NgModule.providers`) instead of registering in components (`@Component.providers`).
-->
그리고 이 프로바이더가 애플리케이션 전역에 사용되는지 일부 범위에만 사용되는지에 따라 달라지지만, 프로바이더는 되도록 컴포넌트(`@Component.providers`)에 등록하는 것보다 모듈(`@NgModule.providers`)에 등록하는 것이 좋습니다.

<!--
Register a provider with a component when you _must_ limit the scope of a service instance
to that component and its component tree.
Apply the same reasoning to registering a provider with a directive.
-->
프로바이더를 컴포넌트에 등록하는 것은 이 프로바이더의 범위가 특정 컴포넌트 트리 안쪽으로 _제한되어야만 할 때만_ 사용합니다.
프로바이더를 디렉티브에 등록하는 것도 마찬가지입니다.

<!--
For example, an editing component that needs a private copy of a caching service should register
the service with the component.
Then each new instance of the component gets its own cached service instance.
The changes that editor makes in its service don't touch the instances elsewhere in the application.
-->
예를 들어, 어떤 에디터 컴포넌트는 외부와 분리된 캐시를 유지하기 위해 컴포넌트에 프로바이더를 등록해서 사용한다고 합시다.
그러면 이 컴포넌트가 생성될 때마다 독립적인 서비스 인스턴스가 계속 생성됩니다.
그리고 이 컴포넌트에서 서비스에 접근해서 작업하는 모든 내용은 컴포넌트 밖에 아무 영향도 미치지 않을 것입니다.

<!--
[Always register _application-wide_ services with the root `AppModule`](guide/ngmodule-faq#q-root-component-or-module),
not the root `AppComponent`.
-->
[_애플리케이션 전역에 동작하는 서비스_ 는](guide/ngmodule-faq#q-root-component-or-module) 최상위 컴포넌트 `AppComponent`가 아니라 최상위 모듈 `AppModule`에 등록하는 것이 좋다는 것도 꼭 기억하세요.

<hr/>

{@a q-why-bad}

<!--
## Why is it bad if a shared module provides a service to a lazy-loaded module?
-->
## 지연로딩 모듈에서 공유모듈에 있는 프로바이더를 사용하는 것은 안 좋은가요?

<!--
### The eagerly loaded scenario
When an eagerly loaded module provides a service, for example a `UserService`, that service is available application-wide. If the root module provides `UserService` and
imports another module that provides the same `UserService`, Angular registers one of
them in the root app injector (see [What if I import the same module twice?](guide/ngmodule-faq#q-reimport)).

Then, when some component injects `UserService`, Angular finds it in the app root injector,
and delivers the app-wide singleton service. No problem.
-->
### 즉시 로드되는 모듈의 경우

애플리케이션이 시작되면서 즉시 로드되는 모듈에서 제공하는 서비스, 예를 들어 `UserService`가 있다면 이 서비스는 애플리케이션 전역에 자유롭게 사용할 수 있습니다.
그리고 최상위 모듈에 `UserService`가 등록되어 있는데 다른 모듈에서 `UserService`가 한 번 더 등록한다고 해도 이 프로바이더는 중복 등록되지 않습니다. [모듈을 두 번 로드하면 어떻게 되나요?](guide/ngmodule-faq#q-reimport) 문단을 참고하세요.

그래서 어떤 컴포넌트가 `UserService`를 의존성으로 주입받는다고 할 때, Angular는 이 서비스의 프로바이더를 애플리케이션 최상위 인젝터에서 찾으며, 앱 전역에 사용하는 싱글턴 서비스 인스턴스를 주입합니다. 문제될 것은 전혀 없습니다.

<!--
### The lazy loaded scenario

Now consider a lazy loaded module that also provides a service called `UserService`.

When the router lazy loads a module, it creates a child injector and registers the `UserService`
provider with that child injector. The child injector is _not_ the root injector.

When Angular creates a lazy component for that module and injects `UserService`,
it finds a `UserService` provider in the lazy module's _child injector_
and creates a _new_ instance of the `UserService`.
This is an entirely different `UserService` instance
than the app-wide singleton version that Angular injected in one of the eagerly loaded components.

This scenario causes your app to create a new instance every time, instead of using the singleton.
-->
<!--KW--What does this cause? I wasn't able to get the suggestion of this to work from
the current FAQ:
To demonstrate, run the <live-example name="ngmodule">live example</live-example>.
Modify the `SharedModule` so that it provides the `UserService` rather than the `CoreModule`.
Then toggle between the "Contact" and "Heroes" links a few times.
The username goes bonkers as the Angular creates a new `UserService` instance each time.
I'd like to see the error so I can include it.-->

### 지연로딩되는 모듈의 경우

이번에는 지연로딩되는 모듈에서 `UserService`를 사용하는 경우를 생각해 봅시다.

라우터가 모듈을 지연로딩하면 이 모듈에 생성한 자식 인젝터에 `UserService` 프로바이더를 등록합니다. 이 때 생성되는 자식 인젝터는 애플리케이션 최상위 인젝터와는 _다릅니다_.

그리고 이 모듈에 있는 컴포넌트에서 `UserService`를 주입하려고 하면, 지연로딩된 모듈에 생성된 _자식 인젝터_ 에서 `UserService` 인스턴스를 찾고, 인스턴스가 없으면 새로운 인스턴스를 생성합니다.
하지만 이 인스턴스는 애플리케이션 전역에 만든 싱글턴 서비스의 인스턴스와는 다릅니다.

모듈이 지연로딩될 때마다 서비스의 인스턴스는 계속 생성되며, 애플리케이션 전역에 싱글턴으로 사용하기 위해 프로바이더를 등록했던 의도와는 달라집니다.


<hr/>

{@a q-why-child-injector}

<!--
## Why does lazy loading create a child injector?
-->
## 지연로딩되는 모듈은 왜 자식 인젝터를 만드나요?

<!--
Angular adds `@NgModule.providers` to the application root injector, unless the NgModule is lazy-loaded.
For a lazy-loaded NgModule, Angular creates a _child injector_ and adds the module's providers to the child injector.
-->
Angular는 즉시 로딩되는 모듈의 `@NgModule.providers`에 등록된 프로바이더를 애플리케이션 최상위 인젝터에 모두 등록합니다.
그리고 지연로딩 되는 모듈에는 _자식 인젝터_ 를 생성하며, 이 모듈에 등록된 프로바이더는 이 자식 인젝터에 등록합니다.

<!--
This means that an NgModule behaves differently depending on whether it's loaded during application start
or lazy-loaded later. Neglecting that difference can lead to [adverse consequences](guide/ngmodule-faq#q-why-bad).
-->
따라서 즉시 로딩되는 모듈과 지연로딩되는 모듈의 동작은 다릅니다. 자세한 설명은 [위에서 언급한 내용](guide/ngmodule-faq#q-why-bad)을 참고하세요.

<!--
Why doesn't Angular add lazy-loaded providers to the app root injector as it does for eagerly loaded NgModules?
-->
그러면 왜 지연로딩된 모듈에 등록된 프로바이더는 애플리케이션 최상위 인젝터에 등록되지 않을까요?

<!--
The answer is grounded in a fundamental characteristic of the Angular dependency-injection system.
An injector can add providers _until it's first used_.
Once an injector starts creating and delivering services, its provider list is frozen; no new providers are allowed.
-->
그 이유는 Angular 의존성 주입 방식 때문입니다.
인젝터는 _처음 사용되기 전에_ 프로바이더 목록을 준비합니다.
그리고 인젝터가 생성되고 프로바이더가 모두 준비되면 프로바이더 목록을 더이상 수정할 수 없으며, 새로운 프로바이더도 등록할 수 없습니다.

<!--
When an applications starts, Angular first configures the root injector with the providers of all eagerly loaded NgModules
_before_ creating its first component and injecting any of the provided services.
Once the application begins, the app root injector is closed to new providers.
-->
애플리케이션이 시작되면 Angular는 먼저 최상위 인젝터를 생성하면서 즉시 로딩되는 모듈에 있는 모든 프로바이더를 준비합니다. 그리고 이 준비가 모두 끝난 후에야 첫 컴포넌트를 생성하고 의존성을 주입합니다.
애플리케이션이 한 번 시작된 후에는 최상위 인젝터가 관리하는 프로바이더 목록이 변경되지 않으며, 새로운 프로바이더도 추가할 수 없습니다.

<!--
Time passes and application logic triggers lazy loading of an NgModule.
Angular must add the lazy-loaded module's providers to an injector somewhere.
It can't add them to the app root injector because that injector is closed to new providers.
So Angular creates a new child injector for the lazy-loaded module context.
-->
애플리케이션이 동작하다가 모듈을 지연로딩하는 경우를 생각해 봅시다.
그러면 지연로딩되는 모듈에 있는 프로바이더는 어딘가의 인젝터에 등록되어야 사용할 수 있습니다.
하지만 애플리케이션의 최상위 인젝터는 이미 닫혔고 새로운 프로바이더도 추가할 수 없기 때문에, 지연로딩된 모듈 컨텍스트에 새로운 자식 인젝터를 생성합니다.

<hr/>

{@a q-is-it-loaded}

<!--
## How can I tell if an NgModule or service was previously loaded?
-->
## 모듈이나 서비스가 로드되었는지 어떻게 확인하나요?

<!--
Some NgModules and their services should be loaded only once by the root `AppModule`.
Importing the module a second time by lazy loading a module could [produce errant behavior](guide/ngmodule-faq#q-why-bad)
that may be difficult to detect and diagnose.
-->
모듈과 서비스는 최상위 `AppModule`에 한 번은 로딩되어야 사용할 수 있습니다.
지연로딩되는 경우와 같이 모듈이 여러번 로딩되면 [비정상적인 동작](guide/ngmodule-faq#q-why-bad)을 할 수도 있지만, 이런 에러는 발견하기 힘들고 수정하기는 더 힘듭니다.

<!--
To prevent this issue, write a constructor that attempts to inject the module or service
from the root app injector. If the injection succeeds, the class has been loaded a second time.
You can throw an error or take other remedial action.
-->
이 문제를 피하기 위해 Angular에서는 생성자에서 의존성을 주입받으며, 이렇게 지정된 의존성 객체는 애플리케이션 최상위 인젝터가 인식합니다. 그리고 의존성 주입이 성공한 이후에 클래스가 로딩됩니다.
에러가 발생하면 생성자에서 에러를 확인하고 처리할 수 있습니다.

<!--
Certain NgModules, such as `BrowserModule`, implement such a guard.
Here is a custom constructor for an NgModule called `CoreModule`.
-->
그리고 `BrowserModule`과 같은 모듈은 이 문제를 방지하는 로직을 따로 마련하기도 했습니다.
`BrowserModule`이 로드되기 전에 `CoreModule`이 이미 로드되었다면, 이 모듈은 다음과 같은 로직으로 에러를 발생시킵니다.

<code-example path="ngmodule-faq/src/app/core/core.module.ts" region="ctor" title="src/app/core/core.module.ts (Constructor)" linenums="false">
</code-example>

<hr/>

{@a q-entry-component-defined}

<!--
## What is an `entry component`?
-->
## 진입 컴포넌트(entry component)가 뭔가요?

<!--
An entry component is any component that Angular loads _imperatively_ by type.
-->
진입 컴포넌트는 Angular가 _직접_ 로드하는 컴포넌트입니다.

<!--
A component loaded _declaratively_ via its selector is _not_ an entry component.
-->
반대로 일반 컴포넌트는 템플릿에 셀렉터를 사용되었을 때 로드됩니다.

<!--
Angular loads a component declaratively when
using the component's selector to locate the element in the template.
Angular then creates the HTML representation of the component and inserts it into the DOM at the selected element. These aren't entry components.
-->
템플릿에 컴포넌트의 셀렉터가 사용되면 Angular가 컴포넌트를 로드합니다.
그리고 컴포넌트의 템플릿을 생성하고 DOM에 추가합니다.
이런 컴포넌트는 진입 컴포넌트가 아닙니다.

<!--
The bootstrapped root `AppComponent` is an _entry component_.
True, its selector matches an element tag in `index.html`.
But `index.html` isn't a component template and the `AppComponent`
selector doesn't match an element in any component template.
-->
애플리케이션이 부트스트랩될 때 로드되는 `AppComponent`는 _진입 컴포넌트_ 입니다.
사실 `index.html`에는 `AppComponent` 셀렉터가 지정되어 있긴 하지만, `index.html` 파일은 컴포넌트의 템플릿이 아니며, `AppComponent`의 셀렉터는 컴포넌트 템플릿 어디에도 사용되지 않습니다.

<!--
Components in route definitions are also _entry components_.
A route definition refers to a component by its _type_.
The router ignores a routed component's selector, if it even has one, and
loads the component dynamically into a `RouterOutlet`.
-->
라우팅 대상이 되는 컴포넌트도 _진입 컴포넌트_ 입니다.
라우팅 룰을 정의할 때 주소에 해당하는 컴포넌트를 지정하는데, 이렇게 사용되는 컴포넌트는 셀렉터가 지정되어 있다고 해도 무시되며, 지정된 주소로 이동할 때 `RouterOutlet`에 동적으로 로드됩니다.

<!--
For more information, see [Entry Components](guide/entry-components).
-->
좀 더 자세한 내용을 확인하려면 [진입 컴포넌트](guide/entry-components) 문서를 참고하세요.

<hr/>

<!--
## What's the difference between a _bootstrap_ component and an _entry component_?
-->
## _부트스트랩_ 컴포넌트와 _진입 컴포넌트_ 의 차이는 뭔가요?

<!--
A bootstrapped component _is_ an [entry component](guide/ngmodule-faq#q-entry-component-defined)
that Angular loads into the DOM during the bootstrap process (application launch).
Other entry components are loaded dynamically by other means, such as with the router.
-->
부트스트랩 컴포넌트는 Angular가 애플리케이션을 시작하면서 부트스트랩 단계에서 DOM에 추가하기 때문에 [진입 컴포넌트](guide/ngmodule-faq#q-entry-component-defined)의 하나라고 볼 수 있습니다.
일반적으로 진입 컴포넌트는 라우터에 의해 동적으로 로드되는 컴포넌트를 의미합니다.

<!--
The `@NgModule.bootstrap` property tells the compiler that this is an entry component _and_
it should generate code to bootstrap the application with this component.
-->
`@NgModule.bootstrap` 프로퍼티를 지정하면 어떤 컴포넌트가 부트스트랩 컴포넌트인지 컴파일러가 알도록 지정할 수 있으며, 이 컴포넌트는 애플리케이션이 부트스트랩될 때 같이 로드됩니다.

<!--
There's no need to list a component in both the `bootstrap` and `entryComponents` lists,
although doing so is harmless.
-->
하지만 컴포넌트를 `bootstrap` 배열과 `entryComponents` 배열에 동시에 추가할 필요는 없습니다. 이렇게 지정해도 문제가 발생하지는 않지만, 지정하는 의미도 없습니다.

<!--
For more information, see [Entry Components](guide/entry-components).
-->
좀 더 자세한 내용을 확인하려면 [진입 컴포넌트](guide/entry-components) 문서를 참고하세요.

<hr/>

<!--
## When do I add components to _entryComponents_?
-->
## 어떤 컴포넌트를 _entryComponents_ 에 등록해야 하나요?

<!--
Most application developers won't need to add components to the `entryComponents`.
-->
대부분의 경우에 `entryComponents` 배열을 직접 지정할 필요는 없습니다.

<!--
Angular adds certain components to _entry components_ automatically.
Components listed in `@NgModule.bootstrap` are added automatically.
Components referenced in router configuration are added automatically.
These two mechanisms account for almost all entry components.
-->
_진입 컴포넌트_ 로 지정할 필요가 있는 컴포넌트는 Angular가 자동으로 판단하고 진입 컴포넌트 목록에 추가합니다.
`@NgModule.bootstrap` 배열에 있는 컴포넌트도 마찬가지입니다.
라우팅 규칙에 정의된 컴포넌트들도 자동으로 진입 컴포넌트로 추가됩니다.
이 두 가지 경우라면 진입 컴포넌트로 지정되어야 할 컴포넌트를 모두 처리할 수 있습니다.

<!--
If your app happens to bootstrap or dynamically load a component _by type_ in some other manner,
you must add it to `entryComponents` explicitly.
-->
하지만 컴포넌트를 동적으로 로드하는 경우라면 `entryCompoennts`를 명시적으로 지정해야 합니다.

<!--
Although it's harmless to add components to this list,
it's best to add only the components that are truly _entry components_.
Don't include components that [are referenced](guide/ngmodule-faq#q-template-reference)
in the templates of other components.
-->
`entryComponents` 배열에 컴포넌트를 아무것이나 추가해도 별 문제는 없지만, 이 배열에는 진짜 _진입 컴포넌트_ 만 추가하는 것이 가장 좋습니다.
[템플릿에 셀렉터로 사용되는 컴포넌트](guide/ngmodule-faq#q-template-reference)라면 진입 컴포넌트로 지정하면 안됩니다.

<!--
For more information, see [Entry Components](guide/entry-components).
-->
좀 더 자세한 내용을 확인하려면 [진입 컴포넌트](guide/entry-components) 문서를 참고하세요.

<hr/>

<!--
## Why does Angular need _entryComponents_?
-->
## 진입 컴포넌트는 왜 필요하죠?

<!--
The reason is _tree shaking_. For production apps you want to load the smallest, fastest code possible. The code should contain only the classes that you actually need.
It should exclude a component that's never used, whether or not that component is declared.
-->
진입 컴포넌트는 _트리 셰이킹_ 때문에 필요합니다. 배포되는 앱 코드는 최대한 작고 빠르게 동작하는 것이 중요합니다. 그래서 배포되는 코드에도 실제로 사용되는 클래스만 포함되는 것이 좋으며, 사용되지 않는 컴포넌트는 최종 코드에서 빠지는 것이 좋습니다.

<!--
In fact, many libraries declare and export components you'll never use.
If you don't reference them, the tree shaker drops these components from the final code package.
-->
사실 라이브러리에서 제공하는 많은 코드 중에 실제로 사용되는 것은 많지 않습니다.
그래서 사용되지 않는 코드들은 트리 셰이킹 과정을 거치면 최종 코드에서 모두 제거됩니다.

<!--
If the [Angular compiler](guide/ngmodule-faq#q-angular-compiler) generated code for every declared component, it would defeat the purpose of the tree shaker.
-->
컴포넌트가 정의되었다고 해서 [Angular 컴파일러](guide/ngmodule-faq#q-angular-compiler)가 이 코드를 모두 생성하면, 이것은 트리 셰이킹의 목적과 어울리지 않습닌다.

<!--
Instead, the compiler adopts a recursive strategy that generates code only for the components you use.
-->
그래서 컴파일러는 실제로 사용하는 컴포넌트를 찾기 위해 재귀적으로 탐색하는 방식을 사용합니다.

<!--
The compiler starts with the entry components,
then it generates code for the declared components it [finds](guide/ngmodule-faq#q-template-reference) in an entry component's template,
then for the declared components it discovers in the templates of previously compiled components,
and so on. At the end of the process, the compiler has generated code for every entry component
and every component reachable from an entry component.
-->
실제로 사용하는 컴포넌트는 진입 컴포넌트를 기준으로 찾기 시작하며, 템플릿에 사용된 컴포넌트를 [찾으면](guide/ngmodule-faq#q-template-reference) 이 컴포넌트도 사용되는 것으로 판단합니다.
이 과정을 모두 마치고 나면, 최종 코드에는 진입 컴포넌트부터 시작해서 접근할 수 있는 모든 컴포넌트에 대한 코드만 생성됩니다.

<!--
If a component isn't an _entry component_ or wasn't found in a template,
the compiler omits it.
-->
컴포넌트가 _진입 컴포넌트_ 가 아니고, 템플릿에도 사용되지 않으면 이 컴포넌트는 컴파일러가 처리하지 않습니다.

<hr/>

<!--
## What kinds of modules should I have and how should I use them?
-->
## 모듈의 종류는 어떤 것이 있으며, 어떻게 사용해야 하나요?

<!--
Every app is different. Developers have various levels of experience and comfort with the available choices.
Some suggestions and guidelines appear to have wide appeal.
-->
앱은 모두 다릅니다. 앱을 개발하는 개발자의 경험도 모두 다르고, 정책을 정하는 기준도 다릅니다.
이 문단에서는 모듈에 대한 대략적인 가이드를 안내합니다.

### 공유 모듈 (`SharedModule`)
<!--
`SharedModule` is a conventional name for an `NgModule` with the components, directives, and pipes that you use
everywhere in your app. This module should consist entirely of `declarations`,
most of them exported.
-->
공유 모듈은 앱 전역에서 자유롭게 사용하는 컴포넌트와 디렉티브, 파이프를 정의하는 모듈을 의미합니다. 이 모듈은 `declarations` 구성이 가장 중요하며, 모듈에 정의된 Angular 구성요소 대부분을 모듈 외부로 공개합니다.

<!--
The `SharedModule` may re-export other widget modules, such as `CommonModule`,
`FormsModule`, and NgModules with the UI controls that you use most widely.
-->
이 모듈은 `CommonModule`이나 `FormsModule` 등 모듈의 UI 컨트롤에 필요한 다른 모듈을 가져와서 다시 모듈 외부로 공개하기도 합니다.

<!--
The `SharedModule` should not have `providers` for reasons [explained previously](guide/ngmodule-faq#q-why-bad).
Nor should any of its imported or re-exported modules have `providers`.
-->
그리고 이 모듈은 [위에서 설명한 이유](guide/ngmodule-faq#q-why-bad) 때문에 `providers`를 지정하지 않는 것이 좋습니다.
그리고 같은 이유로 다른 모듈에 있는 `providers`를 모듈 외부로 다시 공개하지 않는 것이 좋습니다.

<!--
Import the `SharedModule` in your _feature_ modules,
both those loaded when the app starts and those you lazy load later.
-->
공유 모듈은 기능 모듈이 로드해서 사용합니다. 이 때 기능 모듈은 앱이 실행되면서 즉시 로드되는 모듈이던지, 지연 로딩되는 모듈이던지 상관없습니다.

<!--
### `CoreModule`
-->
### 코어 모듈 (`CoreModule`)

<!--
`CoreModule` is a conventional name for an `NgModule` with `providers` for
the singleton services you load when the application starts.
-->
코어 모듈은 애플리케이션이 시작되면서 로드되고, 앱에서 사용하는 싱글턴 서비스에 대한 `providers` 목록을 제공하는 모듈을 의미합니다.

<!--
Import `CoreModule` in the root `AppModule` only.
Never import `CoreModule` in any other module.
-->
코어 모듈은 애플리케이션의 최상위 `AppModule`에만 사용합니다.
다른 모듈은 코어 모듈을 로드하지 않는 것이 좋습니다.

<!--
Consider making `CoreModule` a pure services module
with no `declarations`.
-->
코어 모듈은 `declarations`에 아무것도 정의하지 않고, 서비스만 제공하는 것이 좋습니다.

<!--
For more information, see [Sharing NgModules](guide/sharing-ngmodules)
and [Singleton Services](guide/singleton-services).
-->
좀 더 자세한 내용은 [공유 모듈](guide/sharing-ngmodules)과 [싱글턴 서비스](guide/singleton-services) 문서를 참고하세요.

<!--
### Feature Modules
-->
### 기능 모듈 (Feature Modules)

<!--
Feature modules are modules you create around specific application business domains, user workflows, and utility collections. They support your app by containing a particular feature,
such as routes, services, widgets, etc. To conceptualize what a feature module might be in your
app, consider that if you would put the files related to a certain functionality, like a search,
in one folder, that the contents of that folder would be a feature module that you might call
your `SearchModule`. It would contain all of the components, routing, and templates that
would make up the search functionality.
-->
기능 모듈은 애플리케이션의 업무 로직과 관련된 모듈을 의미하며, 사용자의 동작 흐름이나 도메인에 필요한 기능을 담당합니다. 이 모듈은 라우팅이나 서비스, 위젯 등 애플리케이션에 필요한 기능을 제공합니다. 기능 모듈에 대한 개념을 확실하게 잡으려면 특정 기능을 담당하는 파일을 모두 모은 폴더를 생각하면 되는데, 예를 들어 검색 기능을 담당하는 폴더라면 이 모듈을 `SearchModule`이라고 생각할 수 있습니다. 검색 기능에 필요한 컴포넌트와 라우팅, 템플릿은 모두 이 폴더 안에 포함됩니다.

<!--
For more information, see [Feature Modules](guide/feature-modules) and
[Module Types](guide/module-types)
-->
좀 더 자세한 내용은 [기능 모듈](guide/feature-modules)과 [모듈의 종류](guide/module-types) 문서를 참고하세요.


<!--
## What's the difference between NgModules and JavaScript Modules?
-->
## NgModule과 JavaScript 모듈은 어떻게 다른가요?

<!--
In an Angular app, NgModules and JavaScript modules work together.
-->
Angular 앱에서는 NgModule과 JavaScript 모듈을 함께 사용합니다.

<!--
In modern JavaScript, every file is a module
(see the [Modules](http://exploringjs.com/es6/ch_modules.html) page of the Exploring ES6 website).
Within each file you write an `export` statement to make parts of the module public.
-->
ES6를 사용하는 최근 JavaScript는 각각의 파일을 모듈로 볼 수 있습니다. ([모듈](http://exploringjs.com/es6/ch_modules.html) 문서를 참고하세요.)
그리고 각각의 파일에서 `export` 키워드로 지정한 객체가 모듈 외부로 공개됩니다.

<!--
An Angular NgModule is a class with the `@NgModule` decorator&mdash;JavaScript modules
don't have to have the `@NgModule` decorator. Angular's `NgModule` has `imports` and `exports` and they serve a similar purpose.
-->
Angular의 모듈은 `@NgModule` 데코레이터가 지정된 JavaScript 클래스입니다. NgModule에서 모듈을 조합할 때는 JavaScript와 비슷하게 `imports` 프로퍼티와 `exports` 프로퍼티를 사용합니다.

<!--
You _import_ other NgModules so you can use their exported classes in component templates.
You _export_ this NgModule's classes so they can be imported and used by components of _other_ NgModules.
-->
NgModule을 로드하면 이 모듈이 모듈 외부로 공개한 클래스들을 컴포넌트 템플릿에 사용할 수 있습니다. 그리고 모듈에 정의된 클래스들은 다른 모듈에 사용할 수 있도록 모듈 외부로 공개할 수도 있습니다.

<!--
For more information, see [JavaScript Modules vs. NgModules](guide/ngmodule-vs-jsmodule).
-->
좀 더 자세한 내용은 [JavaScript 모듈 vs. NgModules](guide/ngmodule-vs-jsmodule) 문서를 참고하세요.

<hr/>

{@a q-template-reference}

<!--
## How does Angular find components, directives, and pipes in a template?<br>What is a <i><b>template reference</b></i>?
-->
## Angular는 템플릿에 사용된 컴포넌트나 디렉티브, 파이프를 어떻게 찾나요?

<!--
The [Angular compiler](guide/ngmodule-faq#q-angular-compiler) looks inside component templates
for other components, directives, and pipes. When it finds one, that's a template reference.
-->
[Angular 컴파일러](guide/ngmodule-faq#q-angular-compiler)는 컴포넌트 템플릿에 다른 컴포넌트나 디렉티브, 파이프가 사용된 것을 감지할 수 있습니다.

<!--
The Angular compiler finds a component or directive in a template when it can match the *selector* of that component or directive to some HTML in that template.
-->
템플릿에 사용된 컴포넌트나 디렉티브를 Angular 컴파일러가 확인하면, 이 컴포넌트가 어떤 컴포넌트인지 컴포넌트의 *셀렉터* 로 구분합니다.

<!--
The compiler finds a pipe if the pipe's *name* appears within the pipe syntax of the template HTML.
-->
그리고 템플릿에 사용된 파이프는 파이프의 *이름* 을 기준으로 구분합니다.

<!--
Angular only matches selectors and pipe names for classes that are declared by this module
or exported by a module that this module imports.
-->
이 때 적용되는 컴포넌트 셀렉터와 파이프 이름은 현재 모듈에 정의된 클래스이거나, 다른 모듈에서 가져온 클래스만 유효합니다.

<hr/>

{@a q-angular-compiler}

<!--
## What is the Angular compiler?
-->
## Angular 컴파일러가 뭔가요?

<!--
The Angular compiler converts the application code you write into highly performant JavaScript code.
The `@NgModule` metadata plays an important role in guiding the compilation process.
-->
Angular 컴파일러는 애플리케이션 코드를 JavaScript 코드로 변환하는 툴입니다.
그리고 이 컴파일 과정에는 `@NgModule` 메타데이터의 내용이 중요합니다.

<!--
The code you write isn't immediately executable. For example, components have templates that contain custom elements, attribute directives, Angular binding declarations,
and some peculiar syntax that clearly isn't native HTML.
-->
TypeScript로 작성한 Angular 코드는 그 자체로 실행할 수 없습니다. 컴포넌트를 생각해봐도 컴포넌트에는 커스텀 엘리먼트와 어트리뷰트 디렉티브, Angular 바인딩 문법 등 네이티브 HTML에는 없는 문법이 많이 사용됩니다.

<!--
The Angular compiler reads the template markup,
combines it with the corresponding component class code, and emits _component factories_.
-->
Angular 컴파일러는 이 템플릿을 읽고 관련된 컴포넌트를 연결하며 _컴포넌트 팩토리(component factories)_ 를 생성합니다.

<!--
A component factory creates a pure, 100% JavaScript representation
of the component that incorporates everything described in its `@Component` metadata:
the HTML, the binding instructions, the attached styles.
-->
컴포넌트 팩토리는 컴포넌트를 표현하는 100% JavaScript 코드를 생성하는데, 이 때 컴포넌트의 `@Component` 메타데이터에 지정하는 내용으로 HTML 템플릿과 바인딩 방식, 스타일을 연결합니다.

<!--
Because directives and pipes appear in component templates,
the Angular compiler incorporates them into compiled component code too.
-->
그리고 컴포넌트 템플릿에 사용된 디렉티브와 파이프도 Angular 컴파일러가 컴포넌트 코드에 연결합니다.

<!--
`@NgModule` metadata tells the Angular compiler what components to compile for this module and
how to link this module with other modules.
-->
Angular 컴파일러가 컴파일 할 컴포넌트를 지정하고, 이 모듈이 다른 모듈과 어떻게 연결되는지를 설정하는 것은 `@NgModule` 설정에 따라 달라집니다.<|MERGE_RESOLUTION|>--- conflicted
+++ resolved
@@ -403,10 +403,6 @@
 
 Angular doesn't recognize these names but Angular developers do.
 Follow this convention when you write similar modules with configurable service providers.
-<<<<<<< HEAD
-=======
-
->>>>>>> 6a797d54
 
 <hr/>
 
@@ -428,15 +424,13 @@
 -->
 모듈이 로드되면 이 모듈에 등록된 서비스 프로바이더가 애플리케이션 최상위 인젝터에도 등록됩니다.
 
+<!--
 This makes the provider visible to every class in the application that knows the provider's lookup token, or name.
-<<<<<<< HEAD
+-->
 그래서 프로바이더의 토큰이나 이름을 알면 애플리케이션의 모든 클래스에 자유롭게 사용할 수 있습니다.
 
 <!--
 This is by design.
-=======
-
->>>>>>> 6a797d54
 Extensibility through NgModule imports is a primary goal of the NgModule system.
 Merging NgModule providers into the application injector
 makes it easy for a module library to enrich the entire application with new services.
@@ -459,8 +453,6 @@
 
 To limit access to a service, consider lazy loading the NgModule that provides that service. See [How do I restrict service scope to a module?](guide/ngmodule-faq#service-scope) for more information.
 
-To limit access to a service, consider lazy loading the NgModule that provides that service. See [How do I restrict service scope to a module?](guide/ngmodule-faq#service-scope) for more information.
-
 <hr/>
 
 {@a q-lazy-loaded-module-provider-visibility}
@@ -539,10 +531,7 @@
 <hr/>
 
 {@a service-scope}
-<<<<<<< HEAD
-=======
-
->>>>>>> 6a797d54
+<!--
 ## How do I restrict service scope to a module?
 -->
 ## 서비스를 모듈 범위로 제한하고 싶으면 어떻게 하면 되나요?
@@ -638,8 +627,6 @@
 자식 컴포넌트는 일반적으로 최상위 컴포넌트의 템플릿 안에 사용될 것입니다.
 아니면 `<router-outlet>`으로 라우팅되는 컴포넌트를 활용할 수도 있습니다.
 모듈에 자식 라우터를 설정하면 라우팅 영역 안에 컴포넌트가 표시될 것입니다.
-
-Though you can limit access to a service by providing it in a lazy loaded module or providing it in a component, providing services in a component can lead to multiple instances of those services. Thus, the lazy loading is preferable.
 
 Though you can limit access to a service by providing it in a lazy loaded module or providing it in a component, providing services in a component can lead to multiple instances of those services. Thus, the lazy loading is preferable.
 
