--- conflicted
+++ resolved
@@ -36,35 +36,16 @@
             "rev": true,
             "title": "Angular Subreddit",
             "url": "https://www.reddit.com/r/Angular2/"
-<<<<<<< HEAD
-          }
-        }
-      },
-      "밋업": {
-        "//Groups": "",
-        "order": 2,
-        "resources": {
-          "sldkjfslkjfslkjdsklj": {
-            "//desc": "Meetup in Barcelona, Spain. Express your motivations, share your ideas and play together creating awesome things in team.",
-            "desc": "2018. 6. 18~ 20 스페인 바르셀로나에서 열리는 밋업에 대한 커뮤니티입니다. 밋업에 참가해서 많은 사람들과 새로운 아이디어를 공유해 보세요.",
-=======
           },
           "angular-devto" : {
             "desc": "Read and share content and chat about Angular on DEV Community.",
             "url": "https://dev.to/t/angular",
->>>>>>> ae0253f3
             "rev": true,
             "title": "DEV Community"
           },
-<<<<<<< HEAD
-          "sldkjfslkjfslkjdskzzzlj": {
-            "//desc": "Angular Conferences and Angular Camps in Barcelona, Spain.",
-            "desc": "2018. 6. 18 ~ 20 스페인 바르셀로나에서 열리는 밋업 공식 사이트입니다. ",
-=======
           "angular-in-depth" : {
             "desc": "The place where advanced Angular concepts are explained",
             "url": "https://blog.angularindepth.com",
->>>>>>> ae0253f3
             "rev": true,
             "title": "Angular In Depth"
           }
@@ -97,14 +78,8 @@
             "title": "Happy Angular Podcast",
             "url": "https://happy-angular.de/"
           },
-<<<<<<< HEAD
-          "sldkfjsldjf": {
-            "//desc": "The live broadcast podcast all about JavaScript",
-            "desc": "JavaScript에 대한 모든 것을 다루는 생방송 채널입니다.",
-=======
           "ngruair": {
             "desc": "Russian language video podcast about Angular.",
->>>>>>> ae0253f3
             "logo": "",
             "rev": true,
             "title": "NgRuAir",
@@ -122,17 +97,6 @@
         "//Cross-Platform Development": "",
         "order": 5,
         "resources": {
-<<<<<<< HEAD
-          "a2b": {
-            "//desc": "Angular and React Native to build applications for Android and iOS",
-            "desc": "Angular와 React Native를 사용해서 Android와 iOS 애플리케이션을 동시에 만들어 보세요.",
-            "logo": "",
-            "rev": true,
-            "title": "ReactNative",
-            "url": "http://angular.github.io/react-native-renderer/"
-          },
-=======
->>>>>>> ae0253f3
           "a3b": {
             "//desc": "Ionic offers a library of mobile-optimized HTML, CSS and JS components and tools for building highly interactive native and progressive web apps.",
             "desc": "Ionic은 모바일에 최적화된 HTML 구조와 CSS, JS 컴포넌트를 제공하는 라이브러리입니다. Ionic을 사용하면 훌륭한 UX를 제공하는 네이티브 앱과 프로그레시브 웹 앱을 동시에 만들 수 있습니다.",
@@ -155,20 +119,7 @@
             "logo": "",
             "rev": true,
             "title": "NativeScript",
-<<<<<<< HEAD
-            "url": "https://github.com/NativeScript/nativescript-angular"
-          },
-          "ab5": {
-            "//desc": "An Universal Windows App (uwp) powered by Angular",
-            "desc": "유니버설 Windows 환경에서 동작하는 애플리케이션을 Angular로 만들어 보세요.",
-            "logo": "",
-            "rev": true,
-            "//title": "Windows (UWP)",
-            "title": "Universal Windows App (UWP)",
-            "url": "http://github.com/preboot/angular2-universal-windows-app"
-=======
             "url": "https://docs.nativescript.org/angular/start/introduction"
->>>>>>> ae0253f3
           }
         }
       },
@@ -223,19 +174,7 @@
             "logo": "http://docs.apollostack.com/logo/large.png",
             "rev": true,
             "title": "Apollo",
-<<<<<<< HEAD
-            "url": "http://docs.apollostack.com/apollo-client/angular2.html"
-          },
-          "ab4": {
-            "//desc": "Angular Commerce is a solution for building modern e-commerce applications with power of Google Firebase. Set of components is design agnostic and allows to easily extend functionality.",
-            "desc": "Angular Commerce는 Google Firebase를 활용하며 전자상거래 애플리케이션을 만들 수 있는 라이브러리입니다. 라이브러리를 그대로 활용할 수도 있고, 간단하게 확장할 수도 있습니다.",
-            "logo": "",
-            "rev": true,
-            "title": "AngularCommerce",
-            "url": "https://github.com/NodeArt/angular-commerce"
-=======
             "url": "https://www.apollographql.com/docs/angular/"
->>>>>>> ae0253f3
           },
           "ngx-api-utils": {
             "!desc": "ngx-api-utils is a lean library of utilities and helpers to quickly integrate any HTTP API (REST, Ajax, and any other) with Angular.",
@@ -283,12 +222,8 @@
             "url": "https://www.genuitec.com/products/angular-ide"
           },
           "amexio-canvas": {
-<<<<<<< HEAD
              "//desc": "Amexio Canvas is Drag and Drop Environment to create Fully Responsive Web and Smart Device HTML5/Angular Apps. Code will be auto generated and hot deployed by the Canvas for live testing. Out of the box 50+ Material Design Theme support. Commit your code to GitHub public or private repository.",
              "desc": "Amexio Canvas는 드래그 앤 드랍으로 반응형 웹을 만드는 환경입니다. 사용자의 동작에 따라 코드가 자동으로 생성되며, 구현 내용을 바로 테스트할 수 있는 환경도 갖추고 있습니다. MateriL Design 테마도 50가지 이상 제공하고 있습니다. 작성한 코드를 Github 저장소로 커밋할 수도 있습니다.",
-=======
-            "desc": "Amexio Canvas is Drag and Drop Environment to create Fully Responsive Web and Smart Device HTML5/Angular Apps. Code will be auto generated and hot deployed by the Canvas for live testing. Out of the box 50+ Material Design Theme support. Commit your code to GitHub public or private repository.",
->>>>>>> ae0253f3
             "rev": true,
             "//title": "Amexio Canvas Web Based Drag and Drop IDE by MetaMagic",
             "title": "MetaMagic에서 제공하는 드래그 앤 드랍 방식의 Amexio Canvas Web IDE",
@@ -300,16 +235,6 @@
         "//Tooling": "",
         "order": 2,
         "resources": {
-<<<<<<< HEAD
-          "-KLIzHfBEr1qMMUDxfq3": {
-            "//desc": "Generate an Angular CRUD application from an existing database schema",
-            "desc": "기존 DB를 그대로 활용하는 Angular CRUD 애플리케이션을 만들어보세요.",
-            "rev": true,
-            "title": "Celerio Angular Quickstart",
-            "url": "https://github.com/jaxio/celerio-angular-quickstart"
-          },
-=======
->>>>>>> ae0253f3
           "a1": {
             "//desc": "A Google Chrome Dev Tools extension for debugging Angular applications.",
             "desc": "Chrome 개발자 도구에서도 Angular 애플리케이션을 디버깅할 수 있습니다.",
@@ -349,17 +274,6 @@
             "title": "Codelyzer",
             "url": "https://github.com/mgechev/codelyzer"
           },
-<<<<<<< HEAD
-          "e1": {
-            "//desc": "This package provides facilities for developers building Angular applications on ASP.NET.",
-            "desc": "ASP.NET 환경에서도 Angular 애플리케이션을 제공할 수 있습니다.",
-            "logo": "",
-            "rev": true,
-            "title": "Universal for ASP.NET",
-            "url": "https://github.com/aspnet/nodeservices"
-          },
-=======
->>>>>>> ae0253f3
           "f1": {
             "//desc": "This tool generates dedicated documentation for Angular applications.",
             "desc": "Angular 애플리케이션을 개발자 문서로 추출하려면 이 툴을 확인해보세요.",
@@ -368,18 +282,6 @@
             "title": "Compodoc",
             "url": "https://github.com/compodoc/compodoc"
           },
-<<<<<<< HEAD
-          "ncg": {
-            "//desc": "Generate several types of CRUD apps complete with e2e testing using template-sets for Angular, Material Design, Bootstrap, Kendo UI, Ionic, ...",
-            "desc": "e2e 테스트까지 완벽하게 준비된 Angular CRUD 앱을 만들어보세요. Angular, 머티리얼 디자인, 부트스트랩, Kendo UI, Ionic 등 모든 것이 준비되어 있습니다.",
-            "logo": "https://avatars3.githubusercontent.com/u/27976684",
-            "rev": true,
-            "//title": "NinjaCodeGen - Angular CRUD Generator",
-            "title": "NinjaCodeGen - Angular CRUD 생성기",
-            "url": "https://ninjaCodeGen.com"
-          },
-=======
->>>>>>> ae0253f3
           "angular-playground": {
             "//desc": "UI development environment for building, testing, and documenting Angular applications.",
             "desc": "로컬 환경에서 간단하게 Angular 애플리케이션을 만들거나 테스트해보고, 문서를 작성할 수 있는 환경입니다.",
@@ -451,16 +353,6 @@
             "title": "Clarity Design System",
             "url": "https://vmware.github.io/clarity/"
           },
-<<<<<<< HEAD
-          "-KLIzI9BTvvP_hUwutXk": {
-            "//desc": "UI components for Angular using Semantic UI",
-            "desc": "사용자에게 친근한 UI 컴포넌트를 제공합니다.",
-            "rev": true,
-            "title": "Semantic UI",
-            "url": "https://github.com/vladotesanovic/ngSemantic"
-          },
-=======
->>>>>>> ae0253f3
           "-KMVB8P4TDfht8c0L1AE": {
             "//desc": "The Angular version of the Angular UI Bootstrap library. This library is being built from scratch in Typescript using the Bootstrap 4 CSS framework.",
             "desc": "Boostrap 라이브러리의 Angular 버전입니다. 이 라이브러리는 Bootstrap 4 CSS 프레임워크를 바탕으로 TypeScript로 재작성되었습니다.",
@@ -595,12 +487,7 @@
             "url": "https://www.jqwidgets.com/angular/"
           },
           "amexio": {
-<<<<<<< HEAD
-            "//desc": "Amexio (Angular MetaMagic EXtensions for Inputs and Outputs)  is a rich set of Angular components powered by Bootstrap for Responsive Design. UI Components include Standard Form Components, Data Grids, Tree Grids, Tabs etc. Open Source (Apache 2 License) & Free and backed by MetaMagic Global Inc",
-            "desc": "Amexio(Angular MetaMagic EXtensions for Inputs and Outputs)는 Bootstrap과 반응형 디자인을 고려하여 만들어진 Angular 컴포넌트 라이브러리입니다. 기본 폼부터 시작해서 데이터 그리드, 트리 그리드, 탭 등 다양한 컴포넌트를 지원합니다. 이 라이브러리는 오픈 소스(Apache 2 라이센스)이며, 무료입니다.",
-=======
             "desc": "Amexio is a rich set of Angular components powered by HTML5 & CSS3 for Responsive Web Design and 80+ built-in Material Design Themes. Amexio has 3 Editions, Standard, Enterprise and Creative. Std Edition consists of basic UI Components which include Grid, Tabs, Form Inputs and so on. While Enterprise Edition consists of components like Calendar, Tree Tabs, Social Media Logins (Facebook, GitHub, Twitter and so on) and Creative Edition is focused building elegant and beautiful websites. With more than 200+ components/features. All the editions are open-sourced and free, based on Apache 2 License.",
->>>>>>> ae0253f3
             "rev": true,
             "title": "Amexio - Angular Extensions",
             "url": "http://www.amexio.tech/",
@@ -665,19 +552,12 @@
             "url": "https://angular.carbondesignsystem.com/"
           },
           "jigsaw": {
-<<<<<<< HEAD
             "!desc": "Jigsaw provides a set of web components based on Angular. It is supporting the development of all applications of Big Data Product of ZTE (http://www.zte.com.cn).",
             "desc": "Jigsaw는 Angular 웹 컴포넌트 셋을 제공하는 라이브러리입니다. ZTE(http://www.zte.com.cn)에서 사용하는 빅 데이터 분석 앱도 이 라이브러리를 활용했습니다.",
             "rev": true,
             "!title": "Awade Jigsaw (Chinese)",
             "title": "Awade Jigsaw (중국어)",
-            "url": "http://rdk.zte.com.cn/components"
-=======
-            "desc": "Jigsaw provides a set of web components based on Angular. It is supporting the development of all applications of Big Data Product of ZTE (https://www.zte.com.cn).",
-            "rev": true,
-            "title": "Awade Jigsaw (Chinese)",
             "url": "https://jigsaw-zte.gitee.io"
->>>>>>> ae0253f3
           }
         }
       }
@@ -691,16 +571,6 @@
         "Books": "",
         "order": 1,
         "resources": {
-<<<<<<< HEAD
-          "-KLI8vJ0ZkvWhqPembZ7": {
-            "//desc": "A guide that helps developers get up to speed quickly on Angular and its accompanying technologies.",
-            "desc": "Angular와 관련기술을 활용하는 방법에 대해 소개합니다.",
-            "rev": true,
-            "title": "How to Get Started and Productive in Angular Fast",
-            "url": "http://www.amazon.com/How-Started-Productive-Angular-Fast-ebook/dp/B01D3B0ET4/ref=sr_1_1_twi_kin_2?ie=UTF8&qid=1462381159&sr=8-1"
-          },
-=======
->>>>>>> ae0253f3
           "-KLIzGEp8Mh5W-FkiQnL": {
             "//desc": "Your quick, no-nonsense guide to building real-world apps with Angular",
             "desc": "Angular 애플리케이션을 만드는 방법을 쉽고 합리적으로 안내합니다.",
@@ -713,32 +583,7 @@
             "desc": "O'reilly 출판사에서도 15종 이상의 Angular 서적을 출판했습니다.",
             "rev": true,
             "title": "O'Reilly Media",
-<<<<<<< HEAD
-            "url": "https://ssearch.oreilly.com/?q=angular+2&x=0&y=0"
-          },
-          "8ab": {
-            "//desc": "This books shows all the steps necessary for the development of SPA (Single Page Application) applications with the brand new Angular",
-            "desc": "이 책은 Angular로 SPA(싱글 페이지 애플리케이션)를 만드는 방법을 처음부터 차근차근 소개합니다.",
-            "rev": true,
-            "title": "Practical Angular",
-            "url": "https://leanpub.com/practical-angular-2"
-          },
-          "a2b": {
-            "//desc": "Publications and books from Manning about Angular",
-            "desc": "Manning 출판사의 Angular 도서 목록",
-            "rev": true,
-            "title": "Manning Publications",
-            "url": "https://www.manning.com/search?q=angular"
-          },
-          "a4b": {
-            "//desc": "From getting started with the Angular toolchain to writing applications with scalable front end architectures, this book walks you through everything you need to know.",
-            "desc": "Angular를 처음 시작하는 것부터 크게 확장된 프론트엔드 아키텍처까지, 개발에 필요한 모든 내용을 이 책에서 다룹니다.",
-            "rev": true,
-            "title": "Rangle's Angular Training Book",
-            "url": "http://ngcourse.rangle.io/"
-=======
             "url": "https://ssearch.oreilly.com/?q=angular"
->>>>>>> ae0253f3
           },
           "a5b": {
             "//desc": "The in-depth, complete, and up-to-date book on Angular. Become an Angular expert today.",
@@ -747,16 +592,6 @@
             "title": "ng-book",
             "url": "https://www.ng-book.com/2/"
           },
-<<<<<<< HEAD
-          "a6b": {
-            "//desc": "A Practical Introduction to the new Web Development Platform Angular",
-            "desc": "Angular를 실제 프로젝트에 어떻게 도입하는 것이 좋을지 소개합니다.",
-            "rev": true,
-            "title": "Angular Book",
-            "url": "https://leanpub.com/angular2-book"
-          },
-=======
->>>>>>> ae0253f3
           "a7b": {
             "//desc": "This ebook will help you getting the philosophy of the framework: what comes from 1.x, what has been introduced and why",
             "desc": "1.x 버전의 어떤 내용이 새로운 버전에도 도입되었는지, 어떤 내용이 새로운 내용이며 왜 그 내용이 도입되었는지 등 Angular 프레임워크의 철학을 이해하려면 이 책을 보는 것이 좋습니다.",
@@ -858,23 +693,6 @@
             "title": "Academia Binaria (스페인어)",
             "url": "http://academia-binaria.com/"
           },
-<<<<<<< HEAD
-          "-KLIzIOgdPXzI4LMOzYP": {
-            "//desc": "In this course, you will learn the features listed above and so much more. This amazing Angular tutorial will cover the fundamentals of Angular (you don’t even need to know Angular), TypeScript, and introduction to the programming concepts such as conditions, arrays, functions, directives, pipes, etc.",
-            "desc": "Angular의 기초부터 심화 내용까지 다룹니다. Angular, TypeScript는 물론, 배열과 함수, 디렉티브, 파이프가 어떤 철학을 갖고 만들어졌는지도 다룹니다.",
-            "rev": true,
-            "title": "Eduonix Angular Fundamentals",
-            "url": "https://www.eduonix.com/courses/Web-Development/angular-2-fundamentals-for-web-developers"
-          },
-          "-KMUuOWwciL_S_o0fzFO": {
-            "//desc": "The ngMigrate project is brought to you by Todd Motto, a Developer Advocate at Telerik, spreading the good word of Kendo UI, NativeScript and Angular & AngularJS. You can follow him on Twitter for questions, or even requests about this guide.",
-            "desc": "ngMigrate는 Telerik의 개발자인 Todd Motto가 관리하는 프로젝트입니다. Telerik은 Kendo UI, NativeScript로 유명하며, 이 프로젝트에 대해 궁금한 내용이 있으면 트위터로 질문하거나 도움을 요청할 수도 있습니다.",
-            "rev": true,
-            "title": "ngMigrate",
-            "url": "http://ngmigrate.telerik.com/"
-          },
-=======
->>>>>>> ae0253f3
           "-KN3uNQvxifu26D6WKJW": {
             "category": "Education",
             "//desc": "Create the future of web applications by taking Angular for a test drive.",
@@ -922,19 +740,7 @@
             "logo": "",
             "rev": true,
             "title": "Frontend Masters",
-<<<<<<< HEAD
-            "url": "https://frontendmasters.com/courses/angular-2/"
-          },
-          "ac6": {
-            "//desc": "French language Angular course covering TypeScript, ES6, Dependency Injection, Observables, and more.",
-            "desc": "TypeScript, ES6, 의존성 주입, 옵저버블 등에 대한 내용이 프랑스어로 제공되는 코스입니다.",
-            "rev": true,
-            "//title": "Wishtack's Angular Course (francais)",
-            "title": "Wishtack's Angular Course (프랑스어)",
-            "url": "http://courses.wishtack.com/angular-2/ecmascript-6"
-=======
             "url": "https://frontendmasters.com/courses/angular-core/"
->>>>>>> ae0253f3
           },
           "angular-love": {
             "//desc": "Polish language Angular articles and information",
@@ -944,17 +750,6 @@
             "title": "angular.love (폴란드어)",
             "url": "http://www.angular.love/"
           },
-<<<<<<< HEAD
-          "angular2forms": {
-            "//desc": "Learn about how to use Reactive Forms with Angular.",
-            "desc": "Angular 반응형 폼에 대해 공부해 보세요.",
-            "rev": true,
-            "//title": "Angular Forms: Data Binding and Validation",
-            "title": "Angular 폼 : 데이터 바인딩과 유효성 검사",
-            "url": "https://www.lynda.com/AngularJS-tutorials/Angular-2-Forms-Data-Binding-Validation/461451-2.html"
-          },
-=======
->>>>>>> ae0253f3
           "learn-angular-fr": {
             "desc": "French language Angular content.",
             "desc": "프랑스어로 제공되는 Angular 문서입니다.",
@@ -1065,14 +860,9 @@
             "//desc": "Basic and Advanced training across Europe in German",
             "desc": "Angular의 기본 내용과 심화 내용을 학습해 보세요. 독일에서 진행됩니다.",
             "rev": true,
-<<<<<<< HEAD
             "//title": "TheCodeCampus (German)",
             "title": "TheCodeCampus (독일)",
-            "url": "https://www.thecodecampus.de/#!/angularjs"
-=======
-            "title": "TheCodeCampus (German)",
             "url": "https://www.thecodecampus.de/schulungen/angular"
->>>>>>> ae0253f3
           },
           "-KLIzFhfGKi1xttqJ7Uh": {
             "//desc": "4 day in-depth Angular training in Israel",
@@ -1112,17 +902,6 @@
             "title": "Angular Boot Camp",
             "url": "https://angularbootcamp.com"
           },
-<<<<<<< HEAD
-          "ab": {
-            "//desc": "With Rangle’s Custom Training, you can cover Angular in comprehensive detail, on your premises or theirs. Learn directly from Angular experts who will tailor course material to suit your specific application needs.",
-            "desc": "Rangle이 진행하는 수업입니다. Angular의 기초부터 자세하게 안내하며, 이 수업이 끝나면 웹 애플리케이션을 만들 수 있을만큼 전문가가 될 것입니다.",
-            "logo": "",
-            "rev": true,
-            "title": "Rangle.io",
-            "url": "http://rangle.io/services/javascript-training/angular2-training/"
-          },
-=======
->>>>>>> ae0253f3
           "ab3": {
             "//desc": "Trainings & Code Reviews. We help people to get a deep understanding of different technologies through trainings and code reviews. Our services can be arranged online, making it possible to join in from anywhere in the world, or on-site to get the best experience possible.",
             "desc": "수업과 코드 리뷰를 진행하면서 Angular의 심화 내용까지 집중적으로 안내합니다. 현장 수업과 함께 전세계 어디에서라도 들을 수 있는 온라인 수업을 준비했습니다.",
@@ -1140,29 +919,13 @@
             "title": "Learn Javascript (러시아)",
             "url": "https://learn.javascript.ru/courses/angular"
           },
-<<<<<<< HEAD
-          "sa200": {
-            "//desc": "Free Angular training delivered by SFEIR in France",
-            "desc": "프랑스 SFEIR에서 제공하는 무료 수업입니다.",
-            "rev": true,
-            "//title": "SFEIR School (French)",
-            "title": "SFEIR School (프랑스)",
-            "url": "https://school.sfeir.com/project/sa200/"
-          },
-=======
->>>>>>> ae0253f3
           "zenika-angular": {
             "!desc": "Angular trainings delivered by Zenika (FRANCE)",
             "desc": "Zenika가 진행하는 Angular 트레이닝 코스입니다.",
             "rev": true,
-<<<<<<< HEAD
             "!title": "Angular Trainings (French)",
             "title": "Angular Trainings (프랑스)",
-            "url": "https://training.zenika.com/fr/training/angular2/description"
-=======
-            "title": "Angular Trainings (French)",
             "url": "https://training.zenika.com/fr/training/angular/description"
->>>>>>> ae0253f3
           },
           "formationjs": {
             "//desc": "Angular onsite training in Paris (France). Monthly Angular workshops and custom onsite classes. We are focused on Angular, so we are always up to date.",
