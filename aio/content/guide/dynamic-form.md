--- conflicted
+++ resolved
@@ -1,56 +1,10 @@
-<<<<<<< HEAD
-<!--
-# Dynamic forms
--->
-# 동적 폼 (Dynamic Forms)
-=======
 # Building dynamic forms
->>>>>>> 385cadf2
 
 Many forms, such as questionaires, can be very similar to one another in format and intent.
 To make it faster and easier to generate different versions of such a form,
 you can create a *dynamic form template* based on metadata that describes the business object model.
 You can then use the template to generate new forms automatically, according to changes in the data model.
 
-<<<<<<< HEAD
-<!--
-Building handcrafted forms can be costly and time-consuming,
-especially if you need a great number of them, they're similar to each other, and they change frequently
-to meet rapidly changing business and regulatory requirements.
--->
-폼을 하나하나 만드는 것은 번거롭고 시간도 많이 걸리는 일입니다.
-비슷한 폼을 많이 사용한다면 더욱 그렇고, 업무 로직이나 요구사항이 계속 바뀌는 것에 계속 대응하기도 힘듭니다.
-
-<!--
-It may be more economical to create the forms dynamically, based on
-metadata that describes the business object model.
--->
-이런 경우에는 비즈니스 객체 모델을 표현하는 메타데이터만 가지고 동적으로 폼을 만드는 것이 더 효율적일 수 있습니다.
-
-<!--
-This cookbook shows you how to use `formGroup` to dynamically
-render a simple form with different control types and validation.
-It's a primitive start.
-It might evolve to support a much richer variety of questions, more graceful rendering, and superior user experience.
-All such greatness has humble beginnings.
--->
-이 문서에서는 다양한 타입과 유효성 검사 로직을 갖는 폼을 동적으로 만드는 방법에 대해 안내합니다.
-시작은 아주 간단합니다.
-하지만 이 문서에서 다루는 예제 코드는 다양하게 활용될 수 있으며, 렌더링은 물론 UX 측면에서도 훌륭하게 동작합니다.
-위대한 업적들도 모두 작은 한걸음부터 시작됩니다.
-
-<!--
-The example in this cookbook is a dynamic form to build an
-online application experience for heroes seeking employment.
-The agency is constantly tinkering with the application process.
-You can create the forms on the fly *without changing the application code*.
--->
-이 문서에서는 히어로 구직 애플리케이션을 동적 폼으로 만들어 봅니다.
-그리고 애플리케이션 프로세스를 점점 확장해 볼 것입니다.
-이 문서에서 만드는 폼은 *애플리케이션 코드를 많이 고치지 않고도* 실제 애플리케이션에 활용할 수 있을 것입니다.
-
-{@a toc}
-=======
 The technique is particularly useful when you have a type of form whose content must
 change frequently to meet rapidly changing business and regulatory requirements.
 A typical use case is a questionaire. You might need to get input from users in different contexts.
@@ -74,44 +28,19 @@
 The basic version can evolve to support a richer variety of questions, more graceful rendering, and superior user experience.
 
 <div class="alert is-helpful">
->>>>>>> 385cadf2
-
-<!--
+
 See the <live-example name="dynamic-form"></live-example>.
--->
-이 문서에서 다루는 예제는 <live-example name="dynamic-form"></live-example>에서 직접 확인하거나 다운받아 확인할 수 있습니다.
 
 </div>
 
-<<<<<<< HEAD
-<!--
-## Bootstrap
--->
-## 부트스트랩
-
-<!--
-Start by creating an `NgModule` called `AppModule`.
-=======
 ## Prerequisites
 
 Before doing this tutorial, you should have a basic understanding to the following.
->>>>>>> 385cadf2
 
 * [TypeScript](https://www.typescriptlang.org/docs/home.html "The TypeScript language") and HTML5 programming.
 
 * Fundamental concepts of [Angular app design](guide/architecture "Introduction to Angular app-design concepts").
 
-<<<<<<< HEAD
-Bootstrap the `AppModule` in `main.ts`.
--->
-`AppModule`이라고 하는 최상위 `NgModule`을 만드는 것부터 시작합니다.
-
-이 문서에서 다루는 예제는 [반응형 폼](guide/reactive-forms)을 활용합니다.
-
-반응형 폼은 `ReactiveFormsModule`로 제공되며, 반응형 폼에서 사용하는 폼 디렉티브도 모두 이 모듈에 포함되어 있습니다. 따라서 `@angular/forms` 라이브러리에서 `ReactiveFormsModule`을 로드해서 Angular 모듈에 추가해야 합니다.
-
-`AppModule`은 `main.ts` 파일에서 시작합니다.
-=======
 * Basic knowledge of [reactive forms](guide/reactive-forms "Reactive forms guide").
 
 ## Enable reactive forms for your project
@@ -119,7 +48,6 @@
 Dynamic forms are based on reactive forms. To give the application access reactive forms directives, the [root module](guide/bootstrapping "Learn about bootstrapping an app from the root module.") imports `ReactiveFormsModule` from the `@angular/forms` library.
 
 The following code from the example shows the setup in the root module.
->>>>>>> 385cadf2
 
 <code-tabs>
 
@@ -135,25 +63,6 @@
 
 {@a object-model}
 
-<<<<<<< HEAD
-<!--
-## Question model
--->
-## 질문 모델
-
-<!--
-The next step is to define an object model that can describe all scenarios needed by the form functionality.
-The hero application process involves a form with a lot of questions.
-The _question_ is the most fundamental object in the model.
-
-The following `QuestionBase` is a fundamental question class.
--->
-다음 순서는 폼 기능과 시나리오에 적합한 객체 모델을 정의하는 것입니다.
-이 애플리케이션에서 만드는 폼은 사용자에게 질문을 여러개 받는 것이 목적입니다.
-그래서 _질문_ 에 대한 내용이 모델에서 가장 중요합니다.
-
-데이터 모델의 공통 부분을 `QuestionBase` 클래스로 정의합니다.
-=======
 ## Create a form object model
 
 A dynamic form requires an object model that can describe all scenarios needed by the form functionality.
@@ -163,7 +72,6 @@
 The example includes the `DynamicFormQuestionComponent`, which defines a  question as the fundamental object in the model.
 
 The following `QuestionBase` is a base class for a set of controls that can represent the question and its answer in the form.
->>>>>>> 385cadf2
 
 <code-example path="dynamic-form/src/app/question-base.ts" header="src/app/question-base.ts">
 
@@ -171,35 +79,11 @@
 
 ### Define control classes
 
-<<<<<<< HEAD
-<!--
-From this base you can derive two new classes in `TextboxQuestion` and `DropdownQuestion`
-that represent textbox and dropdown questions.
-The idea is that the form will be bound to specific question types and render the
-appropriate controls dynamically.
-
-`TextboxQuestion` supports multiple HTML5 types such as text, email, and url
-via the `type` property.
--->
-이 클래스는 `TextboxQuestion`과 `DropdownQuestion`로 확장되며, 각각의 용도에 따라 텍스트박스나 드롭박스로 구현됩니다.
-그리고 이 문서에서 구현하는 폼은 동적으로 구현되기 때문에 특정 질문 타입이나 HTML 컨트롤과도 자유롭게 연결할 수 있습니다.
-
-`TextboxQuestion`은 HTML5 타입으로 제공하는 일반 텍스트, 이메일, url과 대응됩니다.
-
-<code-example path="dynamic-form/src/app/question-textbox.ts" header="src/app/question-textbox.ts"></code-example>
-
-
-<!--
-`DropdownQuestion` presents a list of choices in a select box.
--->
-그리고 `DropdownQuestion`은 셀렉트 박스로 받는 질문과 대응됩니다.
-=======
 From this base, the example derives two new classes, `TextboxQuestion` and `DropdownQuestion`,
 that represent different control types.
 When you create the form template in the next step, you will instantiate these specific question types in order to render the appropriate controls dynamically.
 
 * The `TextboxQuestion` control type presents a question and allows users to enter input.
->>>>>>> 385cadf2
 
    <code-example path="dynamic-form/src/app/question-textbox.ts" header="src/app/question-textbox.ts"></code-example>
 
@@ -208,45 +92,17 @@
 
 * The `DropdownQuestion` control presents a list of choices in a select box.
 
-<<<<<<< HEAD
-<!--
-Next is `QuestionControlService`, a simple service for transforming the questions to a `FormGroup`.
-In a nutshell, the form group consumes the metadata from the question model and
-allows you to specify default values and validation rules.
--->
-다음은 질문 객체를 `FormGroup`으로 변환하는 `QuestionControlService`를 간단하게 만들어 봅시다.
-이 서비스의 프로토타입은 질문 모델을 받아서 폼 그룹으로 변환하는데, 이 때 기본값과 유효성 검사도 함께 적용할 수 있습니다.
-=======
    <code-example path="dynamic-form/src/app/question-dropdown.ts" header="src/app/question-dropdown.ts"></code-example>
 
 ### Compose form groups
 
 A dynamic form uses a service to create grouped sets of input controls, based on the form model.
 The following `QuestionControlService` collects a set of `FormGroup` instances that consume the metadata from the question model. You can specify default values and validation rules.
->>>>>>> 385cadf2
 
 <code-example path="dynamic-form/src/app/question-control.service.ts" header="src/app/question-control.service.ts"></code-example>
 
 {@a form-component}
 
-<<<<<<< HEAD
-<!--
-## Question form components
--->
-## 질문 폼 컴포넌트
-
-<!--
-Now that you have defined the complete model you are ready
-to create components to represent the dynamic form.
--->
-이제 동적 폼을 만들 데이터 모델이 모두 준비되었습니다.
-
-<!--
-`DynamicFormComponent` is the entry point and the main container for the form.
--->
-`DynamicFormComponent`는 폼 컨테이너이며 애플리케이션의 시작점입니다.
-이 컴포넌트의 템플릿과 클래스 코드를 다음과 같이 작성합니다:
-=======
 ## Compose dynamic form contents
 
 The dynamic form itself will be represented by a container component, which you will add in a later step.
@@ -255,7 +111,6 @@
 The `DynamicFormQuestionComponent` is responsible for rendering the details of an individual question based on values in the data-bound question object.
 The form relies on a [`[formGroup]` directive](api/forms/FormGroupDirective "API reference") to connect the template HTML to the underlying control objects.
 The `DynamicFormQuestionComponent` creates form groups and populates them with controls defined in the question model, specifying display and validation rules.
->>>>>>> 385cadf2
 
 <code-tabs>
 
@@ -274,28 +129,9 @@
 The `ngSwitch` statement in the template determines which type of question to display.
 The switch uses directives with the [`formControlName`](api/forms/FormControlName "FormControlName directive API reference") and [`formGroup`](api/forms/FormGroupDirective "FormGroupDirective API reference") selectors. Both directives are defined in `ReactiveFormsModule`.
 
-<<<<<<< HEAD
-<!--
-It presents a list of questions, each bound to a `<app-question>` component element.
-The `<app-question>` tag matches the `DynamicFormQuestionComponent`,
-the component responsible for rendering the details of each _individual_
-question based on values in the data-bound question object.
--->
-이 컴포넌트에는 개별 질문이 각각 `<app-question>` 컴포넌트 엘리먼트와 연결됩니다.
-`<app-question>` 태그는 `DynamicFormQuestionComponent`를 표현하며, 이 컴포넌트는 화면에서 _개별_ 질문을 받습니다.
-
-<code-tabs>
-
-  <code-pane header="dynamic-form-question.component.html" path="dynamic-form/src/app/dynamic-form-question.component.html">
-
-  </code-pane>
-
-  <code-pane header="dynamic-form-question.component.ts" path="dynamic-form/src/app/dynamic-form-question.component.ts">
-=======
 {@a questionnaire-data}
 
 ### Supply data
->>>>>>> 385cadf2
 
 Another service is needed to supply a specific set of questions from which to build an individual form.
 For this exercise you will create the `QuestionService` to supply this array of questions from the hard-coded sample data.
@@ -306,58 +142,6 @@
 
 The `QuestionService` supplies a set of questions in the form of an array bound to `@Input()` questions.
 
-<<<<<<< HEAD
-<!--
-Notice this component can present any type of question in your model.
-You only have two types of questions at this point but you can imagine many more.
-The `ngSwitch` determines which type of question to display.
--->
-이 컴포넌트는 어떠한 질문 모델에도 대응할 수 있습니다.
-지금은 질문의 종류가 두 가지 타입 뿐이지만, 필요하다면 얼마든지 확장할 수 있습니다.
-각각의 타입은 템플릿에서 `ngSwitch`로 분기됩니다.
-
-<!--
-In both components you're relying on Angular's **formGroup** to connect the template HTML to the
-underlying control objects, populated from the question model with display and validation rules.
--->
-예제에서 사용하는 두 컴포넌트는 모두 Angular **formGroup**을 사용해서 템플릿 HTML과 폼 컨트롤 객체를 연결하고, 이 때 질문 모델에 있는 값을 화면에 표시하고 유효성 검사도 함께 적용합니다.
-
-<!--
-`formControlName` and `formGroup` are directives defined in
-`ReactiveFormsModule`. The templates can access these directives
-directly since you imported `ReactiveFormsModule` from `AppModule`.
--->
-`formControlName`과 `formGroup`은 `ReactiveFormsModule`에 정의되어 있는 디렉티브입니다.
-따라서 `ReactiveFormsModule`은 `AppModule`에 로드되어야 템플릿에서도 사용할 수 있습니다.
-
-{@a questionnaire-data}
-
-<!--
-## Questionnaire data
--->
-## 설문지 데이터
-
-<!--
-`DynamicFormComponent` expects the list of questions in the form of an array bound to `@Input() questions`.
--->
-`DynamicFormComponent`는 질문을 폼 형태로 나열하며, 이 질문들은 `@input() questions`에 바인딩 됩니다.
-
-<!--
- The set of questions you've defined for the job application is returned from the `QuestionService`.
- In a real app you'd retrieve these questions from storage.
--->
-이 질문들에는 히어로가 찾는 직업에 대한 정보를 입력하고 `QuestionService`에 전달합니다.
-실제 앱이라면 스토리지에서 질문을 받아오는 것도 고려할 수 있을 것입니다.
-
-<!--
- The key point is that you control the hero job application questions
- entirely through the objects returned from `QuestionService`.
- Questionnaire maintenance is a simple matter of adding, updating,
- and removing objects from the `questions` array.
--->
-이 예제에서 중요한 것은, 애플리케이션에서 사용하는 폼은 `QuestionService`에 전달하는 객체 타입의 인자로 정해진다는 것입니다.
-그래서 `questions` 배열에 항목을 추가하거나 제거하면 설문지도 자동으로 변경됩니다.
-=======
 <code-example path="dynamic-form/src/app/question.service.ts" header="src/app/question.service.ts">
 
 </code-example>
@@ -374,7 +158,6 @@
 <code-tabs>
 
   <code-pane header="dynamic-form.component.html" path="dynamic-form/src/app/dynamic-form.component.html">
->>>>>>> 385cadf2
 
   </code-pane>
 
@@ -382,18 +165,11 @@
 
   </code-pane>
 
-<<<<<<< HEAD
-<!--
-Finally, display an instance of the form in the `AppComponent` shell.
--->
-마지막으로 폼을 `AppComponent`에 추가합니다.
-=======
 </code-tabs>
 
 ### Display the form
 
 To display an instance of the dynamic form, the `AppComponent` shell template passes the `questions` array returned by the `QuestionService` to the form container component, `<app-dynamic-form>`.
->>>>>>> 385cadf2
 
 <code-example path="dynamic-form/src/app/app.component.ts" header="app.component.ts">
 
@@ -404,45 +180,6 @@
 This separation of model and data allows you to repurpose the components for any type of survey
 as long as it's compatible with the *question* object model.
 
-<<<<<<< HEAD
-<!--
-## Dynamic Template
--->
-## 동적 템플릿 (Dynamic Template)
-
-<!--
-Although in this example you're modelling a job application for heroes, there are
-no references to any specific hero question
-outside the objects returned by `QuestionService`.
--->
-이 예제는 히어로의 구직 애플리케이션을 다루고 있지만, `QuestionService`는 질문에 대한 것 말고는 아무것에도 영향을 받지 않습니다.
-
-<!--
-This is very important since it allows you to repurpose the components for any type of survey
-as long as it's compatible with the *question* object model.
-The key is the dynamic data binding of metadata used to render the form
-without making any hardcoded assumptions about specific questions.
-In addition to control metadata, you are also adding validation dynamically.
--->
-그래서 이 예제에 사용한 컴포넌트들은 어떠한 *질문* 모델과도 호환이 되기 때문에 자유롭게 재사용할 수 있다는 점에서 중요합니다.
-특정 질문에 대해 하드코딩된 것은 아무것도 없기 때문에 바인딩되는 메타데이터를 변경하면 얼마든지 폼을 자유롭게 변경할 수 있습니다.
-이 때 메타데이터에 유효성 검사 로직도 동적으로 지정할 수 있습니다.
-
-<!--
-The *Save* button is disabled until the form is in a valid state.
-When the form is valid, you can click *Save* and the app renders the current form values as JSON.
-This proves that any user input is bound back to the data model.
-Saving and retrieving the data is an exercise for another time.
--->
-*Save* 버튼은 폼의 전체 유효성 검사 결과가 유효하기 전까지는 비활성화되어 있습니다.
-그리고 폼의 전체 유효성 검사가 유효하면 *Save* 버튼을 눌러서 현재 폼에 입력된 데이터를 JSON 타입으로 화면에서 확인할 수 있습니다.
-데이터를 서버에 저장하고 다시 받아오는 동작은 다른 예제에서 다룹니다.
-
-<!--
-The final form looks like this:
--->
-최종 코드는 다음과 같이 동작합니다:
-=======
 ### Ensuring valid data
 
 The form template uses dynamic data binding of metadata to render the form
@@ -453,18 +190,11 @@
 When the form is valid, you can click *Save* and the app renders the current form values as JSON.
 
 The following figure shows the final form.
->>>>>>> 385cadf2
 
 <div class="lightbox">
   <img src="generated/images/guide/dynamic-form/dynamic-form.png" alt="Dynamic-Form">
 </div>
 
-<<<<<<< HEAD
-<!--
-[Back to top](guide/dynamic-form#top)
--->
-[맨 위로](guide/dynamic-form#top)
-=======
 ## Next steps
 
 * **Different types of forms and control collection**
@@ -478,5 +208,4 @@
 
    The section [Validating form input](guide/reactive-forms#validating-form-input "Basic input validation") introduces the basics of how input validation works in reactive forms.
 
-   The [Form validation guide](guide/form-validation "Form validation guide") covers the topic in more depth.
->>>>>>> 385cadf2
+   The [Form validation guide](guide/form-validation "Form validation guide") covers the topic in more depth.