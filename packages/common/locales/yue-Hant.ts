--- conflicted
+++ resolved
@@ -9,11 +9,8 @@
 // THIS CODE IS GENERATED - DO NOT MODIFY
 // See angular/tools/gulp-tasks/cldr/extract.js
 
-<<<<<<< HEAD
-=======
 const u = undefined;
 
->>>>>>> 77ff72f9
 function plural(n: number): number {
   return 5;
 }
@@ -32,22 +29,7 @@
       '1月', '2月', '3月', '4月', '5月', '6月', '7月', '8月', '9月', '10月', '11月',
       '12月'
     ],
-<<<<<<< HEAD
-  ],
-  ,
-  [
-    ['西元前', '西元'],
-    ,
-  ],
-  0, [6, 0], ['y/M/d', 'y年M月d日', , 'y年M月d日 EEEE'],
-  ['ah:mm', 'ah:mm:ss', 'ah:mm:ss [z]', 'ah:mm:ss [zzzz]'],
-  [
-    '{1} {0}',
-    ,
-    ,
-=======
     u
->>>>>>> 77ff72f9
   ],
   u, [['西元前', '西元'], u, u], 0, [6, 0], ['y/M/d', 'y年M月d日', u, 'y年M月d日 EEEE'],
   ['ah:mm', 'ah:mm:ss', 'ah:mm:ss [z]', 'ah:mm:ss [zzzz]'], ['{1} {0}', u, u, u],
