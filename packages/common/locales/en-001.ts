/**
 * @license
 * Copyright Google Inc. All Rights Reserved.
 *
 * Use of this source code is governed by an MIT-style license that can be
 * found in the LICENSE file at https://angular.io/license
 */

// THIS CODE IS GENERATED - DO NOT MODIFY
// See angular/tools/gulp-tasks/cldr/extract.js

<<<<<<< HEAD
=======
const u = undefined;

>>>>>>> 77ff72f9
function plural(n: number): number {
  let i = Math.floor(Math.abs(n)), v = n.toString().replace(/^[^.]*\.?/, '').length;
  if (i === 1 && v === 0) return 1;
  return 5;
}

export default [
  'en-001', [['a', 'p'], ['AM', 'PM'], u], [['AM', 'PM'], u, u],
  [
    ['S', 'M', 'T', 'W', 'T', 'F', 'S'], ['Sun', 'Mon', 'Tue', 'Wed', 'Thu', 'Fri', 'Sat'],
    ['Sunday', 'Monday', 'Tuesday', 'Wednesday', 'Thursday', 'Friday', 'Saturday'],
    ['Su', 'Mo', 'Tu', 'We', 'Th', 'Fr', 'Sa']
  ],
  u,
  [
    ['J', 'F', 'M', 'A', 'M', 'J', 'J', 'A', 'S', 'O', 'N', 'D'],
    ['Jan', 'Feb', 'Mar', 'Apr', 'May', 'Jun', 'Jul', 'Aug', 'Sep', 'Oct', 'Nov', 'Dec'],
    [
      'January', 'February', 'March', 'April', 'May', 'June', 'July', 'August', 'September',
      'October', 'November', 'December'
    ]
  ],
  u, [['B', 'A'], ['BC', 'AD'], ['Before Christ', 'Anno Domini']], 1, [6, 0],
  ['dd/MM/y', 'd MMM y', 'd MMMM y', 'EEEE, d MMMM y'],
  ['h:mm a', 'h:mm:ss a', 'h:mm:ss a z', 'h:mm:ss a zzzz'], ['{1}, {0}', u, '{1} \'at\' {0}', u],
  ['.', ',', ';', '%', '+', '-', 'E', '×', '‰', '∞', 'NaN', ':'],
<<<<<<< HEAD
  ['#,##0.###', '#,##0%', '¤#,##0.00', '#E0'], , {'JPY': ['JP¥', '¥'], 'USD': ['US$', '$']},
=======
  ['#,##0.###', '#,##0%', '¤#,##0.00', '#E0'], u, u, {'JPY': ['JP¥', '¥'], 'USD': ['US$', '$']},
>>>>>>> 77ff72f9
  plural
];<|MERGE_RESOLUTION|>--- conflicted
+++ resolved
@@ -9,11 +9,8 @@
 // THIS CODE IS GENERATED - DO NOT MODIFY
 // See angular/tools/gulp-tasks/cldr/extract.js
 
-<<<<<<< HEAD
-=======
 const u = undefined;
 
->>>>>>> 77ff72f9
 function plural(n: number): number {
   let i = Math.floor(Math.abs(n)), v = n.toString().replace(/^[^.]*\.?/, '').length;
   if (i === 1 && v === 0) return 1;
@@ -40,10 +37,6 @@
   ['dd/MM/y', 'd MMM y', 'd MMMM y', 'EEEE, d MMMM y'],
   ['h:mm a', 'h:mm:ss a', 'h:mm:ss a z', 'h:mm:ss a zzzz'], ['{1}, {0}', u, '{1} \'at\' {0}', u],
   ['.', ',', ';', '%', '+', '-', 'E', '×', '‰', '∞', 'NaN', ':'],
-<<<<<<< HEAD
-  ['#,##0.###', '#,##0%', '¤#,##0.00', '#E0'], , {'JPY': ['JP¥', '¥'], 'USD': ['US$', '$']},
-=======
   ['#,##0.###', '#,##0%', '¤#,##0.00', '#E0'], u, u, {'JPY': ['JP¥', '¥'], 'USD': ['US$', '$']},
->>>>>>> 77ff72f9
   plural
 ];