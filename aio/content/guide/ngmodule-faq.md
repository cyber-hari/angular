--- conflicted
+++ resolved
@@ -198,14 +198,8 @@
 
 ## What is the `forRoot()` method?
 
-<<<<<<< HEAD
-The `forRoot()` static method is a convention that makes it easy for developers to configure the module's providers.
-
-The `RouterModule.forRoot()` method is a good example.
-=======
 The `forRoot()` static method is a convention that makes it easy for developers to configure services and providers that are intended to be singletons. A good example of `forRoot()` is the `RouterModule.forRoot()` method.
 
->>>>>>> 77ff72f9
 Apps pass a `Routes` object to `RouterModule.forRoot()` in order to configure the app-wide `Router` service with routes.
 `RouterModule.forRoot()` returns a [ModuleWithProviders](api/core/ModuleWithProviders).
 You add that result to the `imports` list of the root `AppModule`.
@@ -214,12 +208,9 @@
 Importing it in any other module, particularly in a lazy-loaded module,
 is contrary to the intent and will likely produce a runtime error.
 For more information, see [Singleton Services](guide/singleton-services).
-<<<<<<< HEAD
-=======
 
 For a service, instead of using `forRoot()`,  specify `providedIn: 'root'` on the service's `@Injectable()` decorator, which 
 makes the service automatically available to the whole application and thus singleton by default.
->>>>>>> 77ff72f9
 
 `RouterModule` also offers a `forChild` static method for configuring the routes of lazy-loaded modules.
 
@@ -348,11 +339,6 @@
 
 {@a q-root-component-or-module}
 
-<<<<<<< HEAD
-
-## Should I add application-wide providers to the root `AppModule` or the root `AppComponent`?
-=======
->>>>>>> 77ff72f9
 
 ## Should I add application-wide providers to the root `AppModule` or the root `AppComponent`?
 
@@ -392,15 +378,10 @@
 
 ## Should I add other providers to a module or a component?
 
-<<<<<<< HEAD
-In general, prefer registering feature-specific providers in modules (`@NgModule.providers`)
-to registering in components (`@Component.providers`).
-=======
 Providers should be configured using `@Injectable` syntax. If possible, they should be provided in the application root (`providedIn: 'root'`). Services that are configured this way are lazily loaded if they are only used from a lazily loaded context.
 
 If it's the consumer's decision whether a provider is available application-wide or not, 
 then register providers in modules (`@NgModule.providers`) instead of registering in components (`@Component.providers`).
->>>>>>> 77ff72f9
 
 Register a provider with a component when you _must_ limit the scope of a service instance
 to that component and its component tree.
@@ -627,7 +608,6 @@
 in one folder, that the contents of that folder would be a feature module that you might call
 your `SearchModule`. It would contain all of the components, routing, and templates that
 would make up the search functionality.
-<<<<<<< HEAD
 
 For more information, see [Feature Modules](guide/feature-modules) and
 [Module Types](guide/module-types)
@@ -638,18 +618,6 @@
 
 In an Angular app, NgModules and JavaScript modules work together.
 
-=======
-
-For more information, see [Feature Modules](guide/feature-modules) and
-[Module Types](guide/module-types)
-
-
-
-## What's the difference between NgModules and JavaScript Modules?
-
-In an Angular app, NgModules and JavaScript modules work together.
-
->>>>>>> 77ff72f9
 In modern JavaScript, every file is a module
 (see the [Modules](http://exploringjs.com/es6/ch_modules.html) page of the Exploring ES6 website).
 Within each file you write an `export` statement to make parts of the module public.
