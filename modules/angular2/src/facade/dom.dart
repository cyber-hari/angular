--- conflicted
+++ resolved
@@ -181,15 +181,19 @@
   static HtmlDocument defaultDoc() => document;
   static bool elementMatches(n, String selector) =>
       n is Element && n.matches(selector);
-<<<<<<< HEAD
   static bool isTemplateElement(Element el) =>
       el is TemplateElement;
   static bool isTextNode(Node node) =>
       node.nodeType == Node.TEXT_NODE;
   static bool isElementNode(Node node) =>
       node.nodeType == Node.ELEMENT_NODE;
-=======
->>>>>>> 4617f688
+}
+
+class CSSRuleWrapper {
+  static isPageRule(CssRule rule) => rule is CssPageRule;
+  static isStyleRule(CssRule rule) => rule is CssStyleRule;
+  static isMediaRule(CssRule rule) => rule is CssMediaRule;
+  static isKeyframesRule(CssRule rule) => rule is CssKeyframesRule;
 }
 
 class CSSRuleWrapper {
