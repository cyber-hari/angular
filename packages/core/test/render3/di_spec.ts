/**
 * @license
 * Copyright Google Inc. All Rights Reserved.
 *
 * Use of this source code is governed by an MIT-style license that can be
 * found in the LICENSE file at https://angular.io/license
 */

<<<<<<< HEAD
import {ChangeDetectorRef, ElementRef, TemplateRef, ViewContainerRef} from '@angular/core';

import {defineComponent} from '../../src/render3/definition';
import {InjectFlags, bloomAdd, bloomFindPossibleInjector, getOrCreateNodeInjector, injectAttribute} from '../../src/render3/di';
import {NgOnChangesFeature, PublicFeature, defineDirective, directiveInject, injectChangeDetectorRef, injectElementRef, injectTemplateRef, injectViewContainerRef} from '../../src/render3/index';
import {bind, container, containerRefreshEnd, containerRefreshStart, createLNode, createLView, createTView, elementEnd, elementStart, embeddedViewEnd, embeddedViewStart, enterView, interpolation2, leaveView, load, loadDirective, projection, projectionDef, text, textBinding} from '../../src/render3/instructions';
=======
import {ChangeDetectorRef, ElementRef, Host, InjectFlags, Optional, Self, SkipSelf, TemplateRef, ViewContainerRef, defineInjectable} from '@angular/core';
import {RenderFlags} from '@angular/core/src/render3/interfaces/definition';

import {defineComponent} from '../../src/render3/definition';
import {bloomAdd, bloomFindPossibleInjector, getOrCreateNodeInjector, injectAttribute} from '../../src/render3/di';
import {NgOnChangesFeature, PublicFeature, defineDirective, directiveInject, injectChangeDetectorRef, injectElementRef, injectTemplateRef, injectViewContainerRef} from '../../src/render3/index';
import {bind, container, containerRefreshEnd, containerRefreshStart, createLNode, createLView, createTView, elementEnd, elementProperty, elementStart, embeddedViewEnd, embeddedViewStart, enterView, interpolation2, leaveView, load, projection, projectionDef, text, textBinding} from '../../src/render3/instructions';
>>>>>>> 77ff72f9
import {LInjector} from '../../src/render3/interfaces/injector';
import {LNodeType} from '../../src/render3/interfaces/node';
import {LViewFlags} from '../../src/render3/interfaces/view';
import {ViewRef} from '../../src/render3/view_ref';

<<<<<<< HEAD
import {createComponent, createDirective, renderComponent, renderToHtml, toHtml} from './render_util';
=======
import {ComponentFixture, createComponent, createDirective, renderComponent, renderToHtml, toHtml} from './render_util';
>>>>>>> 77ff72f9

describe('di', () => {
  describe('no dependencies', () => {
    it('should create directive with no deps', () => {
      class Directive {
        value: string = 'Created';
<<<<<<< HEAD
        static ngDirectiveDef = defineDirective(
            {type: Directive, selector: [[['', 'dir', ''], null]], factory: () => new Directive});
      }

      function Template(ctx: any, cm: boolean) {
        if (cm) {
          elementStart(0, 'div', ['dir', '']);
          { text(1); }
          elementEnd();
        }
        // TODO: remove loadDirective when removing directive references
        textBinding(1, bind(loadDirective<Directive>(0).value));
      }

      expect(renderToHtml(Template, {}, [Directive.ngDirectiveDef]))
          .toEqual('<div dir="">Created</div>');
    });
  });

  describe('view dependencies', () => {
    it('should create directive with inter view dependencies', () => {
      class DirectiveA {
        value: string = 'A';
        static ngDirectiveDef = defineDirective({
          type: DirectiveA,
          selector: [[['', 'dirA', ''], null]],
          factory: () => new DirectiveA,
          features: [PublicFeature]
        });
      }

      class DirectiveB {
        value: string = 'B';
        static ngDirectiveDef = defineDirective({
          type: DirectiveB,
          selector: [[['', 'dirB', ''], null]],
          factory: () => new DirectiveB,
=======
        static ngDirectiveDef = defineDirective({
          type: Directive,
          selectors: [['', 'dir', '']],
          factory: () => new Directive,
          exportAs: 'dir'
        });
      }

      /** <div dir #dir="dir"> {{ dir.value }}  </div> */
      function Template(rf: RenderFlags, ctx: any) {
        if (rf & RenderFlags.Create) {
          elementStart(0, 'div', ['dir', ''], ['dir', 'dir']);
          { text(2); }
          elementEnd();
        }
        let tmp: any;
        if (rf & RenderFlags.Update) {
          tmp = load(1);
          textBinding(2, bind(tmp.value));
        }
      }

      expect(renderToHtml(Template, {}, [Directive])).toEqual('<div dir="">Created</div>');
    });
  });

  describe('directive injection', () => {
    let log: string[] = [];

    class DirB {
      value = 'DirB';
      constructor() { log.push(this.value); }

      static ngDirectiveDef = defineDirective({
        selectors: [['', 'dirB', '']],
        type: DirB,
        factory: () => new DirB(),
        features: [PublicFeature]
      });
    }

    beforeEach(() => log = []);

    it('should create directive with intra view dependencies', () => {
      class DirA {
        value: string = 'DirA';
        static ngDirectiveDef = defineDirective({
          type: DirA,
          selectors: [['', 'dirA', '']],
          factory: () => new DirA(),
>>>>>>> 77ff72f9
          features: [PublicFeature]
        });
      }

      class DirC {
        value: string;
<<<<<<< HEAD
        constructor(a: DirectiveA, b: DirectiveB) { this.value = a.value + b.value; }
        static ngDirectiveDef = defineDirective({
          type: DirectiveC,
          selector: [[['', 'dirC', ''], null]],
          factory: () => new DirectiveC(directiveInject(DirectiveA), directiveInject(DirectiveB))
        });
      }

      function Template(ctx: any, cm: boolean) {
        if (cm) {
          elementStart(0, 'div', ['dirA', '']);
          {
            elementStart(1, 'span', ['dirB', '', 'dirC', '']);
            { text(2); }
            elementEnd();
          }
          elementEnd();
        }
        // TODO: remove loadDirective when removing directive references
        textBinding(2, bind(loadDirective<DirectiveC>(2).value));
      }

      const defs =
          [DirectiveA.ngDirectiveDef, DirectiveB.ngDirectiveDef, DirectiveC.ngDirectiveDef];
      expect(renderToHtml(Template, {}, defs))
          .toEqual('<div dira=""><span dirb="" dirc="">AB</span></div>');
=======
        constructor(a: DirA, b: DirB) { this.value = a.value + b.value; }
        static ngDirectiveDef = defineDirective({
          type: DirC,
          selectors: [['', 'dirC', '']],
          factory: () => new DirC(directiveInject(DirA), directiveInject(DirB)),
          exportAs: 'dirC'
        });
      }

      /**
       * <div dirA>
       *  <span dirB dirC #dir="dirC"> {{ dir.value }} </span>
       * </div>
       */
      function Template(rf: RenderFlags, ctx: any) {
        if (rf & RenderFlags.Create) {
          elementStart(0, 'div', ['dirA', '']);
          {
            elementStart(1, 'span', ['dirB', '', 'dirC', ''], ['dir', 'dirC']);
            { text(3); }
            elementEnd();
          }
          elementEnd();
        }
        let tmp: any;
        if (rf & RenderFlags.Update) {
          tmp = load(2);
          textBinding(3, bind(tmp.value));
        }
      }

      const defs = [DirA, DirB, DirC];
      expect(renderToHtml(Template, {}, defs))
          .toEqual('<div dira=""><span dirb="" dirc="">DirADirB</span></div>');
    });

    it('should instantiate injected directives first', () => {
      class DirA {
        constructor(dir: DirB) { log.push(`DirA (dep: ${dir.value})`); }

        static ngDirectiveDef = defineDirective({
          selectors: [['', 'dirA', '']],
          type: DirA,
          factory: () => new DirA(directiveInject(DirB)),
        });
      }

      /** <div dirA dirB></div> */
      const App = createComponent('app', function(rf: RenderFlags, ctx: any) {
        if (rf & RenderFlags.Create) {
          elementStart(0, 'div', ['dirA', '', 'dirB', '']);
          elementEnd();
        }
      }, [DirA, DirB]);

      const fixture = new ComponentFixture(App);
      expect(log).toEqual(['DirB', 'DirA (dep: DirB)']);
    });

    it('should instantiate injected directives before components', () => {
      class Comp {
        constructor(dir: DirB) { log.push(`Comp (dep: ${dir.value})`); }

        static ngComponentDef = defineComponent({
          selectors: [['comp']],
          type: Comp,
          factory: () => new Comp(directiveInject(DirB)),
          template: (ctx: any, fm: boolean) => {}
        });
      }

      /** <comp dirB></comp> */
      const App = createComponent('app', function(rf: RenderFlags, ctx: any) {
        if (rf & RenderFlags.Create) {
          elementStart(0, 'comp', ['dirB', '']);
          elementEnd();
        }
      }, [Comp, DirB]);

      const fixture = new ComponentFixture(App);
      expect(log).toEqual(['DirB', 'Comp (dep: DirB)']);
    });

    it('should inject directives in the correct order in a for loop', () => {
      class DirA {
        constructor(dir: DirB) { log.push(`DirA (dep: ${dir.value})`); }

        static ngDirectiveDef = defineDirective({
          selectors: [['', 'dirA', '']],
          type: DirA,
          factory: () => new DirA(directiveInject(DirB))
        });
      }

      /**
       * % for(let i = 0; i < 3; i++) {
       *   <div dirA dirB></div>
       * % }
       */
      const App = createComponent('app', function(rf: RenderFlags, ctx: any) {
        if (rf & RenderFlags.Create) {
          container(0);
        }
        containerRefreshStart(0);
        {
          for (let i = 0; i < 3; i++) {
            if (embeddedViewStart(0)) {
              elementStart(0, 'div', ['dirA', '', 'dirB', '']);
              elementEnd();
            }
            embeddedViewEnd();
          }
        }
        containerRefreshEnd();
      }, [DirA, DirB]);

      const fixture = new ComponentFixture(App);
      expect(log).toEqual(
          ['DirB', 'DirA (dep: DirB)', 'DirB', 'DirA (dep: DirB)', 'DirB', 'DirA (dep: DirB)']);
    });

    it('should instantiate directives with multiple out-of-order dependencies', () => {
      class DirA {
        value = 'DirA';
        constructor() { log.push(this.value); }

        static ngDirectiveDef = defineDirective({
          selectors: [['', 'dirA', '']],
          type: DirA,
          factory: () => new DirA(),
          features: [PublicFeature]
        });
      }

      class DirB {
        constructor(dirA: DirA, dirC: DirC) {
          log.push(`DirB (deps: ${dirA.value} and ${dirC.value})`);
        }

        static ngDirectiveDef = defineDirective({
          selectors: [['', 'dirB', '']],
          type: DirB,
          factory: () => new DirB(directiveInject(DirA), directiveInject(DirC))
        });
      }

      class DirC {
        value = 'DirC';
        constructor() { log.push(this.value); }

        static ngDirectiveDef = defineDirective({
          selectors: [['', 'dirC', '']],
          type: DirC,
          factory: () => new DirC(),
          features: [PublicFeature]
        });
      }

      /** <div dirA dirB dirC></div> */
      const App = createComponent('app', function(rf: RenderFlags, ctx: any) {
        if (rf & RenderFlags.Create) {
          elementStart(0, 'div', ['dirA', '', 'dirB', '', 'dirC', '']);
          elementEnd();
        }
      }, [DirA, DirB, DirC]);

      const fixture = new ComponentFixture(App);
      expect(log).toEqual(['DirA', 'DirC', 'DirB (deps: DirA and DirC)']);
    });

    it('should instantiate in the correct order for complex case', () => {
      class Comp {
        constructor(dir: DirD) { log.push(`Comp (dep: ${dir.value})`); }

        static ngComponentDef = defineComponent({
          selectors: [['comp']],
          type: Comp,
          factory: () => new Comp(directiveInject(DirD)),
          template: (ctx: any, fm: boolean) => {}
        });
      }

      class DirA {
        value = 'DirA';
        constructor(dir: DirC) { log.push(`DirA (dep: ${dir.value})`); }

        static ngDirectiveDef = defineDirective({
          selectors: [['', 'dirA', '']],
          type: DirA,
          factory: () => new DirA(directiveInject(DirC)),
          features: [PublicFeature]
        });
      }

      class DirC {
        value = 'DirC';
        constructor(dir: DirB) { log.push(`DirC (dep: ${dir.value})`); }

        static ngDirectiveDef = defineDirective({
          selectors: [['', 'dirC', '']],
          type: DirC,
          factory: () => new DirC(directiveInject(DirB)),
          features: [PublicFeature]
        });
      }

      class DirD {
        value = 'DirD';
        constructor(dir: DirA) { log.push(`DirD (dep: ${dir.value})`); }

        static ngDirectiveDef = defineDirective({
          selectors: [['', 'dirD', '']],
          type: DirD,
          factory: () => new DirD(directiveInject(DirA)),
          features: [PublicFeature]
        });
      }

      /** <comp dirA dirB dirC dirD></comp> */
      const App = createComponent('app', function(rf: RenderFlags, ctx: any) {
        if (rf & RenderFlags.Create) {
          elementStart(0, 'comp', ['dirA', '', 'dirB', '', 'dirC', '', 'dirD', '']);
          elementEnd();
        }
      }, [Comp, DirA, DirB, DirC, DirD]);

      const fixture = new ComponentFixture(App);
      expect(log).toEqual(
          ['DirB', 'DirC (dep: DirB)', 'DirA (dep: DirC)', 'DirD (dep: DirA)', 'Comp (dep: DirD)']);
    });

    it('should instantiate in correct order with mixed parent and peer dependencies', () => {
      class DirA {
        constructor(dirB: DirB, app: App) {
          log.push(`DirA (deps: ${dirB.value} and ${app.value})`);
        }

        static ngDirectiveDef = defineDirective({
          selectors: [['', 'dirA', '']],
          type: DirA,
          factory: () => new DirA(directiveInject(DirB), directiveInject(App)),
        });
      }

      class App {
        value = 'App';

        static ngComponentDef = defineComponent({
          selectors: [['app']],
          type: App,
          factory: () => new App(),
          /** <div dirA dirB dirC></div> */
          template: (rf: RenderFlags, ctx: any) => {
            if (rf & RenderFlags.Create) {
              elementStart(0, 'div', ['dirA', '', 'dirB', '', 'dirC', 'dirC']);
              elementEnd();
            }
          },
          directives: [DirA, DirB],
          features: [PublicFeature],
        });
      }

      const fixture = new ComponentFixture(App);
      expect(log).toEqual(['DirB', 'DirA (deps: DirB and App)']);
    });

    it('should not use a parent when peer dep is available', () => {
      let count = 1;

      class DirA {
        constructor(dirB: DirB) { log.push(`DirA (dep: DirB - ${dirB.count})`); }

        static ngDirectiveDef = defineDirective({
          selectors: [['', 'dirA', '']],
          type: DirA,
          factory: () => new DirA(directiveInject(DirB)),
        });
      }

      class DirB {
        count: number;

        constructor() {
          log.push(`DirB`);
          this.count = count++;
        }

        static ngDirectiveDef = defineDirective({
          selectors: [['', 'dirB', '']],
          type: DirB,
          factory: () => new DirB(),
          features: [PublicFeature],
        });
      }

      /** <div dirA dirB></div> */
      const Parent = createComponent('parent', function(rf: RenderFlags, ctx: any) {
        if (rf & RenderFlags.Create) {
          elementStart(0, 'div', ['dirA', '', 'dirB', '']);
          elementEnd();
        }
      }, [DirA, DirB]);

      /** <parent dirB></parent> */
      const App = createComponent('app', function(rf: RenderFlags, ctx: any) {
        if (rf & RenderFlags.Create) {
          elementStart(0, 'parent', ['dirB', '']);
          elementEnd();
        }
      }, [Parent, DirB]);

      const fixture = new ComponentFixture(App);
      expect(log).toEqual(['DirB', 'DirB', 'DirA (dep: DirB - 2)']);
    });

    it('should create instance even when no injector present', () => {
      class MyService {
        value = 'MyService';
        static ngInjectableDef =
            defineInjectable({providedIn: 'root', factory: () => new MyService()});
      }

      class MyComponent {
        constructor(public myService: MyService) {}
        static ngComponentDef = defineComponent({
          type: MyComponent,
          selectors: [['my-component']],
          factory: () => new MyComponent(directiveInject(MyService)),
          template: function(rf: RenderFlags, ctx: MyComponent) {
            if (rf & RenderFlags.Create) {
              text(0);
            }
            if (rf & RenderFlags.Update) {
              textBinding(0, bind(ctx.myService.value));
            }
          }
        });
      }

      const fixture = new ComponentFixture(MyComponent);
      fixture.update();
      expect(fixture.html).toEqual('MyService');
    });

    it('should throw if directive is not found anywhere', () => {
      class Dir {
        constructor(siblingDir: OtherDir) {}

        static ngDirectiveDef = defineDirective({
          selectors: [['', 'dir', '']],
          type: Dir,
          factory: () => new Dir(directiveInject(OtherDir)),
          features: [PublicFeature]
        });
      }

      class OtherDir {
        static ngDirectiveDef = defineDirective({
          selectors: [['', 'other', '']],
          type: OtherDir,
          factory: () => new OtherDir(),
          features: [PublicFeature]
        });
      }

      /** <div dir></div> */
      const App = createComponent('app', function(rf: RenderFlags, ctx: any) {
        if (rf & RenderFlags.Create) {
          elementStart(0, 'div', ['dir', '']);
          elementEnd();
        }
      }, [Dir, OtherDir]);

      expect(() => new ComponentFixture(App)).toThrowError(/Injector: NOT_FOUND \[OtherDir\]/);
    });

    it('should throw if directive is not found in ancestor tree', () => {
      class Dir {
        constructor(siblingDir: OtherDir) {}

        static ngDirectiveDef = defineDirective({
          selectors: [['', 'dir', '']],
          type: Dir,
          factory: () => new Dir(directiveInject(OtherDir)),
          features: [PublicFeature]
        });
      }

      class OtherDir {
        static ngDirectiveDef = defineDirective({
          selectors: [['', 'other', '']],
          type: OtherDir,
          factory: () => new OtherDir(),
          features: [PublicFeature]
        });
      }

      /**
       * <div other></div>
       * <div dir></div>
       */
      const App = createComponent('app', function(rf: RenderFlags, ctx: any) {
        if (rf & RenderFlags.Create) {
          elementStart(0, 'div', ['other', '']);
          elementEnd();
          elementStart(1, 'div', ['dir', '']);
          elementEnd();
        }
      }, [Dir, OtherDir]);

      expect(() => new ComponentFixture(App)).toThrowError(/Injector: NOT_FOUND \[OtherDir\]/);
    });


    it('should throw if directives try to inject each other', () => {
      class DirA {
        constructor(dir: DirB) {}

        static ngDirectiveDef = defineDirective({
          selectors: [['', 'dirA', '']],
          type: DirA,
          factory: () => new DirA(directiveInject(DirB)),
          features: [PublicFeature]
        });
      }

      class DirB {
        constructor(dir: DirA) {}

        static ngDirectiveDef = defineDirective({
          selectors: [['', 'dirB', '']],
          type: DirB,
          factory: () => new DirB(directiveInject(DirA)),
          features: [PublicFeature]
        });
      }

      /** <div dirA dirB></div> */
      const App = createComponent('app', function(rf: RenderFlags, ctx: any) {
        if (rf & RenderFlags.Create) {
          elementStart(0, 'div', ['dirA', '', 'dirB', '']);
          elementEnd();
        }
      }, [DirA, DirB]);

      expect(() => new ComponentFixture(App)).toThrowError(/Cannot instantiate cyclic dependency!/);
    });

    it('should throw if directive tries to inject itself', () => {
      class Dir {
        constructor(dir: Dir) {}

        static ngDirectiveDef = defineDirective({
          selectors: [['', 'dir', '']],
          type: Dir,
          factory: () => new Dir(directiveInject(Dir)),
          features: [PublicFeature]
        });
      }

      /** <div dir></div> */
      const App = createComponent('app', function(rf: RenderFlags, ctx: any) {
        if (rf & RenderFlags.Create) {
          elementStart(0, 'div', ['dir', '']);
          elementEnd();
        }
      }, [Dir]);

      expect(() => new ComponentFixture(App)).toThrowError(/Cannot instantiate cyclic dependency!/);
    });

    describe('flags', () => {

      class DirB {
        value: string;

        static ngDirectiveDef = defineDirective({
          type: DirB,
          selectors: [['', 'dirB', '']],
          factory: () => new DirB(),
          inputs: {value: 'dirB'},
          features: [PublicFeature]
        });
      }

      it('should not throw if dependency is @Optional', () => {
        let dirA: DirA;

        class DirA {
          constructor(@Optional() public dirB: DirB|null) {}

          static ngDirectiveDef = defineDirective({
            type: DirA,
            selectors: [['', 'dirA', '']],
            factory: () => dirA = new DirA(directiveInject(DirB, InjectFlags.Optional))
          });
        }

        /** <div dirA></div> */
        const App = createComponent('app', function(rf: RenderFlags, ctx: any) {
          if (rf & RenderFlags.Create) {
            elementStart(0, 'div', ['dirA', '']);
            elementEnd();
          }
        }, [DirA, DirB]);

        expect(() => {
          const fixture = new ComponentFixture(App);
          expect(dirA !.dirB).toEqual(null);
        }).not.toThrow();
      });

      it('should not throw if dependency is @Optional but defined elsewhere', () => {
        let dirA: DirA;

        class DirA {
          constructor(@Optional() public dirB: DirB|null) {}

          static ngDirectiveDef = defineDirective({
            type: DirA,
            selectors: [['', 'dirA', '']],
            factory: () => dirA = new DirA(directiveInject(DirB, InjectFlags.Optional))
          });
        }

        /**
         * <div dirB></div>
         * <div dirA></div>
         */
        const App = createComponent('app', function(rf: RenderFlags, ctx: any) {
          if (rf & RenderFlags.Create) {
            elementStart(0, 'div', ['dirB', '']);
            elementEnd();
            elementStart(1, 'div', ['dirA', '']);
            elementEnd();
          }
        }, [DirA, DirB]);

        expect(() => {
          const fixture = new ComponentFixture(App);
          expect(dirA !.dirB).toEqual(null);
        }).not.toThrow();
      });

      it('should skip the current node with @SkipSelf', () => {
        let dirA: DirA;

        class DirA {
          constructor(@SkipSelf() public dirB: DirB) {}

          static ngDirectiveDef = defineDirective({
            type: DirA,
            selectors: [['', 'dirA', '']],
            factory: () => dirA = new DirA(directiveInject(DirB, InjectFlags.SkipSelf))
          });
        }

        /** <div dirA dirB="self"></div> */
        const Comp = createComponent('comp', function(rf: RenderFlags, ctx: any) {
          if (rf & RenderFlags.Create) {
            elementStart(0, 'div', ['dirA', '', 'dirB', 'self']);
            elementEnd();
          }
        }, [DirA, DirB]);

        /* <comp dirB="parent"></comp> */
        const App = createComponent('app', function(rf: RenderFlags, ctx: any) {
          if (rf & RenderFlags.Create) {
            elementStart(0, 'comp', ['dirB', 'parent']);
            elementEnd();
          }
        }, [Comp, DirB]);

        const fixture = new ComponentFixture(App);
        expect(dirA !.dirB.value).toEqual('parent');
      });

      it('should check only the current node with @Self', () => {
        let dirA: DirA;

        class DirA {
          constructor(@Self() public dirB: DirB) {}

          static ngDirectiveDef = defineDirective({
            type: DirA,
            selectors: [['', 'dirA', '']],
            factory: () => dirA = new DirA(directiveInject(DirB, InjectFlags.Self))
          });
        }

        /**
         * <div dirB>
         *   <div dirA></div>
         * </div>
         */
        const App = createComponent('app', function(rf: RenderFlags, ctx: any) {
          if (rf & RenderFlags.Create) {
            elementStart(0, 'div', ['dirB', '']);
            elementStart(1, 'div', ['dirA', '']);
            elementEnd();
            elementEnd();
          }
        }, [DirA, DirB]);

        expect(() => {
          const fixture = new ComponentFixture(App);
        }).toThrowError(/Injector: NOT_FOUND \[DirB\]/);
      });

      it('should check only the current node with @Self even with false positive', () => {
        let dirA: DirA;

        class DirA {
          constructor(@Self() public dirB: DirB) {}

          static ngDirectiveDef = defineDirective({
            type: DirA,
            selectors: [['', 'dirA', '']],
            factory: () => dirA = new DirA(directiveInject(DirB, InjectFlags.Self))
          });
        }

        const DirC = createDirective('dirC');

        /**
         * <div dirB>
         *   <div dirA dirC></div>
         * </div>
         */
        const App = createComponent('app', function(rf: RenderFlags, ctx: any) {
          if (rf & RenderFlags.Create) {
            elementStart(0, 'div', ['dirB', '']);
            elementStart(1, 'div', ['dirA', '', 'dirC', '']);
            elementEnd();
            elementEnd();
          }
        }, [DirA, DirB, DirC]);

        expect(() => {
          (DirA as any)['__NG_ELEMENT_ID__'] = 1;
          (DirC as any)['__NG_ELEMENT_ID__'] = 257;
          const fixture = new ComponentFixture(App);
        }).toThrowError(/Injector: NOT_FOUND \[DirB\]/);
      });

      it('should not pass component boundary with @Host', () => {
        let dirA: DirA;

        class DirA {
          constructor(@Host() public dirB: DirB) {}

          static ngDirectiveDef = defineDirective({
            type: DirA,
            selectors: [['', 'dirA', '']],
            factory: () => dirA = new DirA(directiveInject(DirB, InjectFlags.Host))
          });
        }

        /** <div dirA></div> */
        const Comp = createComponent('comp', function(rf: RenderFlags, ctx: any) {
          if (rf & RenderFlags.Create) {
            elementStart(0, 'div', ['dirA', '']);
            elementEnd();
          }
        }, [DirA, DirB]);

        /* <comp dirB></comp> */
        const App = createComponent('app', function(rf: RenderFlags, ctx: any) {
          if (rf & RenderFlags.Create) {
            elementStart(0, 'comp', ['dirB', '']);
            elementEnd();
          }
        }, [Comp, DirB]);

        expect(() => {
          const fixture = new ComponentFixture(App);
        }).toThrowError(/Injector: NOT_FOUND \[DirB\]/);

      });

>>>>>>> 77ff72f9
    });

  });

  describe('ElementRef', () => {
    it('should create directive with ElementRef dependencies', () => {
      class Directive {
        value: string;
        constructor(public elementRef: ElementRef) {
          this.value = (elementRef.constructor as any).name;
        }
        static ngDirectiveDef = defineDirective({
          type: Directive,
<<<<<<< HEAD
          selector: [[['', 'dir', ''], null]],
          factory: () => new Directive(injectElementRef()),
          features: [PublicFeature]
=======
          selectors: [['', 'dir', '']],
          factory: () => new Directive(injectElementRef()),
          features: [PublicFeature],
          exportAs: 'dir'
>>>>>>> 77ff72f9
        });
      }

      class DirectiveSameInstance {
        value: boolean;
        constructor(elementRef: ElementRef, directive: Directive) {
          this.value = elementRef === directive.elementRef;
        }
        static ngDirectiveDef = defineDirective({
          type: DirectiveSameInstance,
<<<<<<< HEAD
          selector: [[['', 'dirSame', ''], null]],
          factory: () => new DirectiveSameInstance(injectElementRef(), directiveInject(Directive))
        });
      }

      function Template(ctx: any, cm: boolean) {
        if (cm) {
          elementStart(0, 'div', ['dir', '', 'dirSame', '']);
          { text(1); }
          elementEnd();
        }
        // TODO: remove loadDirective when removing directive references
        textBinding(
            1, interpolation2(
                   '', loadDirective<Directive>(0).value, '-',
                   loadDirective<DirectiveSameInstance>(1).value, ''));
      }

      const defs = [Directive.ngDirectiveDef, DirectiveSameInstance.ngDirectiveDef];
=======
          selectors: [['', 'dirSame', '']],
          factory: () => new DirectiveSameInstance(injectElementRef(), directiveInject(Directive)),
          exportAs: 'dirSame'
        });
      }

      /**
       * <div dir dirSame #dirSame="dirSame" #dir="dir">
       *   {{ dir.value }} - {{ dirSame.value }}
       * </div>
       */
      function Template(rf: RenderFlags, ctx: any) {
        if (rf & RenderFlags.Create) {
          elementStart(0, 'div', ['dir', '', 'dirSame', ''], ['dirSame', 'dirSame', 'dir', 'dir']);
          { text(3); }
          elementEnd();
        }

        let tmp1: any;
        let tmp2: any;
        if (rf & RenderFlags.Update) {
          tmp1 = load(1);
          tmp2 = load(2);
          textBinding(3, interpolation2('', tmp2.value, '-', tmp1.value, ''));
        }
      }

      const defs = [Directive, DirectiveSameInstance];
>>>>>>> 77ff72f9
      expect(renderToHtml(Template, {}, defs))
          .toEqual('<div dir="" dirsame="">ElementRef-true</div>');
    });
  });

  describe('TemplateRef', () => {
    it('should create directive with TemplateRef dependencies', () => {
      class Directive {
        value: string;
        constructor(public templateRef: TemplateRef<any>) {
          this.value = (templateRef.constructor as any).name;
        }
        static ngDirectiveDef = defineDirective({
          type: Directive,
<<<<<<< HEAD
          selector: [[['', 'dir', ''], null]],
          factory: () => new Directive(injectTemplateRef()),
          features: [PublicFeature]
=======
          selectors: [['', 'dir', '']],
          factory: () => new Directive(injectTemplateRef()),
          features: [PublicFeature],
          exportAs: 'dir'
>>>>>>> 77ff72f9
        });
      }

      class DirectiveSameInstance {
        value: boolean;
        constructor(templateRef: TemplateRef<any>, directive: Directive) {
          this.value = templateRef === directive.templateRef;
        }
        static ngDirectiveDef = defineDirective({
          type: DirectiveSameInstance,
<<<<<<< HEAD
          selector: [[['', 'dirSame', ''], null]],
          factory: () => new DirectiveSameInstance(injectTemplateRef(), directiveInject(Directive))
        });
      }


      function Template(ctx: any, cm: any) {
        if (cm) {
          container(0, function() {}, undefined, ['dir', '', 'dirSame', '']);
          text(1);
        }
        // TODO: remove loadDirective when removing directive references
        textBinding(
            1, interpolation2(
                   '', loadDirective<Directive>(0).value, '-',
                   loadDirective<DirectiveSameInstance>(1).value, ''));
      }

      const defs = [Directive.ngDirectiveDef, DirectiveSameInstance.ngDirectiveDef];
=======
          selectors: [['', 'dirSame', '']],
          factory: () => new DirectiveSameInstance(injectTemplateRef(), directiveInject(Directive)),
          exportAs: 'dirSame'
        });
      }

      /**
       * <ng-template dir dirSame #dir="dir" #dirSame="dirSame">
       *   {{ dir.value }} - {{ dirSame.value }}
       * </ng-template>
       */
      function Template(rf: RenderFlags, ctx: any) {
        if (rf & RenderFlags.Create) {
          container(0, function() {
          }, undefined, ['dir', '', 'dirSame', ''], ['dir', 'dir', 'dirSame', 'dirSame']);
          text(3);
        }
        let tmp1: any;
        let tmp2: any;
        if (rf & RenderFlags.Update) {
          tmp1 = load(1);
          tmp2 = load(2);
          textBinding(3, interpolation2('', tmp1.value, '-', tmp2.value, ''));
        }
      }

      const defs = [Directive, DirectiveSameInstance];
>>>>>>> 77ff72f9
      expect(renderToHtml(Template, {}, defs)).toEqual('TemplateRef-true');
    });
  });

  describe('ViewContainerRef', () => {
    it('should create directive with ViewContainerRef dependencies', () => {
      class Directive {
        value: string;
        constructor(public viewContainerRef: ViewContainerRef) {
          this.value = (viewContainerRef.constructor as any).name;
        }
        static ngDirectiveDef = defineDirective({
          type: Directive,
<<<<<<< HEAD
          selector: [[['', 'dir', ''], null]],
          factory: () => new Directive(injectViewContainerRef()),
          features: [PublicFeature]
=======
          selectors: [['', 'dir', '']],
          factory: () => new Directive(injectViewContainerRef()),
          features: [PublicFeature],
          exportAs: 'dir'
>>>>>>> 77ff72f9
        });
      }

      class DirectiveSameInstance {
        value: boolean;
        constructor(viewContainerRef: ViewContainerRef, directive: Directive) {
          this.value = viewContainerRef === directive.viewContainerRef;
        }
        static ngDirectiveDef = defineDirective({
          type: DirectiveSameInstance,
<<<<<<< HEAD
          selector: [[['', 'dirSame', ''], null]],
          factory:
              () => new DirectiveSameInstance(injectViewContainerRef(), directiveInject(Directive))
        });
      }

      function Template(ctx: any, cm: boolean) {
        if (cm) {
          elementStart(0, 'div', ['dir', '', 'dirSame', '']);
          { text(1); }
          elementEnd();
        }
        // TODO: remove loadDirective when removing directive references
        textBinding(
            1, interpolation2(
                   '', loadDirective<Directive>(0).value, '-',
                   loadDirective<DirectiveSameInstance>(1).value, ''));
      }

      const defs = [Directive.ngDirectiveDef, DirectiveSameInstance.ngDirectiveDef];
      expect(renderToHtml(Template, {}, defs))
          .toEqual('<div dir="" dirsame="">ViewContainerRef-true</div>');
    });
  });

  describe('ChangeDetectorRef', () => {
    let dir: Directive;
    let dirSameInstance: DirectiveSameInstance;
    let comp: MyComp;

    class MyComp {
      constructor(public cdr: ChangeDetectorRef) {}

      static ngComponentDef = defineComponent({
        type: MyComp,
        selector: [[['my-comp'], null]],
        factory: () => comp = new MyComp(injectChangeDetectorRef()),
        template: function(ctx: MyComp, cm: boolean) {
          if (cm) {
            projectionDef(0);
            projection(1, 0);
          }
        }
      });
    }

    class Directive {
      value: string;
      constructor(public cdr: ChangeDetectorRef) { this.value = (cdr.constructor as any).name; }
      static ngDirectiveDef = defineDirective({
        type: Directive,
        selector: [[['', 'dir', ''], null]],
        factory: () => dir = new Directive(injectChangeDetectorRef()),
        features: [PublicFeature],
        exportAs: 'dir'
      });
    }

    class DirectiveSameInstance {
      constructor(public cdr: ChangeDetectorRef) {}

      static ngDirectiveDef = defineDirective({
        type: DirectiveSameInstance,
        selector: [[['', 'dirSame', ''], null]],
        factory: () => dirSameInstance = new DirectiveSameInstance(injectChangeDetectorRef())
      });
    }

    class IfDirective {
      /* @Input */
      myIf = true;

      constructor(public template: TemplateRef<any>, public vcr: ViewContainerRef) {}

      ngOnChanges() {
        if (this.myIf) {
          this.vcr.createEmbeddedView(this.template);
        }
      }

      static ngDirectiveDef = defineDirective({
        type: IfDirective,
        selector: [[['', 'myIf', ''], null]],
        factory: () => new IfDirective(injectTemplateRef(), injectViewContainerRef()),
        inputs: {myIf: 'myIf'},
        features: [PublicFeature, NgOnChangesFeature()]
      });
    }


    const defs = [
      MyComp.ngComponentDef, Directive.ngDirectiveDef, DirectiveSameInstance.ngDirectiveDef,
      IfDirective.ngDirectiveDef
    ];

    it('should inject current component ChangeDetectorRef into directives on components', () => {
      /** <my-comp dir dirSameInstance #dir="dir"></my-comp> {{ dir.value }} */
      const MyApp = createComponent('my-app', function(ctx: any, cm: boolean) {
        if (cm) {
          elementStart(0, 'my-comp', ['dir', '', 'dirSame', ''], ['dir', 'dir']);
          elementEnd();
          text(1);
        }
        // TODO: remove loadDirective when removing directive references
        textBinding(1, bind(loadDirective<Directive>(1).value));
      }, defs);

      const app = renderComponent(MyApp);
      // ChangeDetectorRef is the token, ViewRef has historically been the constructor
      expect(toHtml(app)).toEqual('<my-comp dir="" dirsame=""></my-comp>ViewRef');
      expect((comp !.cdr as ViewRef<MyComp>).context).toBe(comp);

      expect(dir !.cdr).toBe(comp !.cdr);
      expect(dir !.cdr).toBe(dirSameInstance !.cdr);
    });

    it('should inject host component ChangeDetectorRef into directives on elements', () => {

      class MyApp {
        constructor(public cdr: ChangeDetectorRef) {}

        static ngComponentDef = defineComponent({
          type: MyApp,
          selector: [[['my-app'], null]],
          factory: () => new MyApp(injectChangeDetectorRef()),
          /** <div dir dirSameInstance #dir="dir"> {{ dir.value }} </div> */
          template: function(ctx: any, cm: boolean) {
            if (cm) {
              elementStart(0, 'div', ['dir', '', 'dirSame', ''], ['dir', 'dir']);
              { text(1); }
              elementEnd();
            }
            // TODO: remove loadDirective when removing directive references
            textBinding(1, bind(loadDirective<Directive>(0).value));
          },
          directiveDefs: defs
        });
      }

      const app = renderComponent(MyApp);
      expect(toHtml(app)).toEqual('<div dir="" dirsame="">ViewRef</div>');
      expect((app !.cdr as ViewRef<MyApp>).context).toBe(app);

      expect(dir !.cdr).toBe(app.cdr);
      expect(dir !.cdr).toBe(dirSameInstance !.cdr);
    });

    it('should inject host component ChangeDetectorRef into directives in ContentChildren', () => {
      class MyApp {
        constructor(public cdr: ChangeDetectorRef) {}

        static ngComponentDef = defineComponent({
          type: MyApp,
          selector: [[['my-app'], null]],
          factory: () => new MyApp(injectChangeDetectorRef()),
          /**
           * <my-comp>
           *   <div dir dirSameInstance #dir="dir"></div>
           * </my-comp>
           * {{ dir.value }}
           */
          template: function(ctx: any, cm: boolean) {
            if (cm) {
              elementStart(0, 'my-comp');
              {
                elementStart(1, 'div', ['dir', '', 'dirSame', ''], ['dir', 'dir']);
                elementEnd();
              }
              elementEnd();
              text(2);
            }
            // TODO: remove loadDirective when removing directive references
            textBinding(2, bind(loadDirective<Directive>(1).value));
          },
          directiveDefs: defs
        });
      }

      const app = renderComponent(MyApp);
      expect(toHtml(app)).toEqual('<my-comp><div dir="" dirsame=""></div></my-comp>ViewRef');
      expect((app !.cdr as ViewRef<MyApp>).context).toBe(app);

      expect(dir !.cdr).toBe(app !.cdr);
      expect(dir !.cdr).toBe(dirSameInstance !.cdr);
    });

    it('should inject host component ChangeDetectorRef into directives in embedded views', () => {

      class MyApp {
        showing = true;

        constructor(public cdr: ChangeDetectorRef) {}

        static ngComponentDef = defineComponent({
          type: MyApp,
          selector: [[['my-app'], null]],
          factory: () => new MyApp(injectChangeDetectorRef()),
          /**
           * % if (showing) {
           *   <div dir dirSameInstance #dir="dir"> {{ dir.value }} </div>
           * % }
           */
          template: function(ctx: MyApp, cm: boolean) {
            if (cm) {
              container(0);
            }
            containerRefreshStart(0);
            {
              if (ctx.showing) {
                if (embeddedViewStart(0)) {
                  elementStart(0, 'div', ['dir', '', 'dirSame', ''], ['dir', 'dir']);
                  { text(1); }
                  elementEnd();
                }
                // TODO: remove loadDirective when removing directive references
                textBinding(1, bind(loadDirective<Directive>(0).value));
              }
              embeddedViewEnd();
            }
            containerRefreshEnd();
          },
          directiveDefs: defs
        });
      }

      const app = renderComponent(MyApp);
      expect(toHtml(app)).toEqual('<div dir="" dirsame="">ViewRef</div>');
      expect((app !.cdr as ViewRef<MyApp>).context).toBe(app);

      expect(dir !.cdr).toBe(app.cdr);
      expect(dir !.cdr).toBe(dirSameInstance !.cdr);
    });

    it('should inject host component ChangeDetectorRef into directives on containers', () => {
      class MyApp {
        showing = true;

        constructor(public cdr: ChangeDetectorRef) {}

        static ngComponentDef = defineComponent({
          type: MyApp,
          selector: [[['my-app'], null]],
          factory: () => new MyApp(injectChangeDetectorRef()),
          /** <div *myIf="showing" dir dirSameInstance #dir="dir"> {{ dir.value }} </div> */
          template: function(ctx: MyApp, cm: boolean) {
            if (cm) {
              container(0, C1, undefined, ['myIf', 'showing']);
            }
            containerRefreshStart(0);
            containerRefreshEnd();

            function C1(ctx1: any, cm1: boolean) {
              if (cm1) {
                elementStart(0, 'div', ['dir', '', 'dirSame', ''], ['dir', 'dir']);
                { text(1); }
                elementEnd();
              }
              // TODO: remove loadDirective when removing directive references
              textBinding(1, bind(loadDirective<Directive>(0).value));
            }
          },
          directiveDefs: defs
        });
      }

      const app = renderComponent(MyApp);
      expect(toHtml(app)).toEqual('<div dir="" dirsame="">ViewRef</div>');
      expect((app !.cdr as ViewRef<MyApp>).context).toBe(app);

      expect(dir !.cdr).toBe(app.cdr);
      expect(dir !.cdr).toBe(dirSameInstance !.cdr);
    });

    it('should injectAttribute', () => {
      let exist: string|undefined = 'wrong';
      let nonExist: string|undefined = 'wrong';

      const MyApp = createComponent('my-app', function(ctx: any, cm: boolean) {
        if (cm) {
          elementStart(0, 'div', ['exist', 'existValue', 'other', 'ignore']);
          exist = injectAttribute('exist');
          nonExist = injectAttribute('nonExist');
        }
      });

      const app = renderComponent(MyApp);
      expect(exist).toEqual('existValue');
      expect(nonExist).toEqual(undefined);
    });

=======
          selectors: [['', 'dirSame', '']],
          factory:
              () => new DirectiveSameInstance(injectViewContainerRef(), directiveInject(Directive)),
          exportAs: 'dirSame'
        });
      }

      /**
       * <div dir dirSame #dir="dir" #dirSame="dirSame">
       *   {{ dir.value }} - {{ dirSame.value }}
       * </div>
       */
      function Template(rf: RenderFlags, ctx: any) {
        if (rf & RenderFlags.Create) {
          elementStart(0, 'div', ['dir', '', 'dirSame', ''], ['dir', 'dir', 'dirSame', 'dirSame']);
          { text(3); }
          elementEnd();
        }
        let tmp1: any;
        let tmp2: any;
        if (rf & RenderFlags.Update) {
          tmp1 = load(1);
          tmp2 = load(2);
          textBinding(3, interpolation2('', tmp1.value, '-', tmp2.value, ''));
        }
      }

      const defs = [Directive, DirectiveSameInstance];
      expect(renderToHtml(Template, {}, defs))
          .toEqual('<div dir="" dirsame="">ViewContainerRef-true</div>');
    });
  });

  describe('ChangeDetectorRef', () => {
    let dir: Directive;
    let dirSameInstance: DirectiveSameInstance;
    let comp: MyComp;

    class MyComp {
      constructor(public cdr: ChangeDetectorRef) {}

      static ngComponentDef = defineComponent({
        type: MyComp,
        selectors: [['my-comp']],
        factory: () => comp = new MyComp(injectChangeDetectorRef()),
        template: function(rf: RenderFlags, ctx: MyComp) {
          if (rf & RenderFlags.Create) {
            projectionDef(0);
            projection(1, 0);
          }
        }
      });
    }

    class Directive {
      value: string;

      constructor(public cdr: ChangeDetectorRef) { this.value = (cdr.constructor as any).name; }

      static ngDirectiveDef = defineDirective({
        type: Directive,
        selectors: [['', 'dir', '']],
        factory: () => dir = new Directive(injectChangeDetectorRef()),
        features: [PublicFeature],
        exportAs: 'dir'
      });
    }

    class DirectiveSameInstance {
      constructor(public cdr: ChangeDetectorRef) {}

      static ngDirectiveDef = defineDirective({
        type: DirectiveSameInstance,
        selectors: [['', 'dirSame', '']],
        factory: () => dirSameInstance = new DirectiveSameInstance(injectChangeDetectorRef())
      });
    }

    class IfDirective {
      /* @Input */
      myIf = true;

      constructor(public template: TemplateRef<any>, public vcr: ViewContainerRef) {}

      ngOnChanges() {
        if (this.myIf) {
          this.vcr.createEmbeddedView(this.template);
        }
      }

      static ngDirectiveDef = defineDirective({
        type: IfDirective,
        selectors: [['', 'myIf', '']],
        factory: () => new IfDirective(injectTemplateRef(), injectViewContainerRef()),
        inputs: {myIf: 'myIf'},
        features: [PublicFeature, NgOnChangesFeature()]
      });
    }


    const directives = [MyComp, Directive, DirectiveSameInstance, IfDirective];

    it('should inject current component ChangeDetectorRef into directives on components', () => {
      /** <my-comp dir dirSameInstance #dir="dir"></my-comp> {{ dir.value }} */
      const MyApp = createComponent('my-app', function(rf: RenderFlags, ctx: any) {
        if (rf & RenderFlags.Create) {
          elementStart(0, 'my-comp', ['dir', '', 'dirSame', ''], ['dir', 'dir']);
          elementEnd();
          text(2);
        }
        let tmp: any;
        if (rf & RenderFlags.Update) {
          tmp = load(1);
          textBinding(2, bind(tmp.value));
        }
      }, directives);

      const app = renderComponent(MyApp);
      // ChangeDetectorRef is the token, ViewRef has historically been the constructor
      expect(toHtml(app)).toEqual('<my-comp dir="" dirsame=""></my-comp>ViewRef');
      expect((comp !.cdr as ViewRef<MyComp>).context).toBe(comp);

      expect(dir !.cdr).toBe(comp !.cdr);
      expect(dir !.cdr).toBe(dirSameInstance !.cdr);
    });

    it('should inject host component ChangeDetectorRef into directives on elements', () => {

      class MyApp {
        constructor(public cdr: ChangeDetectorRef) {}

        static ngComponentDef = defineComponent({
          type: MyApp,
          selectors: [['my-app']],
          factory: () => new MyApp(injectChangeDetectorRef()),
          /** <div dir dirSameInstance #dir="dir"> {{ dir.value }} </div> */
          template: function(rf: RenderFlags, ctx: any) {
            if (rf & RenderFlags.Create) {
              elementStart(0, 'div', ['dir', '', 'dirSame', ''], ['dir', 'dir']);
              { text(2); }
              elementEnd();
            }
            let tmp: any;
            if (rf & RenderFlags.Update) {
              tmp = load(1);
              textBinding(2, bind(tmp.value));
            }
          },
          directives: directives
        });
      }

      const app = renderComponent(MyApp);
      expect(toHtml(app)).toEqual('<div dir="" dirsame="">ViewRef</div>');
      expect((app !.cdr as ViewRef<MyApp>).context).toBe(app);

      expect(dir !.cdr).toBe(app.cdr);
      expect(dir !.cdr).toBe(dirSameInstance !.cdr);
    });

    it('should inject host component ChangeDetectorRef into directives in ContentChildren', () => {
      class MyApp {
        constructor(public cdr: ChangeDetectorRef) {}

        static ngComponentDef = defineComponent({
          type: MyApp,
          selectors: [['my-app']],
          factory: () => new MyApp(injectChangeDetectorRef()),
          /**
           * <my-comp>
           *   <div dir dirSameInstance #dir="dir"></div>
           * </my-comp>
           * {{ dir.value }}
           */
          template: function(rf: RenderFlags, ctx: any) {
            if (rf & RenderFlags.Create) {
              elementStart(0, 'my-comp');
              {
                elementStart(1, 'div', ['dir', '', 'dirSame', ''], ['dir', 'dir']);
                elementEnd();
              }
              elementEnd();
              text(3);
            }
            const tmp = load(2) as any;
            if (rf & RenderFlags.Update) {
              textBinding(3, bind(tmp.value));
            }
          },
          directives: directives
        });
      }

      const app = renderComponent(MyApp);
      expect(toHtml(app)).toEqual('<my-comp><div dir="" dirsame=""></div></my-comp>ViewRef');
      expect((app !.cdr as ViewRef<MyApp>).context).toBe(app);

      expect(dir !.cdr).toBe(app !.cdr);
      expect(dir !.cdr).toBe(dirSameInstance !.cdr);
    });

    it('should inject host component ChangeDetectorRef into directives in embedded views', () => {

      class MyApp {
        showing = true;

        constructor(public cdr: ChangeDetectorRef) {}

        static ngComponentDef = defineComponent({
          type: MyApp,
          selectors: [['my-app']],
          factory: () => new MyApp(injectChangeDetectorRef()),
          /**
           * % if (showing) {
           *   <div dir dirSameInstance #dir="dir"> {{ dir.value }} </div>
           * % }
           */
          template: function(rf: RenderFlags, ctx: MyApp) {
            if (rf & RenderFlags.Create) {
              container(0);
            }
            if (rf & RenderFlags.Update) {
              containerRefreshStart(0);
              {
                if (ctx.showing) {
                  let rf1 = embeddedViewStart(0);
                  if (rf1 & RenderFlags.Create) {
                    elementStart(0, 'div', ['dir', '', 'dirSame', ''], ['dir', 'dir']);
                    { text(2); }
                    elementEnd();
                  }
                  let tmp: any;
                  if (rf1 & RenderFlags.Update) {
                    tmp = load(1);
                    textBinding(2, bind(tmp.value));
                  }
                }
                embeddedViewEnd();
              }
              containerRefreshEnd();
            }
          },
          directives: directives
        });
      }

      const app = renderComponent(MyApp);
      expect(toHtml(app)).toEqual('<div dir="" dirsame="">ViewRef</div>');
      expect((app !.cdr as ViewRef<MyApp>).context).toBe(app);

      expect(dir !.cdr).toBe(app.cdr);
      expect(dir !.cdr).toBe(dirSameInstance !.cdr);
    });

    it('should inject host component ChangeDetectorRef into directives on containers', () => {
      class MyApp {
        showing = true;

        constructor(public cdr: ChangeDetectorRef) {}

        static ngComponentDef = defineComponent({
          type: MyApp,
          selectors: [['my-app']],
          factory: () => new MyApp(injectChangeDetectorRef()),
          /** <div *myIf="showing" dir dirSameInstance #dir="dir"> {{ dir.value }} </div> */
          template: function(rf: RenderFlags, ctx: MyApp) {
            if (rf & RenderFlags.Create) {
              container(0, C1, undefined, ['myIf', 'showing']);
            }
            if (rf & RenderFlags.Update) {
              containerRefreshStart(0);
              containerRefreshEnd();
            }

            function C1(rf1: RenderFlags, ctx1: any) {
              if (rf1 & RenderFlags.Create) {
                elementStart(0, 'div', ['dir', '', 'dirSame', ''], ['dir', 'dir']);
                { text(2); }
                elementEnd();
              }
              let tmp: any;
              if (rf1 & RenderFlags.Update) {
                tmp = load(1);
                textBinding(2, bind(tmp.value));
              }
            }
          },
          directives: directives
        });
      }

      const app = renderComponent(MyApp);
      expect(toHtml(app)).toEqual('<div dir="" dirsame="">ViewRef</div>');
      expect((app !.cdr as ViewRef<MyApp>).context).toBe(app);

      expect(dir !.cdr).toBe(app.cdr);
      expect(dir !.cdr).toBe(dirSameInstance !.cdr);
    });
  });

  it('should injectAttribute', () => {
    let exist: string|undefined = 'wrong';
    let nonExist: string|undefined = 'wrong';

    const MyApp = createComponent('my-app', function(rf: RenderFlags, ctx: any) {
      if (rf & RenderFlags.Create) {
        elementStart(0, 'div', ['exist', 'existValue', 'other', 'ignore']);
        exist = injectAttribute('exist');
        nonExist = injectAttribute('nonExist');
      }
    });

    const app = renderComponent(MyApp);
    expect(exist).toEqual('existValue');
    expect(nonExist).toEqual(undefined);
>>>>>>> 77ff72f9
  });

  describe('inject', () => {
    describe('bloom filter', () => {
      let di: LInjector;
      beforeEach(() => {
        di = {} as any;
        di.bf0 = 0;
        di.bf1 = 0;
        di.bf2 = 0;
        di.bf3 = 0;
        di.bf4 = 0;
        di.bf5 = 0;
        di.bf6 = 0;
        di.bf7 = 0;
        di.bf3 = 0;
        di.cbf0 = 0;
        di.cbf1 = 0;
        di.cbf2 = 0;
        di.cbf3 = 0;
        di.cbf4 = 0;
        di.cbf5 = 0;
        di.cbf6 = 0;
        di.cbf7 = 0;
      });

      function bloomState() {
        return [di.bf7, di.bf6, di.bf5, di.bf4, di.bf3, di.bf2, di.bf1, di.bf0];
      }

      it('should add values', () => {
        bloomAdd(di, { __NG_ELEMENT_ID__: 0 } as any);
        expect(bloomState()).toEqual([0, 0, 0, 0, 0, 0, 0, 1]);
        bloomAdd(di, { __NG_ELEMENT_ID__: 32 + 1 } as any);
        expect(bloomState()).toEqual([0, 0, 0, 0, 0, 0, 2, 1]);
        bloomAdd(di, { __NG_ELEMENT_ID__: 64 + 2 } as any);
        expect(bloomState()).toEqual([0, 0, 0, 0, 0, 4, 2, 1]);
        bloomAdd(di, { __NG_ELEMENT_ID__: 96 + 3 } as any);
        expect(bloomState()).toEqual([0, 0, 0, 0, 8, 4, 2, 1]);
        bloomAdd(di, { __NG_ELEMENT_ID__: 128 + 4 } as any);
        expect(bloomState()).toEqual([0, 0, 0, 16, 8, 4, 2, 1]);
        bloomAdd(di, { __NG_ELEMENT_ID__: 160 + 5 } as any);
        expect(bloomState()).toEqual([0, 0, 32, 16, 8, 4, 2, 1]);
        bloomAdd(di, { __NG_ELEMENT_ID__: 192 + 6 } as any);
        expect(bloomState()).toEqual([0, 64, 32, 16, 8, 4, 2, 1]);
        bloomAdd(di, { __NG_ELEMENT_ID__: 224 + 7 } as any);
        expect(bloomState()).toEqual([128, 64, 32, 16, 8, 4, 2, 1]);
      });

      it('should query values', () => {
        bloomAdd(di, { __NG_ELEMENT_ID__: 0 } as any);
        bloomAdd(di, { __NG_ELEMENT_ID__: 32 } as any);
        bloomAdd(di, { __NG_ELEMENT_ID__: 64 } as any);
        bloomAdd(di, { __NG_ELEMENT_ID__: 96 } as any);
        bloomAdd(di, { __NG_ELEMENT_ID__: 127 } as any);
        bloomAdd(di, { __NG_ELEMENT_ID__: 161 } as any);
        bloomAdd(di, { __NG_ELEMENT_ID__: 188 } as any);
        bloomAdd(di, { __NG_ELEMENT_ID__: 223 } as any);
        bloomAdd(di, { __NG_ELEMENT_ID__: 255 } as any);

<<<<<<< HEAD
        expect(bloomFindPossibleInjector(di, 0)).toEqual(di);
        expect(bloomFindPossibleInjector(di, 1)).toEqual(null);
        expect(bloomFindPossibleInjector(di, 32)).toEqual(di);
        expect(bloomFindPossibleInjector(di, 64)).toEqual(di);
        expect(bloomFindPossibleInjector(di, 96)).toEqual(di);
        expect(bloomFindPossibleInjector(di, 127)).toEqual(di);
        expect(bloomFindPossibleInjector(di, 161)).toEqual(di);
        expect(bloomFindPossibleInjector(di, 188)).toEqual(di);
        expect(bloomFindPossibleInjector(di, 223)).toEqual(di);
        expect(bloomFindPossibleInjector(di, 255)).toEqual(di);
      });
    });

    describe('flags', () => {
      it('should return defaultValue not found', () => {
        class MyApp {
          constructor(public value: string) {}

          static ngComponentDef = defineComponent({
            type: MyApp,
            selector: [[['my-app'], null]],
            factory: () => new MyApp(
                         directiveInject(String as any, InjectFlags.Default, 'DefaultValue')),
            template: () => null
          });
        }
        const myApp = renderComponent(MyApp);
        expect(myApp.value).toEqual('DefaultValue');
=======
        expect(bloomFindPossibleInjector(di, 0, InjectFlags.Default)).toEqual(di);
        expect(bloomFindPossibleInjector(di, 1, InjectFlags.Default)).toEqual(null);
        expect(bloomFindPossibleInjector(di, 32, InjectFlags.Default)).toEqual(di);
        expect(bloomFindPossibleInjector(di, 64, InjectFlags.Default)).toEqual(di);
        expect(bloomFindPossibleInjector(di, 96, InjectFlags.Default)).toEqual(di);
        expect(bloomFindPossibleInjector(di, 127, InjectFlags.Default)).toEqual(di);
        expect(bloomFindPossibleInjector(di, 161, InjectFlags.Default)).toEqual(di);
        expect(bloomFindPossibleInjector(di, 188, InjectFlags.Default)).toEqual(di);
        expect(bloomFindPossibleInjector(di, 223, InjectFlags.Default)).toEqual(di);
        expect(bloomFindPossibleInjector(di, 255, InjectFlags.Default)).toEqual(di);
>>>>>>> 77ff72f9
      });
    });

    it('should inject from parent view', () => {
      const ParentDirective = createDirective('parentDir');

      class ChildDirective {
        value: string;
        constructor(public parent: any) { this.value = (parent.constructor as any).name; }
        static ngDirectiveDef = defineDirective({
          type: ChildDirective,
<<<<<<< HEAD
          selector: [[['', 'childDir', ''], null]],
          factory: () => new ChildDirective(directiveInject(ParentDirective)),
          features: [PublicFeature]
=======
          selectors: [['', 'childDir', '']],
          factory: () => new ChildDirective(directiveInject(ParentDirective)),
          features: [PublicFeature],
          exportAs: 'childDir'
>>>>>>> 77ff72f9
        });
      }

      class Child2Directive {
        value: boolean;
        constructor(parent: any, child: ChildDirective) { this.value = parent === child.parent; }
        static ngDirectiveDef = defineDirective({
<<<<<<< HEAD
          selector: [[['', 'child2Dir', ''], null]],
          type: Child2Directive,
          factory: () => new Child2Directive(
                       directiveInject(ParentDirective), directiveInject(ChildDirective))
        });
      }

      function Template(ctx: any, cm: boolean) {
        if (cm) {
=======
          selectors: [['', 'child2Dir', '']],
          type: Child2Directive,
          factory: () => new Child2Directive(
                       directiveInject(ParentDirective), directiveInject(ChildDirective)),
          exportAs: 'child2Dir'
        });
      }

      /**
       * <div parentDir>
       *    <span childDir child2Dir #child1="childDir" #child2="child2Dir">
       *      {{ child1.value }} - {{ child2.value }}
       *    </span>
       * </div>
       */
      function Template(rf: RenderFlags, ctx: any) {
        if (rf & RenderFlags.Create) {
>>>>>>> 77ff72f9
          elementStart(0, 'div', ['parentDir', '']);
          { container(1); }
          elementEnd();
        }
<<<<<<< HEAD
        containerRefreshStart(1);
        {
          if (embeddedViewStart(0)) {
            elementStart(0, 'span', ['childDir', '', 'child2Dir', '']);
            { text(1); }
            elementEnd();
          }
          // TODO: remove loadDirective when removing directive references
          textBinding(
              1, interpolation2(
                     '', loadDirective<ChildDirective>(0).value, '-',
                     loadDirective<Child2Directive>(1).value, ''));
          embeddedViewEnd();
        }
        containerRefreshEnd();
      }

      const defs = [
        ChildDirective.ngDirectiveDef, Child2Directive.ngDirectiveDef,
        ParentDirective.ngDirectiveDef
      ];
=======
        if (rf & RenderFlags.Update) {
          containerRefreshStart(1);
          {
            let rf1 = embeddedViewStart(0);
            if (rf1 & RenderFlags.Create) {
              elementStart(
                  0, 'span', ['childDir', '', 'child2Dir', ''],
                  ['child1', 'childDir', 'child2', 'child2Dir']);
              { text(3); }
              elementEnd();
            }
            let tmp1: any;
            let tmp2: any;
            if (rf & RenderFlags.Update) {
              tmp1 = load(1);
              tmp2 = load(2);
              textBinding(3, interpolation2('', tmp1.value, '-', tmp2.value, ''));
            }
            embeddedViewEnd();
          }
          containerRefreshEnd();
        }
      }

      const defs = [ChildDirective, Child2Directive, ParentDirective];
>>>>>>> 77ff72f9
      expect(renderToHtml(Template, {}, defs))
          .toEqual('<div parentdir=""><span child2dir="" childdir="">Directive-true</span></div>');
    });

    it('should inject from module Injector', () => {

                                             });
  });

  describe('getOrCreateNodeInjector', () => {
    it('should handle initial undefined state', () => {
      const contentView =
<<<<<<< HEAD
          createLView(-1, null !, createTView(null), null, null, LViewFlags.CheckAlways);
=======
          createLView(-1, null !, createTView(null, null), null, null, LViewFlags.CheckAlways);
>>>>>>> 77ff72f9
      const oldView = enterView(contentView, null !);
      try {
        const parent = createLNode(0, LNodeType.Element, null, null);

        // Simulate the situation where the previous parent is not initialized.
        // This happens on first bootstrap because we don't init existing values
        // so that we have smaller HelloWorld.
        (parent as{parent: any}).parent = undefined;

        const injector = getOrCreateNodeInjector();
        expect(injector).not.toBe(null);
      } finally {
        leaveView(oldView);
      }
    });
  });

});<|MERGE_RESOLUTION|>--- conflicted
+++ resolved
@@ -6,14 +6,6 @@
  * found in the LICENSE file at https://angular.io/license
  */
 
-<<<<<<< HEAD
-import {ChangeDetectorRef, ElementRef, TemplateRef, ViewContainerRef} from '@angular/core';
-
-import {defineComponent} from '../../src/render3/definition';
-import {InjectFlags, bloomAdd, bloomFindPossibleInjector, getOrCreateNodeInjector, injectAttribute} from '../../src/render3/di';
-import {NgOnChangesFeature, PublicFeature, defineDirective, directiveInject, injectChangeDetectorRef, injectElementRef, injectTemplateRef, injectViewContainerRef} from '../../src/render3/index';
-import {bind, container, containerRefreshEnd, containerRefreshStart, createLNode, createLView, createTView, elementEnd, elementStart, embeddedViewEnd, embeddedViewStart, enterView, interpolation2, leaveView, load, loadDirective, projection, projectionDef, text, textBinding} from '../../src/render3/instructions';
-=======
 import {ChangeDetectorRef, ElementRef, Host, InjectFlags, Optional, Self, SkipSelf, TemplateRef, ViewContainerRef, defineInjectable} from '@angular/core';
 import {RenderFlags} from '@angular/core/src/render3/interfaces/definition';
 
@@ -21,62 +13,18 @@
 import {bloomAdd, bloomFindPossibleInjector, getOrCreateNodeInjector, injectAttribute} from '../../src/render3/di';
 import {NgOnChangesFeature, PublicFeature, defineDirective, directiveInject, injectChangeDetectorRef, injectElementRef, injectTemplateRef, injectViewContainerRef} from '../../src/render3/index';
 import {bind, container, containerRefreshEnd, containerRefreshStart, createLNode, createLView, createTView, elementEnd, elementProperty, elementStart, embeddedViewEnd, embeddedViewStart, enterView, interpolation2, leaveView, load, projection, projectionDef, text, textBinding} from '../../src/render3/instructions';
->>>>>>> 77ff72f9
 import {LInjector} from '../../src/render3/interfaces/injector';
 import {LNodeType} from '../../src/render3/interfaces/node';
 import {LViewFlags} from '../../src/render3/interfaces/view';
 import {ViewRef} from '../../src/render3/view_ref';
 
-<<<<<<< HEAD
-import {createComponent, createDirective, renderComponent, renderToHtml, toHtml} from './render_util';
-=======
 import {ComponentFixture, createComponent, createDirective, renderComponent, renderToHtml, toHtml} from './render_util';
->>>>>>> 77ff72f9
 
 describe('di', () => {
   describe('no dependencies', () => {
     it('should create directive with no deps', () => {
       class Directive {
         value: string = 'Created';
-<<<<<<< HEAD
-        static ngDirectiveDef = defineDirective(
-            {type: Directive, selector: [[['', 'dir', ''], null]], factory: () => new Directive});
-      }
-
-      function Template(ctx: any, cm: boolean) {
-        if (cm) {
-          elementStart(0, 'div', ['dir', '']);
-          { text(1); }
-          elementEnd();
-        }
-        // TODO: remove loadDirective when removing directive references
-        textBinding(1, bind(loadDirective<Directive>(0).value));
-      }
-
-      expect(renderToHtml(Template, {}, [Directive.ngDirectiveDef]))
-          .toEqual('<div dir="">Created</div>');
-    });
-  });
-
-  describe('view dependencies', () => {
-    it('should create directive with inter view dependencies', () => {
-      class DirectiveA {
-        value: string = 'A';
-        static ngDirectiveDef = defineDirective({
-          type: DirectiveA,
-          selector: [[['', 'dirA', ''], null]],
-          factory: () => new DirectiveA,
-          features: [PublicFeature]
-        });
-      }
-
-      class DirectiveB {
-        value: string = 'B';
-        static ngDirectiveDef = defineDirective({
-          type: DirectiveB,
-          selector: [[['', 'dirB', ''], null]],
-          factory: () => new DirectiveB,
-=======
         static ngDirectiveDef = defineDirective({
           type: Directive,
           selectors: [['', 'dir', '']],
@@ -127,41 +75,12 @@
           type: DirA,
           selectors: [['', 'dirA', '']],
           factory: () => new DirA(),
->>>>>>> 77ff72f9
           features: [PublicFeature]
         });
       }
 
       class DirC {
         value: string;
-<<<<<<< HEAD
-        constructor(a: DirectiveA, b: DirectiveB) { this.value = a.value + b.value; }
-        static ngDirectiveDef = defineDirective({
-          type: DirectiveC,
-          selector: [[['', 'dirC', ''], null]],
-          factory: () => new DirectiveC(directiveInject(DirectiveA), directiveInject(DirectiveB))
-        });
-      }
-
-      function Template(ctx: any, cm: boolean) {
-        if (cm) {
-          elementStart(0, 'div', ['dirA', '']);
-          {
-            elementStart(1, 'span', ['dirB', '', 'dirC', '']);
-            { text(2); }
-            elementEnd();
-          }
-          elementEnd();
-        }
-        // TODO: remove loadDirective when removing directive references
-        textBinding(2, bind(loadDirective<DirectiveC>(2).value));
-      }
-
-      const defs =
-          [DirectiveA.ngDirectiveDef, DirectiveB.ngDirectiveDef, DirectiveC.ngDirectiveDef];
-      expect(renderToHtml(Template, {}, defs))
-          .toEqual('<div dira=""><span dirb="" dirc="">AB</span></div>');
-=======
         constructor(a: DirA, b: DirB) { this.value = a.value + b.value; }
         static ngDirectiveDef = defineDirective({
           type: DirC,
@@ -843,7 +762,6 @@
 
       });
 
->>>>>>> 77ff72f9
     });
 
   });
@@ -857,16 +775,10 @@
         }
         static ngDirectiveDef = defineDirective({
           type: Directive,
-<<<<<<< HEAD
-          selector: [[['', 'dir', ''], null]],
-          factory: () => new Directive(injectElementRef()),
-          features: [PublicFeature]
-=======
           selectors: [['', 'dir', '']],
           factory: () => new Directive(injectElementRef()),
           features: [PublicFeature],
           exportAs: 'dir'
->>>>>>> 77ff72f9
         });
       }
 
@@ -877,27 +789,6 @@
         }
         static ngDirectiveDef = defineDirective({
           type: DirectiveSameInstance,
-<<<<<<< HEAD
-          selector: [[['', 'dirSame', ''], null]],
-          factory: () => new DirectiveSameInstance(injectElementRef(), directiveInject(Directive))
-        });
-      }
-
-      function Template(ctx: any, cm: boolean) {
-        if (cm) {
-          elementStart(0, 'div', ['dir', '', 'dirSame', '']);
-          { text(1); }
-          elementEnd();
-        }
-        // TODO: remove loadDirective when removing directive references
-        textBinding(
-            1, interpolation2(
-                   '', loadDirective<Directive>(0).value, '-',
-                   loadDirective<DirectiveSameInstance>(1).value, ''));
-      }
-
-      const defs = [Directive.ngDirectiveDef, DirectiveSameInstance.ngDirectiveDef];
-=======
           selectors: [['', 'dirSame', '']],
           factory: () => new DirectiveSameInstance(injectElementRef(), directiveInject(Directive)),
           exportAs: 'dirSame'
@@ -926,7 +817,6 @@
       }
 
       const defs = [Directive, DirectiveSameInstance];
->>>>>>> 77ff72f9
       expect(renderToHtml(Template, {}, defs))
           .toEqual('<div dir="" dirsame="">ElementRef-true</div>');
     });
@@ -941,16 +831,10 @@
         }
         static ngDirectiveDef = defineDirective({
           type: Directive,
-<<<<<<< HEAD
-          selector: [[['', 'dir', ''], null]],
-          factory: () => new Directive(injectTemplateRef()),
-          features: [PublicFeature]
-=======
           selectors: [['', 'dir', '']],
           factory: () => new Directive(injectTemplateRef()),
           features: [PublicFeature],
           exportAs: 'dir'
->>>>>>> 77ff72f9
         });
       }
 
@@ -961,27 +845,6 @@
         }
         static ngDirectiveDef = defineDirective({
           type: DirectiveSameInstance,
-<<<<<<< HEAD
-          selector: [[['', 'dirSame', ''], null]],
-          factory: () => new DirectiveSameInstance(injectTemplateRef(), directiveInject(Directive))
-        });
-      }
-
-
-      function Template(ctx: any, cm: any) {
-        if (cm) {
-          container(0, function() {}, undefined, ['dir', '', 'dirSame', '']);
-          text(1);
-        }
-        // TODO: remove loadDirective when removing directive references
-        textBinding(
-            1, interpolation2(
-                   '', loadDirective<Directive>(0).value, '-',
-                   loadDirective<DirectiveSameInstance>(1).value, ''));
-      }
-
-      const defs = [Directive.ngDirectiveDef, DirectiveSameInstance.ngDirectiveDef];
-=======
           selectors: [['', 'dirSame', '']],
           factory: () => new DirectiveSameInstance(injectTemplateRef(), directiveInject(Directive)),
           exportAs: 'dirSame'
@@ -1009,7 +872,6 @@
       }
 
       const defs = [Directive, DirectiveSameInstance];
->>>>>>> 77ff72f9
       expect(renderToHtml(Template, {}, defs)).toEqual('TemplateRef-true');
     });
   });
@@ -1023,16 +885,10 @@
         }
         static ngDirectiveDef = defineDirective({
           type: Directive,
-<<<<<<< HEAD
-          selector: [[['', 'dir', ''], null]],
-          factory: () => new Directive(injectViewContainerRef()),
-          features: [PublicFeature]
-=======
           selectors: [['', 'dir', '']],
           factory: () => new Directive(injectViewContainerRef()),
           features: [PublicFeature],
           exportAs: 'dir'
->>>>>>> 77ff72f9
         });
       }
 
@@ -1043,298 +899,6 @@
         }
         static ngDirectiveDef = defineDirective({
           type: DirectiveSameInstance,
-<<<<<<< HEAD
-          selector: [[['', 'dirSame', ''], null]],
-          factory:
-              () => new DirectiveSameInstance(injectViewContainerRef(), directiveInject(Directive))
-        });
-      }
-
-      function Template(ctx: any, cm: boolean) {
-        if (cm) {
-          elementStart(0, 'div', ['dir', '', 'dirSame', '']);
-          { text(1); }
-          elementEnd();
-        }
-        // TODO: remove loadDirective when removing directive references
-        textBinding(
-            1, interpolation2(
-                   '', loadDirective<Directive>(0).value, '-',
-                   loadDirective<DirectiveSameInstance>(1).value, ''));
-      }
-
-      const defs = [Directive.ngDirectiveDef, DirectiveSameInstance.ngDirectiveDef];
-      expect(renderToHtml(Template, {}, defs))
-          .toEqual('<div dir="" dirsame="">ViewContainerRef-true</div>');
-    });
-  });
-
-  describe('ChangeDetectorRef', () => {
-    let dir: Directive;
-    let dirSameInstance: DirectiveSameInstance;
-    let comp: MyComp;
-
-    class MyComp {
-      constructor(public cdr: ChangeDetectorRef) {}
-
-      static ngComponentDef = defineComponent({
-        type: MyComp,
-        selector: [[['my-comp'], null]],
-        factory: () => comp = new MyComp(injectChangeDetectorRef()),
-        template: function(ctx: MyComp, cm: boolean) {
-          if (cm) {
-            projectionDef(0);
-            projection(1, 0);
-          }
-        }
-      });
-    }
-
-    class Directive {
-      value: string;
-      constructor(public cdr: ChangeDetectorRef) { this.value = (cdr.constructor as any).name; }
-      static ngDirectiveDef = defineDirective({
-        type: Directive,
-        selector: [[['', 'dir', ''], null]],
-        factory: () => dir = new Directive(injectChangeDetectorRef()),
-        features: [PublicFeature],
-        exportAs: 'dir'
-      });
-    }
-
-    class DirectiveSameInstance {
-      constructor(public cdr: ChangeDetectorRef) {}
-
-      static ngDirectiveDef = defineDirective({
-        type: DirectiveSameInstance,
-        selector: [[['', 'dirSame', ''], null]],
-        factory: () => dirSameInstance = new DirectiveSameInstance(injectChangeDetectorRef())
-      });
-    }
-
-    class IfDirective {
-      /* @Input */
-      myIf = true;
-
-      constructor(public template: TemplateRef<any>, public vcr: ViewContainerRef) {}
-
-      ngOnChanges() {
-        if (this.myIf) {
-          this.vcr.createEmbeddedView(this.template);
-        }
-      }
-
-      static ngDirectiveDef = defineDirective({
-        type: IfDirective,
-        selector: [[['', 'myIf', ''], null]],
-        factory: () => new IfDirective(injectTemplateRef(), injectViewContainerRef()),
-        inputs: {myIf: 'myIf'},
-        features: [PublicFeature, NgOnChangesFeature()]
-      });
-    }
-
-
-    const defs = [
-      MyComp.ngComponentDef, Directive.ngDirectiveDef, DirectiveSameInstance.ngDirectiveDef,
-      IfDirective.ngDirectiveDef
-    ];
-
-    it('should inject current component ChangeDetectorRef into directives on components', () => {
-      /** <my-comp dir dirSameInstance #dir="dir"></my-comp> {{ dir.value }} */
-      const MyApp = createComponent('my-app', function(ctx: any, cm: boolean) {
-        if (cm) {
-          elementStart(0, 'my-comp', ['dir', '', 'dirSame', ''], ['dir', 'dir']);
-          elementEnd();
-          text(1);
-        }
-        // TODO: remove loadDirective when removing directive references
-        textBinding(1, bind(loadDirective<Directive>(1).value));
-      }, defs);
-
-      const app = renderComponent(MyApp);
-      // ChangeDetectorRef is the token, ViewRef has historically been the constructor
-      expect(toHtml(app)).toEqual('<my-comp dir="" dirsame=""></my-comp>ViewRef');
-      expect((comp !.cdr as ViewRef<MyComp>).context).toBe(comp);
-
-      expect(dir !.cdr).toBe(comp !.cdr);
-      expect(dir !.cdr).toBe(dirSameInstance !.cdr);
-    });
-
-    it('should inject host component ChangeDetectorRef into directives on elements', () => {
-
-      class MyApp {
-        constructor(public cdr: ChangeDetectorRef) {}
-
-        static ngComponentDef = defineComponent({
-          type: MyApp,
-          selector: [[['my-app'], null]],
-          factory: () => new MyApp(injectChangeDetectorRef()),
-          /** <div dir dirSameInstance #dir="dir"> {{ dir.value }} </div> */
-          template: function(ctx: any, cm: boolean) {
-            if (cm) {
-              elementStart(0, 'div', ['dir', '', 'dirSame', ''], ['dir', 'dir']);
-              { text(1); }
-              elementEnd();
-            }
-            // TODO: remove loadDirective when removing directive references
-            textBinding(1, bind(loadDirective<Directive>(0).value));
-          },
-          directiveDefs: defs
-        });
-      }
-
-      const app = renderComponent(MyApp);
-      expect(toHtml(app)).toEqual('<div dir="" dirsame="">ViewRef</div>');
-      expect((app !.cdr as ViewRef<MyApp>).context).toBe(app);
-
-      expect(dir !.cdr).toBe(app.cdr);
-      expect(dir !.cdr).toBe(dirSameInstance !.cdr);
-    });
-
-    it('should inject host component ChangeDetectorRef into directives in ContentChildren', () => {
-      class MyApp {
-        constructor(public cdr: ChangeDetectorRef) {}
-
-        static ngComponentDef = defineComponent({
-          type: MyApp,
-          selector: [[['my-app'], null]],
-          factory: () => new MyApp(injectChangeDetectorRef()),
-          /**
-           * <my-comp>
-           *   <div dir dirSameInstance #dir="dir"></div>
-           * </my-comp>
-           * {{ dir.value }}
-           */
-          template: function(ctx: any, cm: boolean) {
-            if (cm) {
-              elementStart(0, 'my-comp');
-              {
-                elementStart(1, 'div', ['dir', '', 'dirSame', ''], ['dir', 'dir']);
-                elementEnd();
-              }
-              elementEnd();
-              text(2);
-            }
-            // TODO: remove loadDirective when removing directive references
-            textBinding(2, bind(loadDirective<Directive>(1).value));
-          },
-          directiveDefs: defs
-        });
-      }
-
-      const app = renderComponent(MyApp);
-      expect(toHtml(app)).toEqual('<my-comp><div dir="" dirsame=""></div></my-comp>ViewRef');
-      expect((app !.cdr as ViewRef<MyApp>).context).toBe(app);
-
-      expect(dir !.cdr).toBe(app !.cdr);
-      expect(dir !.cdr).toBe(dirSameInstance !.cdr);
-    });
-
-    it('should inject host component ChangeDetectorRef into directives in embedded views', () => {
-
-      class MyApp {
-        showing = true;
-
-        constructor(public cdr: ChangeDetectorRef) {}
-
-        static ngComponentDef = defineComponent({
-          type: MyApp,
-          selector: [[['my-app'], null]],
-          factory: () => new MyApp(injectChangeDetectorRef()),
-          /**
-           * % if (showing) {
-           *   <div dir dirSameInstance #dir="dir"> {{ dir.value }} </div>
-           * % }
-           */
-          template: function(ctx: MyApp, cm: boolean) {
-            if (cm) {
-              container(0);
-            }
-            containerRefreshStart(0);
-            {
-              if (ctx.showing) {
-                if (embeddedViewStart(0)) {
-                  elementStart(0, 'div', ['dir', '', 'dirSame', ''], ['dir', 'dir']);
-                  { text(1); }
-                  elementEnd();
-                }
-                // TODO: remove loadDirective when removing directive references
-                textBinding(1, bind(loadDirective<Directive>(0).value));
-              }
-              embeddedViewEnd();
-            }
-            containerRefreshEnd();
-          },
-          directiveDefs: defs
-        });
-      }
-
-      const app = renderComponent(MyApp);
-      expect(toHtml(app)).toEqual('<div dir="" dirsame="">ViewRef</div>');
-      expect((app !.cdr as ViewRef<MyApp>).context).toBe(app);
-
-      expect(dir !.cdr).toBe(app.cdr);
-      expect(dir !.cdr).toBe(dirSameInstance !.cdr);
-    });
-
-    it('should inject host component ChangeDetectorRef into directives on containers', () => {
-      class MyApp {
-        showing = true;
-
-        constructor(public cdr: ChangeDetectorRef) {}
-
-        static ngComponentDef = defineComponent({
-          type: MyApp,
-          selector: [[['my-app'], null]],
-          factory: () => new MyApp(injectChangeDetectorRef()),
-          /** <div *myIf="showing" dir dirSameInstance #dir="dir"> {{ dir.value }} </div> */
-          template: function(ctx: MyApp, cm: boolean) {
-            if (cm) {
-              container(0, C1, undefined, ['myIf', 'showing']);
-            }
-            containerRefreshStart(0);
-            containerRefreshEnd();
-
-            function C1(ctx1: any, cm1: boolean) {
-              if (cm1) {
-                elementStart(0, 'div', ['dir', '', 'dirSame', ''], ['dir', 'dir']);
-                { text(1); }
-                elementEnd();
-              }
-              // TODO: remove loadDirective when removing directive references
-              textBinding(1, bind(loadDirective<Directive>(0).value));
-            }
-          },
-          directiveDefs: defs
-        });
-      }
-
-      const app = renderComponent(MyApp);
-      expect(toHtml(app)).toEqual('<div dir="" dirsame="">ViewRef</div>');
-      expect((app !.cdr as ViewRef<MyApp>).context).toBe(app);
-
-      expect(dir !.cdr).toBe(app.cdr);
-      expect(dir !.cdr).toBe(dirSameInstance !.cdr);
-    });
-
-    it('should injectAttribute', () => {
-      let exist: string|undefined = 'wrong';
-      let nonExist: string|undefined = 'wrong';
-
-      const MyApp = createComponent('my-app', function(ctx: any, cm: boolean) {
-        if (cm) {
-          elementStart(0, 'div', ['exist', 'existValue', 'other', 'ignore']);
-          exist = injectAttribute('exist');
-          nonExist = injectAttribute('nonExist');
-        }
-      });
-
-      const app = renderComponent(MyApp);
-      expect(exist).toEqual('existValue');
-      expect(nonExist).toEqual(undefined);
-    });
-
-=======
           selectors: [['', 'dirSame', '']],
           factory:
               () => new DirectiveSameInstance(injectViewContainerRef(), directiveInject(Directive)),
@@ -1650,7 +1214,6 @@
     const app = renderComponent(MyApp);
     expect(exist).toEqual('existValue');
     expect(nonExist).toEqual(undefined);
->>>>>>> 77ff72f9
   });
 
   describe('inject', () => {
@@ -1711,36 +1274,6 @@
         bloomAdd(di, { __NG_ELEMENT_ID__: 223 } as any);
         bloomAdd(di, { __NG_ELEMENT_ID__: 255 } as any);
 
-<<<<<<< HEAD
-        expect(bloomFindPossibleInjector(di, 0)).toEqual(di);
-        expect(bloomFindPossibleInjector(di, 1)).toEqual(null);
-        expect(bloomFindPossibleInjector(di, 32)).toEqual(di);
-        expect(bloomFindPossibleInjector(di, 64)).toEqual(di);
-        expect(bloomFindPossibleInjector(di, 96)).toEqual(di);
-        expect(bloomFindPossibleInjector(di, 127)).toEqual(di);
-        expect(bloomFindPossibleInjector(di, 161)).toEqual(di);
-        expect(bloomFindPossibleInjector(di, 188)).toEqual(di);
-        expect(bloomFindPossibleInjector(di, 223)).toEqual(di);
-        expect(bloomFindPossibleInjector(di, 255)).toEqual(di);
-      });
-    });
-
-    describe('flags', () => {
-      it('should return defaultValue not found', () => {
-        class MyApp {
-          constructor(public value: string) {}
-
-          static ngComponentDef = defineComponent({
-            type: MyApp,
-            selector: [[['my-app'], null]],
-            factory: () => new MyApp(
-                         directiveInject(String as any, InjectFlags.Default, 'DefaultValue')),
-            template: () => null
-          });
-        }
-        const myApp = renderComponent(MyApp);
-        expect(myApp.value).toEqual('DefaultValue');
-=======
         expect(bloomFindPossibleInjector(di, 0, InjectFlags.Default)).toEqual(di);
         expect(bloomFindPossibleInjector(di, 1, InjectFlags.Default)).toEqual(null);
         expect(bloomFindPossibleInjector(di, 32, InjectFlags.Default)).toEqual(di);
@@ -1751,7 +1284,6 @@
         expect(bloomFindPossibleInjector(di, 188, InjectFlags.Default)).toEqual(di);
         expect(bloomFindPossibleInjector(di, 223, InjectFlags.Default)).toEqual(di);
         expect(bloomFindPossibleInjector(di, 255, InjectFlags.Default)).toEqual(di);
->>>>>>> 77ff72f9
       });
     });
 
@@ -1763,16 +1295,10 @@
         constructor(public parent: any) { this.value = (parent.constructor as any).name; }
         static ngDirectiveDef = defineDirective({
           type: ChildDirective,
-<<<<<<< HEAD
-          selector: [[['', 'childDir', ''], null]],
-          factory: () => new ChildDirective(directiveInject(ParentDirective)),
-          features: [PublicFeature]
-=======
           selectors: [['', 'childDir', '']],
           factory: () => new ChildDirective(directiveInject(ParentDirective)),
           features: [PublicFeature],
           exportAs: 'childDir'
->>>>>>> 77ff72f9
         });
       }
 
@@ -1780,17 +1306,6 @@
         value: boolean;
         constructor(parent: any, child: ChildDirective) { this.value = parent === child.parent; }
         static ngDirectiveDef = defineDirective({
-<<<<<<< HEAD
-          selector: [[['', 'child2Dir', ''], null]],
-          type: Child2Directive,
-          factory: () => new Child2Directive(
-                       directiveInject(ParentDirective), directiveInject(ChildDirective))
-        });
-      }
-
-      function Template(ctx: any, cm: boolean) {
-        if (cm) {
-=======
           selectors: [['', 'child2Dir', '']],
           type: Child2Directive,
           factory: () => new Child2Directive(
@@ -1808,34 +1323,10 @@
        */
       function Template(rf: RenderFlags, ctx: any) {
         if (rf & RenderFlags.Create) {
->>>>>>> 77ff72f9
           elementStart(0, 'div', ['parentDir', '']);
           { container(1); }
           elementEnd();
         }
-<<<<<<< HEAD
-        containerRefreshStart(1);
-        {
-          if (embeddedViewStart(0)) {
-            elementStart(0, 'span', ['childDir', '', 'child2Dir', '']);
-            { text(1); }
-            elementEnd();
-          }
-          // TODO: remove loadDirective when removing directive references
-          textBinding(
-              1, interpolation2(
-                     '', loadDirective<ChildDirective>(0).value, '-',
-                     loadDirective<Child2Directive>(1).value, ''));
-          embeddedViewEnd();
-        }
-        containerRefreshEnd();
-      }
-
-      const defs = [
-        ChildDirective.ngDirectiveDef, Child2Directive.ngDirectiveDef,
-        ParentDirective.ngDirectiveDef
-      ];
-=======
         if (rf & RenderFlags.Update) {
           containerRefreshStart(1);
           {
@@ -1861,7 +1352,6 @@
       }
 
       const defs = [ChildDirective, Child2Directive, ParentDirective];
->>>>>>> 77ff72f9
       expect(renderToHtml(Template, {}, defs))
           .toEqual('<div parentdir=""><span child2dir="" childdir="">Directive-true</span></div>');
     });
@@ -1874,11 +1364,7 @@
   describe('getOrCreateNodeInjector', () => {
     it('should handle initial undefined state', () => {
       const contentView =
-<<<<<<< HEAD
-          createLView(-1, null !, createTView(null), null, null, LViewFlags.CheckAlways);
-=======
           createLView(-1, null !, createTView(null, null), null, null, LViewFlags.CheckAlways);
->>>>>>> 77ff72f9
       const oldView = enterView(contentView, null !);
       try {
         const parent = createLNode(0, LNodeType.Element, null, null);
