--- conflicted
+++ resolved
@@ -5,13 +5,7 @@
 
 <!--
 _Angular elements_ are Angular components packaged as _custom elements_ (also called Web Components), a web standard for defining new HTML elements in a framework-agnostic way.
--->
-Angular Element는 웹 표준인 Web Component를 Angular 방식으로 지원하는 프로젝트입니다. 그래서 이 문서에서 언급하는 커스텀 엘리먼트는 특정 프레임워크에 종속되지 않는 웹 표준을 가리키며, HTML 문서에 사용할 수 있도록 새롭게 정의한 HTML 엘리먼트를 의미합니다.
-
-<<<<<<< HEAD
-<!---
-[Custom elements](https://developer.mozilla.org/en-US/docs/Web/Web_Components/Using_custom_elements) are a Web Platform feature currently supported by Chrome, Firefox, Opera, and Safari, and available in other browsers through polyfills (see [Browser Support](#browser-support)).
-=======
+
 <div class="alert is-helpful">
 
   For the sample app that this page describes, see the <live-example></live-example>.
@@ -19,38 +13,48 @@
 </div>
 
 [Custom elements](https://developer.mozilla.org/en-US/docs/Web/Web_Components/Using_custom_elements) are a Web Platform feature currently supported by Chrome, Edge (Chromium-based), Firefox, Opera, and Safari, and available in other browsers through polyfills (see [Browser Support](#browser-support)).
->>>>>>> 385cadf2
 A custom element extends HTML by allowing you to define a tag whose content is created and controlled by JavaScript code.
 The browser maintains a `CustomElementRegistry` of defined custom elements, which maps an instantiable JavaScript class to an HTML tag.
--->
+
+The `@angular/elements` package exports a `createCustomElement()` API that provides a bridge from Angular's component interface and change detection functionality to the built-in DOM API.
+
+Transforming a component to a custom element makes all of the required Angular infrastructure available to the browser.
+Creating a custom element is simple and straightforward, and automatically connects your component-defined view with change detection and data binding, mapping Angular functionality to the corresponding native HTML equivalents.
+
+<div class="alert is-helpful">
+
+    We are working on custom elements that can be used by web apps built on other frameworks.
+    A minimal, self-contained version of the Angular framework will be injected as a service to support the component's change-detection and data-binding functionality.
+    For more about the direction of development, check out this [video presentation](https://www.youtube.com/watch?v=Z1gLFPLVJjY&t=4s).
+
+</div>
+-->
+Angular Element는 웹 표준인 Web Component를 Angular 방식으로 지원하는 프로젝트입니다.
+그래서 이 문서에서 언급하는 커스텀 엘리먼트는 특정 프레임워크에 종속되지 않는 웹 표준을 가리키며, HTML 문서에 사용할 수 있도록 새롭게 정의한 HTML 엘리먼트를 의미합니다.
+
+<div class="alert is-helpful">
+
+  For the sample app that this page describes, see the <live-example></live-example>.
+
+</div>
+
 [커스텀 엘리먼트](https://developer.mozilla.org/en-US/docs/Web/Web_Components/Using_custom_elements)는 현재 Chrome이나 Opera, Safari에서 정식 지원하고 있으며, [다른 브라우저](#브라우저-지원)는 폴리필이 필요합니다.
 커스텀 엘리먼트는 JavaScript로 동작하는 태그를 정의하는 방식으로 기존 HTML 문법을 확장합니다.
 그리고 브라우저는 이 커스텀 엘리먼트를 지원하기 위해 `CustomElementRegistry` API로 JavaScript 클래스를 HTML 태그와 연결합니다.
 
-<!--
-The `@angular/elements` package exports a `createCustomElement()` API that provides a bridge from Angular's component interface and change detection functionality to the built-in DOM API.
--->
 `@angular/elements` 패키지에서 제공하는 `createCustomElement()` API는 Angular의 컴포넌트 인터페이스와 변화 감지 기능을 브라우저의 DOM API와 연결합니다.
 
-<!--
-Transforming a component to a custom element makes all of the required Angular infrastructure available to the browser.
-Creating a custom element is simple and straightforward, and automatically connects your component-defined view with change detection and data binding, mapping Angular functionality to the corresponding native HTML equivalents.
--->
 이렇게 Angular 컴포넌트를 커스텀 엘리먼트로 변환하면, Angular 애플리케이션을 브라우저에서 동작시킬 때 필요한 Angular 요구사항을 모두 만족시킬 수 있습니다.
 Angular에서 제공하는 커스텀 엘리먼트 변환 방식은 아주 단순하며 직관적이고, 컴포넌트에 정의된 뷰에서 동작하는 변화 감지 메커니즘, 데이터 바인딩, Angular에서 네이티브 HTML에 접근하는 기능을 모두 자동으로 연결합니다.
 
 <div class="alert is-helpful">
 
-    <!--
-    We are working on custom elements that can be used by web apps built on other frameworks.
-    A minimal, self-contained version of the Angular framework will be injected as a service to support the component's change-detection and data-binding functionality.
-    For more about the direction of development, check out this [video presentation](https://www.youtube.com/watch?v=Z1gLFPLVJjY&t=4s).
-    -->
     Angular 팀은 Angular 방식으로 만든 커스텀 엘리먼트를 다른 프레임워크로 만든 웹 앱에서도 사용할 수 있도록 준비하고 있습니다. 그래서 Angular로 만든 커스텀 엘리먼트에는 컴포넌트의 변화 감지, 데이터 바인딩 등 엘리먼트가 동작하는 데에 필요한 기능만 최소한으로 들어갑니다.
     개발 방향에 대해 더 알아보려면 [이 영상](https://www.youtube.com/watch?v=Z1gLFPLVJjY&t=4s)을 참고하세요.
 
 </div>
 
+
 <!--
 ## Using custom elements
 -->
@@ -58,27 +62,31 @@
 
 <!--
 Custom elements bootstrap themselves - they start automatically when they are added to the DOM, and are automatically destroyed when removed from the DOM. Once a custom element is added to the DOM for any page, it looks and behaves like any other HTML element, and does not require any special knowledge of Angular terms or usage conventions.
--->
-Angular에서 커스텀 엘리먼트는 이 엘리먼트가 생성될 때 자동으로 변환됩니다. 이 엘리먼트는 DOM에 추가될 때 자동으로 생성되며, DOM에서 제거될 때 자동으로 종료됩니다. 그리고 커스텀 엘리먼트가 DOM에 추가되면, 이 엘리먼트는 원래 사용하던 HTML 엘리먼트와 비슷하게 보이고 동작하며, Angular에 따른 구현방식이나 철학과는 무관하게 동작합니다.
+
+- <b>Easy dynamic content in an Angular app</b>
+
+  Transforming a component to a custom element provides an easy path to creating dynamic HTML content in your Angular app. HTML content that you add directly to the DOM in an Angular app is normally displayed without Angular processing, unless you define a _dynamic component_, adding your own code to connect the HTML tag to your app data, and participate in change detection. With a custom element, all of that wiring is taken care of automatically.
+
+- <b>Content-rich applications</b>
+
+  If you have a content-rich app, such as the Angular app that presents this documentation, custom elements let you give your content providers sophisticated Angular functionality without requiring knowledge of Angular. For example, an Angular guide like this one is added directly to the DOM by the Angular navigation tools, but can include special elements like `<code-snippet>` that perform complex operations. All you need to tell your content provider is the syntax of your custom element. They don't need to know anything about Angular, or anything about your component's data structures or implementation.
+-->
+Angular에서 커스텀 엘리먼트는 이 엘리먼트가 생성될 때 자동으로 변환됩니다.
+이 엘리먼트는 DOM에 추가될 때 자동으로 생성되며, DOM에서 제거될 때 자동으로 종료됩니다.
+그리고 커스텀 엘리먼트가 DOM에 추가되면, 이 엘리먼트는 원래 사용하던 HTML 엘리먼트와 비슷하게 보이고 동작하며, Angular에 따른 구현방식이나 철학과는 무관하게 동작합니다.
 하지만 표준 HTML 문서와 비교하면 다음과 같은 점이 다릅니다.
 
-<!--
-- <b>Easy dynamic content in an Angular app</b>
-
-  Transforming a component to a custom element provides an easy path to creating dynamic HTML content in your Angular app. HTML content that you add directly to the DOM in an Angular app is normally displayed without Angular processing, unless you define a _dynamic component_, adding your own code to connect the HTML tag to your app data, and participate in change detection. With a custom element, all of that wiring is taken care of automatically.
--->
 - <b>HTML 문서를 동적으로 조작할 수 있습니다.</b>
 
-  컴포넌트를 커스텀 엘리먼트로 변환하면 HTML 문서를 동적으로 조작할 수 있습니다. DOM에 추가된 Angular 앱은 Angular 고유의 방식으로 동작하지는 않지만, Angular의 변화 감지 메커니즘과 애플리케이션 안에서 변하는 데이터를 반영해서 _동적인 HTML 문서_ 로 만들 수 있습니다. 결과적으로 커스텀 엘리먼트는 모든 것을 자동으로 연결할 수 있습니다.
-
-<!--
-- <b>Content-rich applications</b>
-
-  If you have a content-rich app, such as the Angular app that presents this documentation, custom elements let you give your content providers sophisticated Angular functionality without requiring knowledge of Angular. For example, an Angular guide like this one is added directly to the DOM by the Angular navigation tools, but can include special elements like `<code-snippet>` that perform complex operations. All you need to tell your content provider is the syntax of your custom element. They don't need to know anything about Angular, or anything about your component's data structures or implementation.
--->
+  컴포넌트를 커스텀 엘리먼트로 변환하면 HTML 문서를 동적으로 조작할 수 있습니다.
+  DOM에 추가된 Angular 앱은 Angular 고유의 방식으로 동작하지는 않지만, Angular의 변화 감지 메커니즘과 애플리케이션 안에서 변하는 데이터를 반영해서 _동적인 HTML 문서_ 로 만들 수 있습니다.
+  결과적으로 커스텀 엘리먼트는 모든 것을 자동으로 연결할 수 있습니다.
+  
 - <b>글이 많은 애플리케이션</b>
 
-  이 가이드 문서같이 글이 많은 애플리케이션을 만들 때도, 커스텀 엘리먼트를 사용하면 Angular로 동작하는 영역과 Angular가 필요 없는 영역을 분리할 수 있습니다. 예를 들어 Angular 네비게이션을 사용해서 DOM에 추가되고 동작하는 지금 이 페이지 안에 `<code-snippet>`이라는 커스텀 엘리먼트가 있다고 합시다. 이 커스텀 엘리먼트는 Angular 애플리케이션 안에 있지만 이 엘리먼트에 필요한 것은 Angular에 대한 무언가가 아니라 커스텀 엘리먼트 자체에서 요구하는 것 뿐입니다.
+  이 가이드 문서같이 글이 많은 애플리케이션을 만들 때도, 커스텀 엘리먼트를 사용하면 Angular로 동작하는 영역과 Angular가 필요 없는 영역을 분리할 수 있습니다.
+  예를 들어 Angular 네비게이션을 사용해서 DOM에 추가되고 동작하는 지금 이 페이지 안에 `<code-snippet>`이라는 커스텀 엘리먼트가 있다고 합시다.
+  이 커스텀 엘리먼트는 Angular 애플리케이션 안에 있지만 이 엘리먼트에 필요한 것은 Angular에 대한 무언가가 아니라 커스텀 엘리먼트 자체에서 요구하는 것 뿐입니다.
 
 <!--
 ### How it works
@@ -88,6 +96,18 @@
 <!--
 Use the `createCustomElement()` function to convert a component into a class that can be registered with the browser as a custom element.
 After you register your configured class with the browser's custom-element registry, you can use the new element just like a built-in HTML element in content that you add directly into the DOM:
+
+```
+<my-popup message="Use Angular!"></my-popup>
+```
+
+When your custom element is placed on a page, the browser creates an instance of the registered class and adds it to the DOM. The content is provided by the component's template, which uses Angular template syntax, and is rendered using the component and DOM data. Input properties in the component correspond to input attributes for the element.
+
+<div class="lightbox">
+  <img src="generated/images/guide/elements/customElement1.png" alt="Custom element in browser" class="left">
+</div>
+
+<hr class="clear">
 -->
 컴포넌트를 브라우저에 등록할 수 있는 커스텀 엘리먼트 클래스로 변환하려면 `createCustomElement()` 함수를 사용합니다.
 이렇게 커스텀 엘리먼트 클래스를 브라우저의 커스텀 엘리먼트 저장소에 등록하고 나면, 원래 사용하던 일반 HTML 엘리먼트처럼 다음과 같이 사용할 수 있습니다:
@@ -96,9 +116,6 @@
 <my-popup message="Use Angular!"></my-popup>
 ```
 
-<!--
-When your custom element is placed on a page, the browser creates an instance of the registered class and adds it to the DOM. The content is provided by the component's template, which uses Angular template syntax, and is rendered using the component and DOM data. Input properties in the component correspond to input attributes for the element.
--->
 커스텀 엘리먼트가 페이지에 추가되면 브라우저는 이 커스텀 엘리먼트의 클래스가 등록되었는지 확인하고 인스턴스를 생성해서 DOM에 추가합니다. 이 엘리먼트의 뷰는 Angular 템플릿 문법으로 작성한 컴포넌트 템플릿을 바탕으로 구성되며, 컴포넌트 클래스나 DOM의 데이터를 활용해서 렌더링됩니다. 그리고 컴포넌트의 입력 프로퍼티는 엘리먼트의 입력 어트리뷰트와 연결됩니다.
 
 <div class="lightbox">
@@ -106,6 +123,7 @@
 </div>
 
 <hr class="clear">
+
 
 <!--
 ## Transforming components to custom elements
@@ -117,20 +135,23 @@
 together with its dependencies, to a custom element. The function collects the component's
 observable properties, along with the Angular functionality the browser needs to
 create and destroy instances, and to detect and respond to changes.
--->
-Angular에서는 `createCustomElement()` 함수를 사용해서 Angular 컴포넌트를 커스텀 엘리먼트로 변환할 수 있습니다. 이 때 컴포넌트가 갖고 있는 의존성과 컴포넌트에서 사용하는 옵저버블, 인스턴스를 생성하거나 종료될 때 필요한 작업을 수행하는 Angular의 동작, 변화 감지 동작도 함께 연결 됩니다.
-
-<!--
+
 The conversion process implements the `NgElementConstructor` interface, and creates a
 constructor class that is configured to produce a self-bootstrapping instance of your component.
--->
-커스텀 엘리먼트 변환 과정은 `NgElementConstructor` 인터페이스나 컴포넌트의 생성자 함수에서 정의할 수 있으며, 이 변환 과정은 커스텀 엘리먼트의 인스턴스가 생성될 때 실행됩니다.
-
-<!--
+
 Use a JavaScript function, `customElements.define()`,  to register the configured constructor
 and its associated custom-element tag with the browser's `CustomElementRegistry`.
 When the browser encounters the tag for the registered element, it uses the constructor to create a custom-element instance.
--->
+
+<div class="lightbox">
+  <img src="generated/images/guide/elements/createElement.png" alt="Transform a component to a custom element" class="left">
+</div>
+-->
+Angular에서는 `createCustomElement()` 함수를 사용해서 Angular 컴포넌트를 커스텀 엘리먼트로 변환할 수 있습니다.
+이 때 컴포넌트가 갖고 있는 의존성과 컴포넌트에서 사용하는 옵저버블, 인스턴스를 생성하거나 종료될 때 필요한 작업을 수행하는 Angular의 동작, 변화 감지 동작도 함께 연결 됩니다.
+
+커스텀 엘리먼트 변환 과정은 `NgElementConstructor` 인터페이스나 컴포넌트의 생성자 함수에서 정의할 수 있으며, 이 변환 과정은 커스텀 엘리먼트의 인스턴스가 생성될 때 실행됩니다.
+
 그리고 JavaScript 함수인 `customElements.define()`를 사용해야 하며, 관련된 커스텀 엘리먼트 태그도 브라우저의 `CustomElementRegistry`에 등록해야 합니다.
 브라우저는 여기에 등록된 방법으로 커스텀 엘리먼트의 인스턴스를 생성합니다.
 
@@ -145,132 +166,107 @@
 
 <!--
 A custom element _hosts_ an Angular component, providing a bridge between the data and logic defined in the component and standard DOM APIs. Component properties and logic maps directly into HTML attributes and the browser's event system.
--->
-커스텀 엘리먼트는 Angular 컴포넌트를 _표현하기 때문에_, 애플리케이션의 데이터를 컴포넌트의 로직이나 표준 DOM API로 활용하는 역할을 그대로 합니다. 이 역할을 위해 컴포넌트의 프로퍼티와 로직은 HTML 어트리뷰트나 브라우저 이벤트 시스템과 연결됩니다.
-
-<!--
+
 - The creation API parses the component looking for input properties, and defines corresponding attributes for the custom element. It transforms the property names to make them compatible with custom elements, which do not recognize case distinctions. The resulting attribute names use dash-separated lowercase. For example, for a component with `@Input('myInputProp') inputProp`, the corresponding custom element defines an attribute `my-input-prop`.
--->
-- 컴포넌트의 입력 프로퍼티는 커스텀 엘리먼트의 어트리뷰트로 변환되는데, 프로퍼티의 이름은 커스텀 엘리먼트와 호환이 되도록 대소문자 구별대신 대시(`-`)로 구별되는 소문자 이름으로 변경됩니다. 예를 들어 컴포넌트에 `@Input('myInputProp') inputProp`와 같은 입력 프로퍼티가 있으면 이 프로퍼티는 `my-input-prop`라는 어트리뷰트 이름으로 변경됩니다.
-
-<!--
+
 - Component outputs are dispatched as HTML [Custom Events](https://developer.mozilla.org/en-US/docs/Web/API/CustomEvent), with the name of the custom event matching the output name. For example, for a component with `@Output() valueChanged = new EventEmitter()`, the corresponding custom element will dispatch events with the name "valueChanged", and the emitted data will be stored on the event’s `detail` property. If you provide an alias, that value is used; for example, `@Output('myClick') clicks = new EventEmitter<string>();` results in dispatch events with the name "myClick".
--->
-- 컴포넌트의 출력 프로퍼티는 같은 이름의 HTML [커스텀 이벤트](https://developer.mozilla.org/en-US/docs/Web/API/CustomEvent)로 변환됩니다. 예를 들어 컴포넌트에 `@Output() valueChanged = new EventEmitter()`와 같은 출력 프로퍼티가 있으면, 이 커스텀 엘리먼트는 `valueChanged`라는 이름의 이벤트를 발생시키며, 이벤트 상세정보는 이벤트 객체의 `detail` 프로퍼티에 담겨 전달됩니다. 그리고 출력 프로퍼티에 별칭을 사용하면 이 때 지정한 별칭이 대신 사용되기 때문에 `@Output('myClick') clicks = new EventEmitter<string>();`와 같은 선언이 있을 때 생성되는 이벤트 이름은 "myClick"이 됩니다.
-
-<!--
+
+
 For more information, see Web Component documentation for [Creating custom events](https://developer.mozilla.org/en-US/docs/Web/Guide/Events/Creating_and_triggering_events#Creating_custom_events).
 -->
+커스텀 엘리먼트는 Angular 컴포넌트를 _표현하기 때문에_, 애플리케이션의 데이터를 컴포넌트의 로직이나 표준 DOM API로 활용하는 역할을 그대로 합니다.
+이 역할을 위해 컴포넌트의 프로퍼티와 로직은 HTML 어트리뷰트나 브라우저 이벤트 시스템과 연결됩니다.
+
+- 컴포넌트의 입력 프로퍼티는 커스텀 엘리먼트의 어트리뷰트로 변환되는데, 프로퍼티의 이름은 커스텀 엘리먼트와 호환이 되도록 대소문자 구별대신 대시(`-`)로 구별되는 소문자 이름으로 변경됩니다.
+예를 들어 컴포넌트에 `@Input('myInputProp') inputProp`와 같은 입력 프로퍼티가 있으면 이 프로퍼티는 `my-input-prop`라는 어트리뷰트 이름으로 변경됩니다.
+
+- 컴포넌트의 출력 프로퍼티는 같은 이름의 HTML [커스텀 이벤트](https://developer.mozilla.org/en-US/docs/Web/API/CustomEvent)로 변환됩니다.
+예를 들어 컴포넌트에 `@Output() valueChanged = new EventEmitter()`와 같은 출력 프로퍼티가 있으면, 이 커스텀 엘리먼트는 `valueChanged`라는 이름의 이벤트를 발생시키며, 이벤트 상세정보는 이벤트 객체의 `detail` 프로퍼티에 담겨 전달됩니다.
+그리고 출력 프로퍼티에 별칭을 사용하면 이 때 지정한 별칭이 대신 사용되기 때문에 `@Output('myClick') clicks = new EventEmitter<string>();`와 같은 선언이 있을 때 생성되는 이벤트 이름은 "myClick"이 됩니다.
+
 좀 더 자세한 내용을 확인하려면 웹 컴포넌트 표준 문서의 [커스텀 이벤트 생성하기](https://developer.mozilla.org/en-US/docs/Web/Guide/Events/Creating_and_triggering_events#Creating_custom_events) 부분을 참고하세요.
 
-<!--
+
 {@a browser-support}
--->
-{@a 브라우저-지원}
 
 <!--
 ## Browser support for custom elements
 -->
 ## 브라우저 지원
 
-<<<<<<< HEAD
-<!--
-The recently-developed [custom elements](https://developer.mozilla.org/en-US/docs/Web/Web_Components/Using_custom_elements) Web Platform feature is currently supported natively in a number of browsers. Support is pending or planned in other browsers.
--->
-[커스텀 엘리먼트](https://developer.mozilla.org/en-US/docs/Web/Web_Components/Using_custom_elements)는 웹 표준 중에서도 아주 최근에 발표되었기 때문에 이 기능을 네이티브로 지원하는 브라우저는 아직 많지 않습니다.
-=======
+<!--
 The recently-developed [custom elements](https://developer.mozilla.org/en-US/docs/Web/Web_Components/Using_custom_elements) Web Platform feature is currently supported natively in a number of browsers.
->>>>>>> 385cadf2
 
 <table>
 <tr>
-  <!--
   <th>Browser</th>
   <th>Custom Element Support</th>
-  -->
+</tr>
+<tr>
+  <td>Chrome</td>
+  <td>Supported natively.</td>
+</tr>
+<tr>
+  <td>Edge (Chromium-based)</td>
+  <td>Supported natively.</td>
+</tr>
+<tr>
+  <td>Firefox</td>
+  <td>Supported natively.</td>
+</tr>
+<tr>
+  <td>Opera</td>
+  <td>Supported natively.</td>
+</tr>
+<tr>
+  <td>Safari</td>
+  <td>Supported natively.</td>
+</tr>
+</table>
+
+In browsers that support Custom Elements natively, the specification requires developers use ES2015 classes to define Custom Elements - developers can opt-in to this by setting the `target: "es2015"` property in their project's [TypeScript configuration file](/guide/typescript-configuration). As Custom Element and ES2015 support may not be available in all browsers, developers can instead choose to use a polyfill to support older browsers and ES5 code.
+
+Use the [Angular CLI](cli) to automatically set up your project with the correct polyfill: `ng add @angular/elements --project=*your_project_name*`.
+- For more information about polyfills, see [polyfill documentation](https://www.webcomponents.org/polyfills).
+
+- For more information about Angular browser support, see [Browser Support](guide/browser-support).
+-->
+[커스텀 엘리먼트](https://developer.mozilla.org/en-US/docs/Web/Web_Components/Using_custom_elements)는 웹 표준 중에서도 아주 최근에 발표되었기 때문에 이 기능을 네이티브로 지원하는 브라우저는 아직 많지 않습니다.
+
+<table>
+<tr>
   <th>브라우저</th>
   <th>지원 여부</th>
 </tr>
 <tr>
   <td>Chrome</td>
-  <!--
-  <td>Supported natively.</td>
-  -->
   <td>네이티브로 지원합니다.</td>
 </tr>
 <tr>
-<<<<<<< HEAD
+  <td>Edge (Chromium 기반)</td>
+  <td>네이티브로 지원합니다.</td>
+</tr>
+<tr>
+  <td>Firefox</td>
+  <td>네이티브로 지원합니다.</td>
+</tr>
+<tr>
   <td>Opera</td>
-  <!--
-=======
-  <td>Edge (Chromium-based)</td>
->>>>>>> 385cadf2
-  <td>Supported natively.</td>
-  -->
   <td>네이티브로 지원합니다.</td>
 </tr>
 <tr>
-<<<<<<< HEAD
   <td>Safari</td>
-  <!--
-=======
-  <td>Firefox</td>
->>>>>>> 385cadf2
-  <td>Supported natively.</td>
-  -->
   <td>네이티브로 지원합니다.</td>
 </tr>
-<tr>
-<<<<<<< HEAD
-  <td>Firefox</td>
-  <!--
-=======
-  <td>Opera</td>
->>>>>>> 385cadf2
-  <td>Supported natively.</td>
-  -->
-  <td>네이티브로 지원합니다.</td>
-</tr>
-<tr>
-<<<<<<< HEAD
-  <td>Edge</td>
-  <!--
-  <td>Working on an implementation. <br>
-  -->
-  <td>구현 중</td>
-
-  </td>
-</tr>
 </table>
 
-<!--
-In browsers that support Custom Elements natively, the specification requires developers use ES2015 classes to define Custom Elements - developers can opt-in to this by setting the `target: "es2015"` property in their project's `tsconfig.json`. As Custom Element and ES2015 support may not be available in all browsers, developers can instead choose to use a polyfill to support older browsers and ES5 code.
--->
-커스텀 엘리먼트를 네이티브로 지원하는 브라우저에서는 커스텀 엘리먼트를 정의할 때 ES2015 문법인 클래스를 사용해야 하며, 이 버전을 사용하려면 프로젝트의 `tsconfig.json`에 `target: "es2015"` 설정을 추가해야 합니다. 그리고 커스텀 엘리먼트와 ES2015를 지원하지 않는 브라우저에 대응하려면 폴리필을 사용해야 합니다.
-
-<!--
-Use the [Angular CLI](cli) to automatically set up your project with the correct polyfill: `ng add @angular/elements --name=*your_project_name*`.
--->
-[Angular CLI](cli)를 사용하면서 프로젝트에 폴리필을 추가하려면 `ng add @angular/elements --name=*프로젝트 이름*` 명령을 실행하세요.
-
-<!--
-=======
-  <td>Safari</td>
-  <td>Supported natively.</td>
-</tr>
-</table>
-
-In browsers that support Custom Elements natively, the specification requires developers use ES2015 classes to define Custom Elements - developers can opt-in to this by setting the `target: "es2015"` property in their project's [TypeScript configuration file](/guide/typescript-configuration). As Custom Element and ES2015 support may not be available in all browsers, developers can instead choose to use a polyfill to support older browsers and ES5 code.
-
-Use the [Angular CLI](cli) to automatically set up your project with the correct polyfill: `ng add @angular/elements --project=*your_project_name*`.
->>>>>>> 385cadf2
-- For more information about polyfills, see [polyfill documentation](https://www.webcomponents.org/polyfills).
--->
+커스텀 엘리먼트를 네이티브로 지원하는 브라우저에서는 커스텀 엘리먼트를 정의할 때 ES2015 문법인 클래스를 사용해야 하며, 이 버전을 사용하려면 프로젝트 TypeScript 환경설정 파일에 `target: "es2015"` 설정을 추가해야 합니다.
+그리고 커스텀 엘리먼트와 ES2015를 지원하지 않는 브라우저에 대응하려면 폴리필을 사용해야 합니다.
+
+[Angular CLI](cli)를 사용하면서 프로젝트에 폴리필을 추가하려면 `ng add @angular/elements --project=*프로젝트 이름*` 명령을 실행하세요.
+
 - 폴리필에 대해 더 알아보려면 [웹 컴포넌트 폴리필 문서](https://www.webcomponents.org/polyfills)를 참고하세요.
 
-<!--
-- For more information about Angular browser support, see [Browser Support](guide/browser-support).
--->
 - Angular를 지원하는 브라우저를 확인하려면 [브라우저 지원](guide/browser-support) 문서를 참고하세요.
 
 <!--
@@ -280,34 +276,35 @@
 
 <!--
 Previously, when you wanted to add a component to an app at runtime, you had to define a _dynamic component_. The app module would have to list your dynamic component under `entryComponents`, so that the app wouldn't expect it to be present at startup, and then you would have to load it, attach it to an element in the DOM, and wire up all of the dependencies, change detection, and event handling, as described in [Dynamic Component Loader](guide/dynamic-component-loader).
--->
-이전에 살펴본 것처럼 _동적 컴포넌트_ 를 구현하면 앱이 실행되는 중에도 컴포넌트를 등록할 수 있습니다. 그런데 동적 컴포넌트 목록은 앱 모듈의 `entryComponents`에 등록되기 때문에, 앱 입장에서는 애플리케이션이 시작되기 전까지 어떤 컴포넌트가 존재하는지 알 수 없습니다. 동적 컴포넌트는 컴포넌트 데이터를 불러와서 DOM에 엘리먼트로 추가될 때 구성되며, 이 때 의존성이 연결되고 변화 감지나 이벤트 핸들링이 연결됩니다. 자세한 내용은 [동적 컴포넌트 로더](guide/dynamic-component-loader) 문서를 확인하세요.
-
-<!--
+
 Using an Angular custom element makes the process much simpler and more transparent, by providing all of the infrastructure and framework automatically&mdash;all you have to do is define the kind of event handling you want. (You do still have to exclude the component from compilation, if you are not going to use it in your app.)
--->
-Angular에서 제공하는 커스텀 엘리먼트 기능을 활용하면 필요한 기능을 모두 자동으로 준비하기 때문에 커스텀 엘리먼트 변환을 훨씬 쉽고 간단하게 활용할 수 있습니다. 개발자가 구현해야 하는 것은 이벤트 핸들링과 관련된 것 뿐입니다.
-
-<!--
+
 The Popup Service example app (shown below) defines a component that you can either load dynamically or convert to a custom element.
--->
-아래 살펴보는 팝업 서비스 예제는 동적 컴포넌트와 커스텀 엘리먼트를 함께 다룹니다.
-
-<!--
+
 - `popup.component.ts` defines a simple pop-up element that displays an input message, with some animation and styling.
 - `popup.service.ts` creates an injectable service that provides two different ways to invoke the PopupComponent; as a dynamic component, or as a custom element. Notice how much more setup is required for the dynamic-loading method.
 - `app.module.ts` adds the PopupComponent in the module's `entryComponents` list, to exclude it from compilation and avoid startup warnings or errors.
 - `app.component.ts` defines the app's root component, which uses the PopupService to add the pop-up to the DOM at run time. When the app runs, the root component's constructor converts PopupComponent to a custom element.
--->
+
+For comparison, the demo shows both methods. One button adds the popup using the dynamic-loading method, and the other uses the custom element. You can see that the result is the same; only the preparation is different.
+-->
+이전에 살펴본 것처럼 _동적 컴포넌트_ 를 구현하면 앱이 실행되는 중에도 컴포넌트를 등록할 수 있습니다.
+그런데 동적 컴포넌트 목록은 앱 모듈의 `entryComponents`에 등록되기 때문에, 앱 입장에서는 애플리케이션이 시작되기 전까지 어떤 컴포넌트가 존재하는지 알 수 없습니다.
+동적 컴포넌트는 컴포넌트 데이터를 불러와서 DOM에 엘리먼트로 추가될 때 구성되며, 이 때 의존성이 연결되고 변화 감지나 이벤트 핸들링이 연결됩니다.
+자세한 내용은 [동적 컴포넌트 로더](guide/dynamic-component-loader) 문서를 확인하세요.
+
+Angular에서 제공하는 커스텀 엘리먼트 기능을 활용하면 필요한 기능을 모두 자동으로 준비하기 때문에 커스텀 엘리먼트 변환을 훨씬 쉽고 간단하게 활용할 수 있습니다.
+개발자가 구현해야 하는 것은 이벤트 핸들링과 관련된 것 뿐입니다.
+
+아래 살펴보는 팝업 서비스 예제는 동적 컴포넌트와 커스텀 엘리먼트를 함께 다룹니다.
+
 - `popup.component.ts`는 간단한 팝업 엘리먼트를 정의합니다. 이 팝업에는 간단한 애니메이션과 스타일도 지정되어 있습니다.
 - `popup.service.ts`는 PopupComponent를 다른 방식으로 실행하는 함수 2개를 정의하며, 의존성으로 주입할 수 있도록 서비스로 구현합니다. 동적 컴포넌트 형태로 실행하는 함수에 더 많은 로직이 필요한 것도 확인해 보세요.
 - `app.module.ts`는 모듈의 `entryComponents`에 PopupComponent를 등록합니다. 따라서 PopupComponent는 Angular 컴파일에서 제외됩니다.
 - `app.component.ts`는 앱의 최상위 컴포넌트를 정의합니다. 이 컴포넌트는 PopupService를 활용해서 DOM에 팝업 엘리먼트를 추가합니다. 그리고 최상위 컴포넌트의 생성자가 실행될 때 PopupComponent가 커스텀 엘리먼트로 변환됩니다.
 
-<!--
-For comparison, the demo shows both methods. One button adds the popup using the dynamic-loading method, and the other uses the custom element. You can see that the result is the same; only the preparation is different.
--->
-이 예제는 두 가지 방식을 모두 구현하고 있으니 비교를 해보는 것도 좋습니다. 예제에서 클릭하는 버튼에 따라 팝업 엘리먼트는 동적 컴포넌트를 로딩하는 방식으로 실행되거나 커스텀 엘리먼트를 활용하는 방식으로 실행됩니다.
+이 예제는 두 가지 방식을 모두 구현하고 있으니 비교를 해보는 것도 좋습니다.
+예제에서 클릭하는 버튼에 따라 팝업 엘리먼트는 동적 컴포넌트를 로딩하는 방식으로 실행되거나 커스텀 엘리먼트를 활용하는 방식으로 실행됩니다.
 두 방식은 구현하는 방식만 다를 뿐 결과물은 같습니다.
 
 <code-tabs>
@@ -329,18 +326,6 @@
   </code-pane>
 </code-tabs>
 
-<<<<<<< HEAD
-<!--
-  StackBlitz transpiles code to ES5. The live example will not work without a polyfill.
-  Only offer a `.zip` to download for now.
--->
-<!--
-You can download the full code for the example <live-example downloadOnly>here</live-example>.
--->
-이 예제의 전체 코드는 <live-example downloadOnly>여기</live-example>에서 다운받아 확인할 수 있습니다.
-
-=======
->>>>>>> 385cadf2
 
 <!--
 ## Typings for custom elements
@@ -349,23 +334,12 @@
 
 <!--
 Generic DOM APIs, such as `document.createElement()` or `document.querySelector()`, return an element type that is appropriate for the specified arguments. For example, calling `document.createElement('a')` will return an `HTMLAnchorElement`, which TypeScript knows has an `href` property. Similarly, `document.createElement('div')` will return an `HTMLDivElement`, which TypeScript knows has no `href` property.
--->
-`document.createElement()`나 `document.querySelector()`와 같은 표준 DOM API는 전달하는 인자에 따라 반환하는 엘리먼트 타입이 다릅니다. 예를 들면 `document.createElement('a')`를 사용하면 `HTMLAnchorElement`가 반환되며, TypeScript에 이 타입을 사용해야 `href` 프로퍼티가 있다는 것을 알 수 있습니다. 비슷하게 `document.createElement('div')`를 사용하면 `HTMLDivElement`가 반환되며, TypeScript에 이 타입을 사용하면 `href` 프로퍼티가 없다는 것을 의미합니다.
-
-<!--
+
 When called with unknown elements, such as a custom element name (`popup-element` in our example), the methods will return a generic type, such as `HTMLElement`, since TypeScript can't infer the correct type of the returned element.
--->
-그래서 예제에 사용했던 것처럼 `popup-element`와 같은 커스텀 엘리먼트를 사용하면 일반적인 `HTMLElement` 타입을 받을 수 밖에 없기 때문에 TypeScript에 이 커스텀 엘리먼트를 제대로 사용할 수 없습니다.
-
-<!--
+
 Custom elements created with Angular extend `NgElement` (which in turn extends `HTMLElement`). Additionally, these custom elements will have a property for each input of the corresponding component. For example, our `popup-element` will have a `message` property of type `string`.
--->
-Angular로 커스텀 엘리먼트를 생성하면 `HTMLElement`를 확장한 `NgElement`를 반환하는데, 이 커스텀 엘리먼트는 해당 컴포넌트에서 정의한 입력 프로퍼티를 모두 갖고 있습니다. 그래서 예제에서 작성한 `popup-element`의 `message` 프로퍼티는 `string` 타입을 사용할 수 있습니다.
-
-<!--
+
 There are a few options if you want to get correct types for your custom elements. Let's assume you create a `my-dialog` custom element based on the following component:
--->
-커스텀 엘리먼트에 정확한 타입을 지정할 수 있는 방법이 몇가지 있습니다. 다음과 같이 정의된 `my-dialog` 커스텀 엘리먼트가 있다고 합시다:
 
 ```ts
 @Component(...)
@@ -374,35 +348,18 @@
 }
 ```
 
-<!--
 The most straight forward way to get accurate typings is to cast the return value of the relevant DOM methods to the correct type. For that, you can use the `NgElement` and `WithProperties` types (both exported from `@angular/elements`):
--->
-가장 간단하게 타입을 지정하는 방법은 DOM 메소드를 사용하면서 타입을 명시적으로 지정하는 것입니다. 이 때 `@angular/elements`에서 제공하는  `NgElement`와 `WithProperties` 타입을 사용할 수 있습니다.
-
-<!--
+
 ```ts
 const aDialog = document.createElement('my-dialog') as NgElement & WithProperties<{content: string}>;
 aDialog.content = 'Hello, world!';
 aDialog.content = 123;  // <-- ERROR: TypeScript knows this should be a string.
 aDialog.body = 'News';  // <-- ERROR: TypeScript knows there is no `body` property on `aDialog`.
 ```
--->
-```ts
-const aDialog = document.createElement('my-dialog') as NgElement & WithProperties<{content: string}>;
-aDialog.content = 'Hello, world!';
-aDialog.content = 123;  // <-- 에러: TypeScript는 이 프로퍼티를 문자열로 인식합니다.
-aDialog.body = 'News';  // <-- 에러: TypeScript는 이 타입에 `body` 프로퍼티가 없는 것으로 인식합니다.
-```
-
-<!--
+
 This is a good way to quickly get TypeScript features, such as type checking and autocomplete support, for you custom element. But it can get cumbersome if you need it in several places, because you have to cast the return type on every occurrence.
--->
-커스텀 엘리먼트를 TypeScript로 처리하거나 타입 체크, 코드 자동완성 기능을 사용하는 것만이라면 이것으로도 충분합니다. 하지만 이 방식을 반복해서 사용한다면 약간 귀찮을 수도 있습니다.
-
-<!--
+
 An alternative way, that only requires defining each custom element's type once, is augmenting the `HTMLElementTagNameMap`, which TypeScript uses to infer the type of a returned element based on its tag name (for DOM methods such as `document.createElement()`, `document.querySelector()`, etc.):
--->
-타입을 한번만 지정해놓고 여러곳에서 사용하려면 TypeScript에서 제공하는 `HTMLElementTagNameMap`를 사용하는 것이 좋습니다. 이 인터페이스를 사용하면 `document.createElement()`나 `document.querySelector()`와 같은 DOM 메소드를 사용할 때 태그 이름을 확인하고 정확한 엘리먼트 타입을 가져올 수 있습니다:
 
 ```ts
 declare global {
@@ -414,23 +371,65 @@
 }
 ```
 
-<!--
 Now, TypeScript can infer the correct type the same way it does for built-in elements:
--->
+
+```ts
+document.createElement('div')               //--> HTMLDivElement (built-in element)
+document.querySelector('foo')               //--> Element        (unknown element)
+document.createElement('my-dialog')         //--> NgElement & WithProperties<{content: string}> (custom element)
+document.querySelector('my-other-element')  //--> NgElement & WithProperties<{foo: 'bar'}>      (custom element)
+```
+
+-->
+`document.createElement()`나 `document.querySelector()`와 같은 표준 DOM API는 전달하는 인자에 따라 반환하는 엘리먼트 타입이 다릅니다.
+예를 들면 `document.createElement('a')`를 사용하면 `HTMLAnchorElement`가 반환되며, TypeScript에 이 타입을 사용해야 `href` 프로퍼티가 있다는 것을 알 수 있습니다.
+비슷하게 `document.createElement('div')`를 사용하면 `HTMLDivElement`가 반환되며, TypeScript에 이 타입을 사용하면 `href` 프로퍼티가 없다는 것을 의미합니다.
+
+그래서 예제에 사용했던 것처럼 `popup-element`와 같은 커스텀 엘리먼트를 사용하면 일반적인 `HTMLElement` 타입을 받을 수 밖에 없기 때문에 TypeScript에 이 커스텀 엘리먼트를 제대로 사용할 수 없습니다.
+
+Angular로 커스텀 엘리먼트를 생성하면 `HTMLElement`를 확장한 `NgElement`를 반환하는데, 이 커스텀 엘리먼트는 해당 컴포넌트에서 정의한 입력 프로퍼티를 모두 갖고 있습니다.
+그래서 예제에서 작성한 `popup-element`의 `message` 프로퍼티는 `string` 타입을 사용할 수 있습니다.
+
+커스텀 엘리먼트에 정확한 타입을 지정할 수 있는 방법이 몇가지 있습니다. 다음과 같이 정의된 `my-dialog` 커스텀 엘리먼트가 있다고 합시다:
+
+```ts
+@Component(...)
+class MyDialog {
+  @Input() content: string;
+}
+```
+
+가장 간단하게 타입을 지정하는 방법은 DOM 메소드를 사용하면서 타입을 명시적으로 지정하는 것입니다.
+이 때 `@angular/elements`에서 제공하는  `NgElement`와 `WithProperties` 타입을 사용할 수 있습니다.
+
+```ts
+const aDialog = document.createElement('my-dialog') as NgElement & WithProperties<{content: string}>;
+aDialog.content = 'Hello, world!';
+aDialog.content = 123;  // <-- 에러: TypeScript는 이 프로퍼티를 문자열로 인식합니다.
+aDialog.body = 'News';  // <-- 에러: TypeScript는 이 타입에 `body` 프로퍼티가 없는 것으로 인식합니다.
+```
+
+커스텀 엘리먼트를 TypeScript로 처리하거나 타입 체크, 코드 자동완성 기능을 사용하는 것만이라면 이것으로도 충분합니다.
+하지만 이 방식을 반복해서 사용한다면 약간 귀찮을 수도 있습니다.
+
+타입을 한번만 지정해놓고 여러곳에서 사용하려면 TypeScript에서 제공하는 `HTMLElementTagNameMap`를 사용하는 것이 좋습니다.
+이 인터페이스를 사용하면 `document.createElement()`나 `document.querySelector()`와 같은 DOM 메소드를 사용할 때 태그 이름을 확인하고 정확한 엘리먼트 타입을 가져올 수 있습니다:
+
+```ts
+declare global {
+  interface HTMLElementTagNameMap {
+    'my-dialog': NgElement & WithProperties<{content: string}>;
+    'my-other-element': NgElement & WithProperties<{foo: 'bar'}>;
+    ...
+  }
+}
+```
+
 이렇게 지정하면 표준 DOM API를 사용하더라도 TypeScript에서 정확한 타입을 가져올 수 있습니다.
 
-<!--
-```ts
-document.createElement('div')               //--&gt; HTMLDivElement (built-in element)
-document.querySelector('foo')               //--&gt; Element        (unknown element)
-document.createElement('my-dialog')         //--&gt; NgElement & WithProperties<{content: string}> (custom element)
-document.querySelector('my-other-element')  //--&gt; NgElement & WithProperties<{foo: 'bar'}>      (custom element)
-```
--->
 ```ts
 document.createElement('div')               //--> HTMLDivElement (기본 엘리먼트)
 document.querySelector('foo')               //--> Element        (알 수 없는 엘리먼트)
 document.createElement('my-dialog')         //--> NgElement & WithProperties<{content: string}> (커스텀 엘리먼트)
 document.querySelector('my-other-element')  //--> NgElement & WithProperties<{foo: 'bar'}>      (커스텀 엘리먼트)
-```
-
+```