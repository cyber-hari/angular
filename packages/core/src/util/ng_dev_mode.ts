--- conflicted
+++ resolved
@@ -29,11 +29,7 @@
   const ngDevMode: null|NgDevModePerfCounters;
   interface NgDevModePerfCounters {
     namedConstructors: boolean;
-<<<<<<< HEAD
-    firstTemplatePass: number;
-=======
     firstCreatePass: number;
->>>>>>> ae0253f3
     tNode: number;
     tView: number;
     rendererCreateTextNode: number;
@@ -62,11 +58,7 @@
   const locationString = typeof location !== 'undefined' ? location.toString() : '';
   const newCounters: NgDevModePerfCounters = {
     namedConstructors: locationString.indexOf('ngDevMode=namedConstructors') != -1,
-<<<<<<< HEAD
-    firstTemplatePass: 0,
-=======
     firstCreatePass: 0,
->>>>>>> ae0253f3
     tNode: 0,
     tView: 0,
     rendererCreateTextNode: 0,
