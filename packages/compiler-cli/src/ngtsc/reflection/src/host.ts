/**
 * @license
 * Copyright Google Inc. All Rights Reserved.
 *
 * Use of this source code is governed by an MIT-style license that can be
 * found in the LICENSE file at https://angular.io/license
 */

import * as ts from 'typescript';

/**
 * Metadata extracted from an instance of a decorator on another declaration, or synthesized from
 * other information about a class.
 */
export type Decorator = ConcreteDecorator | SyntheticDecorator;

export interface BaseDecorator {
  /**
   * Name by which the decorator was invoked in the user's code.
   *
   * This is distinct from the name by which the decorator was imported (though in practice they
   * will usually be the same).
   */
  name: string;

  /**
   * Identifier which refers to the decorator in the user's code.
   */
  identifier: DecoratorIdentifier|null;

  /**
   * `Import` by which the decorator was brought into the module in which it was invoked, or `null`
   * if the decorator was declared in the same module and not imported.
   */
  import : Import | null;

  /**
   * TypeScript reference to the decorator itself, or `null` if the decorator is synthesized (e.g.
   * in ngcc).
   */
  node: ts.Node|null;

  /**
   * Arguments of the invocation of the decorator, if the decorator is invoked, or `null`
   * otherwise.
   */
  args: ts.Expression[]|null;
}

/**
 * Metadata extracted from an instance of a decorator on another declaration, which was actually
 * present in a file.
 *
 * Concrete decorators always have an `identifier` and a `node`.
 */
export interface ConcreteDecorator extends BaseDecorator {
  identifier: DecoratorIdentifier;
  node: ts.Node;
}

/**
 * Synthetic decorators never have an `identifier` or a `node`, but know the node for which they
 * were synthesized.
 */
export interface SyntheticDecorator extends BaseDecorator {
  identifier: null;
  node: null;

  /**
   * The `ts.Node` for which this decorator was created.
   */
  synthesizedFor: ts.Node;
}

export const Decorator = {
  nodeForError: (decorator: Decorator): ts.Node => {
    if (decorator.node !== null) {
      return decorator.node;
    } else {
      // TODO(alxhub): we can't rely on narrowing until TS 3.6 is in g3.
      return (decorator as SyntheticDecorator).synthesizedFor;
    }
  },
};

/**
 * A decorator is identified by either a simple identifier (e.g. `Decorator`) or, in some cases,
 * a namespaced property access (e.g. `core.Decorator`).
 */
export type DecoratorIdentifier = ts.Identifier | NamespacedIdentifier;
export type NamespacedIdentifier = ts.PropertyAccessExpression & {expression: ts.Identifier};
export function isDecoratorIdentifier(exp: ts.Expression): exp is DecoratorIdentifier {
  return ts.isIdentifier(exp) ||
      ts.isPropertyAccessExpression(exp) && ts.isIdentifier(exp.expression);
}

/**
 * The `ts.Declaration` of a "class".
 *
 * Classes are represented differently in different code formats:
 * - In TS code, they are typically defined using the `class` keyword.
 * - In ES2015 code, they are usually defined using the `class` keyword, but they can also be
 *   variable declarations, which are initialized to a class expression (e.g.
 *   `let Foo = Foo1 = class Foo {}`).
 * - In ES5 code, they are typically defined as variable declarations being assigned the return
 *   value of an IIFE. The actual "class" is implemented as a constructor function inside the IIFE,
 *   but the outer variable declaration represents the "class" to the rest of the program.
 *
 * For `ReflectionHost` purposes, a class declaration should always have a `name` identifier,
 * because we need to be able to reference it in other parts of the program.
 */
export type ClassDeclaration<T extends ts.Declaration = ts.Declaration> = T & {name: ts.Identifier};

/**
 * An enumeration of possible kinds of class members.
 */
export enum ClassMemberKind {
  Constructor,
  Getter,
  Setter,
  Property,
  Method,
}

/**
 * A member of a class, such as a property, method, or constructor.
 */
export interface ClassMember {
  /**
   * TypeScript reference to the class member itself, or null if it is not applicable.
   */
  node: ts.Node|null;

  /**
   * Indication of which type of member this is (property, method, etc).
   */
  kind: ClassMemberKind;

  /**
   * TypeScript `ts.TypeNode` representing the type of the member, or `null` if not present or
   * applicable.
   */
  type: ts.TypeNode|null;

  /**
   * Name of the class member.
   */
  name: string;

  /**
   * TypeScript `ts.Identifier` representing the name of the member, or `null` if no such node
   * is present.
   *
   * The `nameNode` is useful in writing references to this member that will be correctly source-
   * mapped back to the original file.
   */
  nameNode: ts.Identifier|null;

  /**
   * TypeScript `ts.Expression` which represents the value of the member.
   *
   * If the member is a property, this will be the property initializer if there is one, or null
   * otherwise.
   */
  value: ts.Expression|null;

  /**
   * TypeScript `ts.Declaration` which represents the implementation of the member.
   *
   * In TypeScript code this is identical to the node, but in downleveled code this should always be
   * the Declaration which actually represents the member's runtime value.
   *
   * For example, the TS code:
   *
   * ```
   * class Clazz {
   *   static get property(): string {
   *     return 'value';
   *   }
   * }
   * ```
   *
   * Downlevels to:
   *
   * ```
   * var Clazz = (function () {
   *   function Clazz() {
   *   }
   *   Object.defineProperty(Clazz, "property", {
   *       get: function () {
   *           return 'value';
   *       },
   *       enumerable: true,
   *       configurable: true
   *   });
   *   return Clazz;
   * }());
   * ```
   *
   * In this example, for the property "property", the node would be the entire
   * Object.defineProperty ExpressionStatement, but the implementation would be this
   * FunctionDeclaration:
   *
   * ```
   * function () {
   *   return 'value';
   * },
   * ```
   */
  implementation: ts.Declaration|null;

  /**
   * Whether the member is static or not.
   */
  isStatic: boolean;

  /**
   * Any `Decorator`s which are present on the member, or `null` if none are present.
   */
  decorators: Decorator[]|null;
}

/**
 * A reference to a value that originated from a type position.
 *
 * For example, a constructor parameter could be declared as `foo: Foo`. A `TypeValueReference`
 * extracted from this would refer to the value of the class `Foo` (assuming it was actually a
 * type).
 *
 * There are two kinds of such references. A reference with `local: false` refers to a type that was
 * imported, and gives the symbol `name` and the `moduleName` of the import. Note that this
 * `moduleName` may be a relative path, and thus is likely only valid within the context of the file
 * which contained the original type reference.
 *
 * A reference with `local: true` refers to any other kind of type via a `ts.Expression` that's
 * valid within the local file where the type was referenced.
 */
export type TypeValueReference = {
  local: true; expression: ts.Expression; defaultImportStatement: ts.ImportDeclaration | null;
} |
{
  local: false;
  name: string;
  moduleName: string;
  valueDeclaration: ts.Declaration;
};

/**
 * A parameter to a constructor.
 */
export interface CtorParameter {
  /**
   * Name of the parameter, if available.
   *
   * Some parameters don't have a simple string name (for example, parameters which are destructured
   * into multiple variables). In these cases, `name` can be `null`.
   */
  name: string|null;

  /**
   * TypeScript `ts.BindingName` representing the name of the parameter.
   *
   * The `nameNode` is useful in writing references to this member that will be correctly source-
   * mapped back to the original file.
   */
  nameNode: ts.BindingName;

  /**
   * Reference to the value of the parameter's type annotation, if it's possible to refer to the
   * parameter's type as a value.
   *
   * This can either be a reference to a local value, in which case it has `local` set to `true` and
   * contains a `ts.Expression`, or it's a reference to an imported value, in which case `local` is
   * set to `false` and the symbol and module name of the imported value are provided instead.
   *
   * If the type is not present or cannot be represented as an expression, `typeValueReference` is
   * `null`.
   */
  typeValueReference: TypeValueReference|null;

  /**
   * TypeScript `ts.TypeNode` representing the type node found in the type position.
   *
   * This field can be used for diagnostics reporting if `typeValueReference` is `null`.
   *
   * Can be null, if the param has no type declared.
   */
  typeNode: ts.TypeNode|null;

  /**
   * Any `Decorator`s which are present on the parameter, or `null` if none are present.
   */
  decorators: Decorator[]|null;
}

/**
 * Definition of a function or method, including its body if present and any parameters.
 *
 * In TypeScript code this metadata will be a simple reflection of the declarations in the node
 * itself. In ES5 code this can be more complicated, as the default values for parameters may
 * be extracted from certain body statements.
 */
export interface FunctionDefinition {
  /**
   * A reference to the node which declares the function.
   */
  node: ts.MethodDeclaration|ts.FunctionDeclaration|ts.FunctionExpression|ts.VariableDeclaration;

  /**
   * Statements of the function body, if a body is present, or null if no body is present or the
   * function is identified to represent a tslib helper function, in which case `helper` will
   * indicate which helper this function represents.
   *
   * This list may have been filtered to exclude statements which perform parameter default value
   * initialization.
   */
  body: ts.Statement[]|null;

  /**
   * The type of tslib helper function, if the function is determined to represent a tslib helper
   * function. Otherwise, this will be null.
   */
  helper: TsHelperFn|null;

  /**
   * Metadata regarding the function's parameters, including possible default value expressions.
   */
  parameters: Parameter[];
}

/**
 * Possible functions from TypeScript's helper library.
 */
export enum TsHelperFn {
  /**
<<<<<<< HEAD
   * Indicates the `__spread` function.
   */
  Spread,
=======
   * Indicates the `__assign` function.
   */
  Assign,
  /**
   * Indicates the `__spread` function.
   */
  Spread,
  /**
   * Indicates the `__spreadArrays` function.
   */
  SpreadArrays,
}

/**
 * Possible declarations which are known.
 */
export enum KnownDeclaration {
  /**
   * Indicates the JavaScript global `Object` class.
   */
  JsGlobalObject,
>>>>>>> ae0253f3
}

/**
 * A parameter to a function or method.
 */
export interface Parameter {
  /**
   * Name of the parameter, if available.
   */
  name: string|null;

  /**
   * Declaration which created this parameter.
   */
  node: ts.ParameterDeclaration;

  /**
   * Expression which represents the default value of the parameter, if any.
   */
  initializer: ts.Expression|null;
}

/**
 * The source of an imported symbol, including the original symbol name and the module from which it
 * was imported.
 */
export interface Import {
  /**
   * The name of the imported symbol under which it was exported (not imported).
   */
  name: string;

  /**
   * The module from which the symbol was imported.
   *
   * This could either be an absolute module name (@angular/core for example) or a relative path.
   */
  from: string;
}

/**
 * Base type for all `Declaration`s.
 */
export interface BaseDeclaration<T extends ts.Declaration = ts.Declaration> {
  /**
   * The absolute module path from which the symbol was imported into the application, if the symbol
   * was imported via an absolute module (even through a chain of re-exports). If the symbol is part
   * of the application and was not imported from an absolute path, this will be `null`.
   */
  viaModule: string|null;

  /**
   * TypeScript reference to the declaration itself, if one exists.
   */
  node: T|null;

  /**
   * If set, describes the type of the known declaration this declaration resolves to.
   */
  known: KnownDeclaration|null;
}

/**
 * A declaration that has an associated TypeScript `ts.Declaration`.
 *
 * The alternative is an `InlineDeclaration`.
 */
export interface ConcreteDeclaration<T extends ts.Declaration = ts.Declaration> extends
    BaseDeclaration<T> {
  node: T;
}

/**
 * A declaration that does not have an associated TypeScript `ts.Declaration`, only a
 * `ts.Expression`.
 *
 * This can occur in some downlevelings when an `export const VAR = ...;` (a `ts.Declaration`) is
 * transpiled to an assignment statement (e.g. `exports.VAR = ...;`). There is no `ts.Declaration`
 * associated with `VAR` in that case, only an expression.
 */
export interface InlineDeclaration extends BaseDeclaration {
  node: null;

  /**
   * The `ts.Expression` which constitutes the value of the declaration.
   */
  expression: ts.Expression;
}

/**
 * The declaration of a symbol, along with information about how it was imported into the
 * application.
 *
 * This can either be a `ConcreteDeclaration` if the underlying TypeScript node for the symbol is an
 * actual `ts.Declaration`, or an `InlineDeclaration` if the declaration was transpiled in certain
 * downlevelings to a `ts.Expression` instead.
 */
export type Declaration<T extends ts.Declaration = ts.Declaration> =
    ConcreteDeclaration<T>| InlineDeclaration;

/**
 * Abstracts reflection operations on a TypeScript AST.
 *
 * Depending on the format of the code being interpreted, different concepts are represented
 * with different syntactical structures. The `ReflectionHost` abstracts over those differences and
 * presents a single API by which the compiler can query specific information about the AST.
 *
 * All operations on the `ReflectionHost` require the use of TypeScript `ts.Node`s with binding
 * information already available (that is, nodes that come from a `ts.Program` that has been
 * type-checked, and are not synthetically created).
 */
export interface ReflectionHost {
  /**
   * Examine a declaration (for example, of a class or function) and return metadata about any
   * decorators present on the declaration.
   *
   * @param declaration a TypeScript `ts.Declaration` node representing the class or function over
   * which to reflect. For example, if the intent is to reflect the decorators of a class and the
   * source is in ES6 format, this will be a `ts.ClassDeclaration` node. If the source is in ES5
   * format, this might be a `ts.VariableDeclaration` as classes in ES5 are represented as the
   * result of an IIFE execution.
   *
   * @returns an array of `Decorator` metadata if decorators are present on the declaration, or
   * `null` if either no decorators were present or if the declaration is not of a decoratable type.
   */
  getDecoratorsOfDeclaration(declaration: ts.Declaration): Decorator[]|null;

  /**
   * Examine a declaration which should be of a class, and return metadata about the members of the
   * class.
   *
   * @param clazz a `ClassDeclaration` representing the class over which to reflect.
   *
   * @returns an array of `ClassMember` metadata representing the members of the class.
   *
   * @throws if `declaration` does not resolve to a class declaration.
   */
  getMembersOfClass(clazz: ClassDeclaration): ClassMember[];

  /**
   * Reflect over the constructor of a class and return metadata about its parameters.
   *
   * This method only looks at the constructor of a class directly and not at any inherited
   * constructors.
   *
   * @param clazz a `ClassDeclaration` representing the class over which to reflect.
   *
   * @returns an array of `Parameter` metadata representing the parameters of the constructor, if
   * a constructor exists. If the constructor exists and has 0 parameters, this array will be empty.
   * If the class has no constructor, this method returns `null`.
   */
  getConstructorParameters(clazz: ClassDeclaration): CtorParameter[]|null;

  /**
   * Reflect over a function and return metadata about its parameters and body.
   *
   * Functions in TypeScript and ES5 code have different AST representations, in particular around
   * default values for parameters. A TypeScript function has its default value as the initializer
   * on the parameter declaration, whereas an ES5 function has its default value set in a statement
   * of the form:
   *
   * if (param === void 0) { param = 3; }
   *
   * This method abstracts over these details, and interprets the function declaration and body to
   * extract parameter default values and the "real" body.
   *
   * A current limitation is that this metadata has no representation for shorthand assignment of
   * parameter objects in the function signature.
   *
   * @param fn a TypeScript `ts.Declaration` node representing the function over which to reflect.
   *
   * @returns a `FunctionDefinition` giving metadata about the function definition.
   */
  getDefinitionOfFunction(fn: ts.Node): FunctionDefinition|null;

  /**
   * Determine if an identifier was imported from another module and return `Import` metadata
   * describing its origin.
   *
   * @param id a TypeScript `ts.Identifer` to reflect.
   *
   * @returns metadata about the `Import` if the identifier was imported from another module, or
   * `null` if the identifier doesn't resolve to an import but instead is locally defined.
   */
  getImportOfIdentifier(id: ts.Identifier): Import|null;

  /**
   * Trace an identifier to its declaration, if possible.
   *
   * This method attempts to resolve the declaration of the given identifier, tracing back through
   * imports and re-exports until the original declaration statement is found. A `Declaration`
   * object is returned if the original declaration is found, or `null` is returned otherwise.
   *
   * If the declaration is in a different module, and that module is imported via an absolute path,
   * this method also returns the absolute path of the imported module. For example, if the code is:
   *
   * ```
   * import {RouterModule} from '@angular/core';
   *
   * export const ROUTES = RouterModule.forRoot([...]);
   * ```
   *
   * and if `getDeclarationOfIdentifier` is called on `RouterModule` in the `ROUTES` expression,
   * then it would trace `RouterModule` via its import from `@angular/core`, and note that the
   * definition was imported from `@angular/core` into the application where it was referenced.
   *
   * If the definition is re-exported several times from different absolute module names, only
   * the first one (the one by which the application refers to the module) is returned.
   *
   * This module name is returned in the `viaModule` field of the `Declaration`. If The declaration
   * is relative to the application itself and there was no import through an absolute path, then
   * `viaModule` is `null`.
   *
   * @param id a TypeScript `ts.Identifier` to trace back to a declaration.
   *
   * @returns metadata about the `Declaration` if the original declaration is found, or `null`
   * otherwise.
   */
  getDeclarationOfIdentifier(id: ts.Identifier): Declaration|null;

  /**
   * Collect the declarations exported from a module by name.
   *
   * Iterates over the exports of a module (including re-exports) and returns a map of export
   * name to its `Declaration`. If an exported value is itself re-exported from another module,
   * the `Declaration`'s `viaModule` will reflect that.
   *
   * @param node a TypeScript `ts.Node` representing the module (for example a `ts.SourceFile`) for
   * which to collect exports.
   *
   * @returns a map of `Declaration`s for the module's exports, by name.
   */
  getExportsOfModule(module: ts.Node): Map<string, Declaration>|null;

  /**
   * Check whether the given node actually represents a class.
   */
  isClass(node: ts.Node): node is ClassDeclaration;

  /**
   * Determines whether the given declaration, which should be a class, has a base class.
   *
   * @param clazz a `ClassDeclaration` representing the class over which to reflect.
   */
  hasBaseClass(clazz: ClassDeclaration): boolean;

  /**
   * Get an expression representing the base class (if any) of the given `clazz`.
   *
   * This expression is most commonly an Identifier, but is possible to inherit from a more dynamic
   * expression.
   *
   * @param clazz the class whose base we want to get.
   */
  getBaseClassExpression(clazz: ClassDeclaration): ts.Expression|null;

  /**
   * Get the number of generic type parameters of a given class.
   *
   * @param clazz a `ClassDeclaration` representing the class over which to reflect.
   *
   * @returns the number of type parameters of the class, if known, or `null` if the declaration
   * is not a class or has an unknown number of type parameters.
   */
  getGenericArityOfClass(clazz: ClassDeclaration): number|null;

  /**
   * Find the assigned value of a variable declaration.
   *
   * Normally this will be the initializer of the declaration, but where the variable is
   * not a `const` we may need to look elsewhere for the variable's value.
   *
   * @param declaration a TypeScript variable declaration, whose value we want.
   * @returns the value of the variable, as a TypeScript expression node, or `undefined`
   * if the value cannot be computed.
   */
  getVariableValue(declaration: ts.VariableDeclaration): ts.Expression|null;

  /**
   * Take an exported declaration (maybe a class down-leveled to a variable) and look up the
   * declaration of its type in a separate .d.ts tree.
   *
   * This function is allowed to return `null` if the current compilation unit does not have a
   * separate .d.ts tree. When compiling TypeScript code this is always the case, since .d.ts files
   * are produced only during the emit of such a compilation. When compiling .js code, however,
   * there is frequently a parallel .d.ts tree which this method exposes.
   *
   * Note that the `ts.Declaration` returned from this function may not be from the same
   * `ts.Program` as the input declaration.
   */
  getDtsDeclaration(declaration: ts.Declaration): ts.Declaration|null;

  /**
   * Get a `ts.Identifier` for a given `ClassDeclaration` which can be used to refer to the class
   * within its definition (such as in static fields).
   *
   * This can differ from `clazz.name` when ngcc runs over ES5 code, since the class may have a
   * different name within its IIFE wrapper than it does externally.
   */
  getInternalNameOfClass(clazz: ClassDeclaration): ts.Identifier;

  /**
   * Get a `ts.Identifier` for a given `ClassDeclaration` which can be used to refer to the class
   * from statements that are "adjacent", and conceptually tightly bound, to the class but not
   * actually inside it.
   *
   * Similar to `getInternalNameOfClass()`, this name can differ from `clazz.name` when ngcc runs
   * over ES5 code, since these "adjacent" statements need to exist in the IIFE where the class may
   * have a different name than it does externally.
   */
  getAdjacentNameOfClass(clazz: ClassDeclaration): ts.Identifier;
}<|MERGE_RESOLUTION|>--- conflicted
+++ resolved
@@ -333,18 +333,13 @@
  */
 export enum TsHelperFn {
   /**
-<<<<<<< HEAD
+   * Indicates the `__assign` function.
+   */
+  Assign,
+  /**
    * Indicates the `__spread` function.
    */
   Spread,
-=======
-   * Indicates the `__assign` function.
-   */
-  Assign,
-  /**
-   * Indicates the `__spread` function.
-   */
-  Spread,
   /**
    * Indicates the `__spreadArrays` function.
    */
@@ -359,7 +354,6 @@
    * Indicates the JavaScript global `Object` class.
    */
   JsGlobalObject,
->>>>>>> ae0253f3
 }
 
 /**
