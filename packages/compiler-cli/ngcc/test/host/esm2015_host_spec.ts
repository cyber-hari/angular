--- conflicted
+++ resolved
@@ -1593,67 +1593,6 @@
       });
     });
 
-<<<<<<< HEAD
-  describe('getDefinitionOfFunction()', () => {
-    it('should return an object describing the function declaration passed as an argument', () => {
-      const program = makeTestProgram(FUNCTION_BODY_FILE);
-      const host = new Esm2015ReflectionHost(new MockLogger(), false, program.getTypeChecker());
-
-      const fooNode =
-          getDeclaration(program, FUNCTION_BODY_FILE.name, 'foo', isNamedFunctionDeclaration) !;
-      const fooDef = host.getDefinitionOfFunction(fooNode) !;
-      expect(fooDef.node).toBe(fooNode);
-      expect(fooDef.body !.length).toEqual(1);
-      expect(fooDef.body ![0].getText()).toEqual(`return x;`);
-      expect(fooDef.parameters.length).toEqual(1);
-      expect(fooDef.parameters[0].name).toEqual('x');
-      expect(fooDef.parameters[0].initializer).toBe(null);
-
-      const barNode =
-          getDeclaration(program, FUNCTION_BODY_FILE.name, 'bar', isNamedFunctionDeclaration) !;
-      const barDef = host.getDefinitionOfFunction(barNode) !;
-      expect(barDef.node).toBe(barNode);
-      expect(barDef.body !.length).toEqual(1);
-      expect(ts.isReturnStatement(barDef.body ![0])).toBeTruthy();
-      expect(barDef.body ![0].getText()).toEqual(`return x + y;`);
-      expect(barDef.parameters.length).toEqual(2);
-      expect(barDef.parameters[0].name).toEqual('x');
-      expect(fooDef.parameters[0].initializer).toBe(null);
-      expect(barDef.parameters[1].name).toEqual('y');
-      expect(barDef.parameters[1].initializer !.getText()).toEqual('42');
-
-      const bazNode =
-          getDeclaration(program, FUNCTION_BODY_FILE.name, 'baz', isNamedFunctionDeclaration) !;
-      const bazDef = host.getDefinitionOfFunction(bazNode) !;
-      expect(bazDef.node).toBe(bazNode);
-      expect(bazDef.body !.length).toEqual(3);
-      expect(bazDef.parameters.length).toEqual(1);
-      expect(bazDef.parameters[0].name).toEqual('x');
-      expect(bazDef.parameters[0].initializer).toBe(null);
-
-      const quxNode =
-          getDeclaration(program, FUNCTION_BODY_FILE.name, 'qux', isNamedFunctionDeclaration) !;
-      const quxDef = host.getDefinitionOfFunction(quxNode) !;
-      expect(quxDef.node).toBe(quxNode);
-      expect(quxDef.body !.length).toEqual(2);
-      expect(quxDef.parameters.length).toEqual(1);
-      expect(quxDef.parameters[0].name).toEqual('x');
-      expect(quxDef.parameters[0].initializer).toBe(null);
-
-      const mooNode =
-          getDeclaration(program, FUNCTION_BODY_FILE.name, 'moo', isNamedFunctionDeclaration) !;
-      const mooDef = host.getDefinitionOfFunction(mooNode) !;
-      expect(mooDef.node).toBe(mooNode);
-      expect(mooDef.body !.length).toEqual(3);
-      expect(mooDef.parameters).toEqual([]);
-
-      const juuNode =
-          getDeclaration(program, FUNCTION_BODY_FILE.name, 'juu', isNamedFunctionDeclaration) !;
-      const juuDef = host.getDefinitionOfFunction(juuNode) !;
-      expect(juuDef.node).toBe(juuNode);
-      expect(juuDef.body !.length).toEqual(2);
-      expect(juuDef.parameters).toEqual([]);
-=======
     describe('getExportsOfModule()', () => {
       it('should return a map of all the exports from a given module', () => {
         loadFakeCore(getFileSystem());
@@ -1688,7 +1627,6 @@
           ['export class SomeClass {}', null],
         ]);
       });
->>>>>>> ae0253f3
     });
 
     describe('getClassSymbol()', () => {
@@ -2021,47 +1959,8 @@
         const firstResult = host.getDecoratorsOfSymbol(classSymbol);
         const secondResult = host.getDecoratorsOfSymbol(classSymbol);
 
-<<<<<<< HEAD
-  describe('findClassSymbols()', () => {
-    it('should return an array of all classes in the given source file', () => {
-      const program = makeTestProgram(...DECORATED_FILES);
-      const host = new Esm2015ReflectionHost(new MockLogger(), false, program.getTypeChecker());
-      const primaryFile = program.getSourceFile(DECORATED_FILES[0].name) !;
-      const secondaryFile = program.getSourceFile(DECORATED_FILES[1].name) !;
-
-      const classSymbolsPrimary = host.findClassSymbols(primaryFile);
-      expect(classSymbolsPrimary.length).toEqual(3);
-      expect(classSymbolsPrimary.map(c => c.name)).toEqual(['A', 'B', 'C']);
-
-      const classSymbolsSecondary = host.findClassSymbols(secondaryFile);
-      expect(classSymbolsSecondary.length).toEqual(1);
-      expect(classSymbolsSecondary.map(c => c.name)).toEqual(['D']);
-    });
-  });
-
-  describe('getDecoratorsOfSymbol()', () => {
-    it('should return decorators of class symbol', () => {
-      const program = makeTestProgram(...DECORATED_FILES);
-      const host = new Esm2015ReflectionHost(new MockLogger(), false, program.getTypeChecker());
-      const primaryFile = program.getSourceFile(DECORATED_FILES[0].name) !;
-      const secondaryFile = program.getSourceFile(DECORATED_FILES[1].name) !;
-
-      const classSymbolsPrimary = host.findClassSymbols(primaryFile);
-      const classDecoratorsPrimary = classSymbolsPrimary.map(s => host.getDecoratorsOfSymbol(s));
-      expect(classDecoratorsPrimary.length).toEqual(3);
-      expect(classDecoratorsPrimary[0] !.map(d => d.name)).toEqual(['Directive']);
-      expect(classDecoratorsPrimary[1] !.map(d => d.name)).toEqual(['Directive']);
-      expect(classDecoratorsPrimary[2]).toBe(null);
-
-      const classSymbolsSecondary = host.findClassSymbols(secondaryFile);
-      const classDecoratorsSecondary =
-          classSymbolsSecondary.map(s => host.getDecoratorsOfSymbol(s));
-      expect(classDecoratorsSecondary.length).toEqual(1);
-      expect(classDecoratorsSecondary[0] !.map(d => d.name)).toEqual(['Directive']);
-=======
         expect(firstResult).not.toBe(secondResult);
       });
->>>>>>> ae0253f3
     });
 
     describe('getDtsDeclaration()', () => {
