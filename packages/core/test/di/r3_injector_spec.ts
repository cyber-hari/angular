--- conflicted
+++ resolved
@@ -12,11 +12,7 @@
 
 describe('InjectorDef-based createInjector()', () => {
   class CircularA {
-<<<<<<< HEAD
-    static ngInjectableDef = ɵɵdefineInjectable({
-=======
-    static ɵprov = ɵɵdefineInjectable({
->>>>>>> ae0253f3
+    static ɵprov = ɵɵdefineInjectable({
       token: CircularA,
       providedIn: null,
       factory: () => ɵɵinject(CircularB),
@@ -24,11 +20,7 @@
   }
 
   class CircularB {
-<<<<<<< HEAD
-    static ngInjectableDef = ɵɵdefineInjectable({
-=======
-    static ɵprov = ɵɵdefineInjectable({
->>>>>>> ae0253f3
+    static ɵprov = ɵɵdefineInjectable({
       token: CircularB,
       providedIn: null,
       factory: () => ɵɵinject(CircularA),
@@ -36,11 +28,7 @@
   }
 
   class Service {
-<<<<<<< HEAD
-    static ngInjectableDef = ɵɵdefineInjectable({
-=======
-    static ɵprov = ɵɵdefineInjectable({
->>>>>>> ae0253f3
+    static ɵprov = ɵɵdefineInjectable({
       token: Service,
       providedIn: null,
       factory: () => new Service(),
@@ -48,11 +36,7 @@
   }
 
   class OptionalService {
-<<<<<<< HEAD
-    static ngInjectableDef = ɵɵdefineInjectable({
-=======
-    static ɵprov = ɵɵdefineInjectable({
->>>>>>> ae0253f3
+    static ɵprov = ɵɵdefineInjectable({
       token: OptionalService,
       providedIn: null,
       factory: () => new OptionalService(),
@@ -75,11 +59,7 @@
   class ServiceWithDep {
     constructor(readonly service: Service) {}
 
-<<<<<<< HEAD
-    static ngInjectableDef = ɵɵdefineInjectable({
-=======
-    static ɵprov = ɵɵdefineInjectable({
->>>>>>> ae0253f3
+    static ɵprov = ɵɵdefineInjectable({
       token: ServiceWithDep,
       providedIn: null,
       // ChildService is derived from ServiceWithDep, so the factory function here must do the right
@@ -91,11 +71,7 @@
   class ServiceWithOptionalDep {
     constructor(@Optional() readonly service: OptionalService|null) {}
 
-<<<<<<< HEAD
-    static ngInjectableDef = ɵɵdefineInjectable({
-=======
-    static ɵprov = ɵɵdefineInjectable({
->>>>>>> ae0253f3
+    static ɵprov = ɵɵdefineInjectable({
       token: ServiceWithOptionalDep,
       providedIn: null,
       factory: () => new ServiceWithOptionalDep(ɵɵinject(OptionalService, InjectFlags.Optional)),
@@ -105,11 +81,7 @@
   class ServiceWithMissingDep {
     constructor(readonly service: Service) {}
 
-<<<<<<< HEAD
-    static ngInjectableDef = ɵɵdefineInjectable({
-=======
-    static ɵprov = ɵɵdefineInjectable({
->>>>>>> ae0253f3
+    static ɵprov = ɵɵdefineInjectable({
       token: ServiceWithMissingDep,
       providedIn: null,
       factory: () => new ServiceWithMissingDep(ɵɵinject(Service)),
@@ -119,11 +91,7 @@
   class ServiceWithMultiDep {
     constructor(readonly locale: string[]) {}
 
-<<<<<<< HEAD
-    static ngInjectableDef = ɵɵdefineInjectable({
-=======
-    static ɵprov = ɵɵdefineInjectable({
->>>>>>> ae0253f3
+    static ɵprov = ɵɵdefineInjectable({
       token: ServiceWithMultiDep,
       providedIn: null,
       factory: () => new ServiceWithMultiDep(ɵɵinject(LOCALE)),
@@ -131,11 +99,7 @@
   }
 
   class ServiceTwo {
-<<<<<<< HEAD
-    static ngInjectableDef = ɵɵdefineInjectable({
-=======
-    static ɵprov = ɵɵdefineInjectable({
->>>>>>> ae0253f3
+    static ɵprov = ɵɵdefineInjectable({
       token: ServiceTwo,
       providedIn: null,
       factory: () => new ServiceTwo(),
@@ -144,11 +108,7 @@
 
   let deepServiceDestroyed = false;
   class DeepService {
-<<<<<<< HEAD
-    static ngInjectableDef = ɵɵdefineInjectable({
-=======
-    static ɵprov = ɵɵdefineInjectable({
->>>>>>> ae0253f3
+    static ɵprov = ɵɵdefineInjectable({
       token: DeepService,
       providedIn: null,
       factory: () => new DeepService(),
@@ -159,11 +119,7 @@
 
   let eagerServiceCreated: boolean = false;
   class EagerService {
-<<<<<<< HEAD
-    static ngInjectableDef = ɵɵdefineInjectable({
-=======
-    static ɵprov = ɵɵdefineInjectable({
->>>>>>> ae0253f3
+    static ɵprov = ɵɵdefineInjectable({
       token: EagerService,
       providedIn: undefined,
       factory: () => new EagerService(),
@@ -262,11 +218,7 @@
 
   let scopedServiceDestroyed = false;
   class ScopedService {
-<<<<<<< HEAD
-    static ngInjectableDef = ɵɵdefineInjectable({
-=======
-    static ɵprov = ɵɵdefineInjectable({
->>>>>>> ae0253f3
+    static ɵprov = ɵɵdefineInjectable({
       token: ScopedService,
       providedIn: Module,
       factory: () => new ScopedService(),
@@ -276,11 +228,7 @@
   }
 
   class WrongScopeService {
-<<<<<<< HEAD
-    static ngInjectableDef = ɵɵdefineInjectable({
-=======
-    static ɵprov = ɵɵdefineInjectable({
->>>>>>> ae0253f3
+    static ɵprov = ɵɵdefineInjectable({
       token: WrongScopeService,
       providedIn: OtherModule,
       factory: () => new WrongScopeService(),
