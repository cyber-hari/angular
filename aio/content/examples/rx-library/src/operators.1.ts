// #docplaster
/*
  Because of how the code is merged together using the doc regions,
  we need to indent the imports with the function below.
*/
/* tslint:disable:align */
// #docregion
  import { of, pipe } from 'rxjs';
  import { filter, map } from 'rxjs/operators';

// #enddocregion

<<<<<<< HEAD
// 옵저버블을 처리하는 함수를 정의합니다.
const squareOddVals = pipe(
  filter((n: number) => n % 2 !== 0),
  map(n => n * n)
);

// filter()와 map()을 실행하는 옵저버블을 생성합니다.
const squareOdd = squareOddVals(nums);

// 구독을 시작합니다.
squareOdd.subscribe(x => console.log(x));
=======
export function docRegionDefault(console) {
  // #docregion
  const nums = of(1, 2, 3, 4, 5);

  // Create a function that accepts an Observable.
  const squareOddVals = pipe(
    filter((n: number) => n % 2 !== 0),
    map(n => n * n)
  );

  // Create an Observable that will run the filter and map functions
  const squareOdd = squareOddVals(nums);
>>>>>>> 9af6fbf6

  // Subscribe to run the combined functions
  squareOdd.subscribe(x => console.log(x));

  // #enddocregion
}<|MERGE_RESOLUTION|>--- conflicted
+++ resolved
@@ -10,34 +10,20 @@
 
 // #enddocregion
 
-<<<<<<< HEAD
-// 옵저버블을 처리하는 함수를 정의합니다.
-const squareOddVals = pipe(
-  filter((n: number) => n % 2 !== 0),
-  map(n => n * n)
-);
-
-// filter()와 map()을 실행하는 옵저버블을 생성합니다.
-const squareOdd = squareOddVals(nums);
-
-// 구독을 시작합니다.
-squareOdd.subscribe(x => console.log(x));
-=======
 export function docRegionDefault(console) {
   // #docregion
   const nums = of(1, 2, 3, 4, 5);
 
-  // Create a function that accepts an Observable.
+  // 옵저버블을 처리하는 함수를 정의합니다.
   const squareOddVals = pipe(
     filter((n: number) => n % 2 !== 0),
     map(n => n * n)
   );
 
-  // Create an Observable that will run the filter and map functions
+  // filter()와 map()을 실행하는 옵저버블을 생성합니다.
   const squareOdd = squareOddVals(nums);
->>>>>>> 9af6fbf6
 
-  // Subscribe to run the combined functions
+  // 구독을 시작합니다.
   squareOdd.subscribe(x => console.log(x));
 
   // #enddocregion
