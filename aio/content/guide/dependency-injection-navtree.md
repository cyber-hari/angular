--- conflicted
+++ resolved
@@ -3,9 +3,7 @@
 -->
 # 컴포넌트 트리 참조하기
 
-<<<<<<< HEAD
-<!--
-=======
+<!--
 <div class="callout is-critical">
 <header>Marked for archiving</header>
 
@@ -18,7 +16,6 @@
 
 </div>
 
->>>>>>> 9af6fbf6
 Application components often need to share information.
 You can often use loosely coupled techniques for sharing information,
 such as data binding and service sharing,
@@ -46,6 +43,18 @@
 
 This section describes some techniques for doing that.
 -->
+<div class="callout is-critical">
+<header>Marked for archiving</header>
+
+To ensure that you have the best experience possible, this topic is marked for archiving until we determine
+that it clearly conveys the most accurate information possible.
+
+In the meantime, this topic might be helpful: [Hierarchical injectors](guide/hierarchical-dependency-injection).
+
+If you think this content should not be archived, please file a [GitHub issue](https://github.com/angular/angular/issues/new?template=3-docs-bug.md).
+
+</div>
+
 애플리케이션에 있는 컴포넌트들은 서로 데이터를 공유하기도 합니다.
 이 때 컴포넌트에 데이터를 바인딩하거나 서비스를 공유하면 컴포넌트간 결합도를 높이지 않으면서도 데이터를 공유할 수 있지만, 때로는 필요한 컴포넌트를 직접 값을 참조하거나 이 컴포넌트에 있는 함수를 실행하는 것이 편할 때도 있습니다.
 
@@ -343,7 +352,7 @@
 
 
 *Barry*의 `providers` 설정은 [*Alex*에 설정한 것](#alex-providers)과 같습니다.
-하지만 [*별칭 프로바이더*](guide/dependency-injection-in-action#useexisting)를 사용한다면 *Alex*와 *Barry*를 구별하기 위해 [헬퍼 함수](#provideparent)를 사용할 수 밖에 없습니다.
+하지만 [*별칭 프로바이더*](guide/dependency-injection-in-action#useexisting)를 사용한다면 *Alex*와 *Barry*를 구별하기 위해 헬퍼 함수를 사용할 수 밖에 없습니다.
 
 <code-tabs>
 
@@ -365,7 +374,7 @@
 
 2. 순환 참조를 방지할 수 있습니다. `@SkipSelf` 데코레이터가 없으면 다음과 같은 에러가 발생합니다.
 
-  `Cannot instantiate cyclic dependency! (BethComponent -> Parent -> BethComponent)`
+  `NG0200: Circular dependency in DI detected for BethComponent. Dependency path: BethComponent -> Parent -> BethComponent`
 
 이제 *Alice*, *Barry*, *Barry*의 가족 컴포넌트들은 다음과 같이 동작합니다.
 
@@ -417,7 +426,6 @@
 It doesn't in this example *only* to demonstrate that the code will compile and run without the interface.
 
 
-<<<<<<< HEAD
 </div>
 -->
 [이전 문서에서](guide/dependency-injection-in-action#class-interface) 클래스 인터페이스는 추상 클래스이며, 상속받기 위해 사용하는 것이 아니라 의존성을 주입할 때 사용하는 것이라고 언급했었습니다.
@@ -447,65 +455,4 @@
 `AlexComponent`는 `Parent` 클래스를 활용하는 방식으로 구현하는 것이 더 좋습니다.
 이 코드에서는 설명을 하기 위해 이렇게 구현했지만, 인터페이스는 컴파일 된 이후 코드에 존재하지 않습니다.
 
-</div>
-
-
-{@a provideparent}
-
-<!--
-### `provideParent()` helper function
--->
-### `provideParent()` 헬퍼 함수
-
-<!--
-Writing variations of the same parent *alias provider* gets old quickly,
-especially this awful mouthful with a [*forwardRef*](guide/dependency-injection-in-action#forwardref).
-
-<code-example path="dependency-injection-in-action/src/app/parent-finder.component.ts" region="alex-providers" header="dependency-injection-in-action/src/app/parent-finder.component.ts"></code-example>
-
-You can extract that logic into a helper function like the following.
-
-<code-example path="dependency-injection-in-action/src/app/parent-finder.component.ts" region="provide-the-parent" header="dependency-injection-in-action/src/app/parent-finder.component.ts"></code-example>
-
-Now you can add a simpler, more meaningful parent provider to your components.
-
-<code-example path="dependency-injection-in-action/src/app/parent-finder.component.ts" region="alice-providers" header="dependency-injection-in-action/src/app/parent-finder.component.ts"></code-example>
-
-
-You can do better. The current version of the helper function can only alias the `Parent` class interface.
-The application might have a variety of parent types, each with its own class interface token.
-
-Here's a revised version that defaults to `parent` but also accepts an optional second parameter for a different parent class interface.
-
-<code-example path="dependency-injection-in-action/src/app/parent-finder.component.ts" region="provide-parent" header="dependency-injection-in-action/src/app/parent-finder.component.ts"></code-example>
-
-
-And here's how you could use it with a different parent type.
-
-<code-example path="dependency-injection-in-action/src/app/parent-finder.component.ts" region="beth-providers" header="dependency-injection-in-action/src/app/parent-finder.component.ts"></code-example>
--->
-같은 부모 클래스를 *별칭 프로바이더*로 구별하는 로직은 아주 간단하게 작성할 수 있으며, [*forwardRef*](guide/dependency-injection-in-action#forwardref)와 함께 사용하는 방법에 대해서도 알아봤습니다.
-
-<code-example path="dependency-injection-in-action/src/app/parent-finder.component.ts" region="alex-providers" header="dependency-injection-in-action/src/app/parent-finder.component.ts"></code-example>
-
-이 로직은 헬퍼 함수를 사용해서 다음과 같이 구현할 수도 있습니다.
-
-<code-example path="dependency-injection-in-action/src/app/parent-finder.component.ts" region="provide-the-parent" header="dependency-injection-in-action/src/app/parent-finder.component.ts"></code-example>
-
-이렇게 작성하면 프로바이더를 등록하는 코드가 좀 더 간단해지고, 프로바이더의 의미도 더 명확해집니다.
-
-<code-example path="dependency-injection-in-action/src/app/parent-finder.component.ts" region="alice-providers" header="dependency-injection-in-action/src/app/parent-finder.component.ts"></code-example>
-
-이 로직은 더 개선할 수 있습니다. 지금 구현한 헬퍼 함수는 `Parent` 클래스 인터페이스를 프로바이더로 등록할 때만 사용할 수 있습니다.
-하지만 애플리케이션에는 수많은 부모 타입이 있을 수 있으며, 이 경우라면 클래스 인터페이스 토큰도 모두 달라질 것입니다.
-
-그래서 부모 클래스 인터페이스가 전달되지 않으면 기본 타입으로 `Parent`를 사용하지만, 클래스 인터페이스가 전달되었을 때 해당 타입으로 프로바이더를 등록하려면 다음과 같이 개선할 수 있습니다.
-
-<code-example path="dependency-injection-in-action/src/app/parent-finder.component.ts" region="provide-parent" header="dependency-injection-in-action/src/app/parent-finder.component.ts"></code-example>
-
-이 프로바이더는 다음과 같이 등록합니다.
-
-<code-example path="dependency-injection-in-action/src/app/parent-finder.component.ts" region="beth-providers" header="dependency-injection-in-action/src/app/parent-finder.component.ts"></code-example>
-=======
-</div>
->>>>>>> 9af6fbf6
+</div>