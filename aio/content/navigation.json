--- conflicted
+++ resolved
@@ -77,63 +77,38 @@
             "children": [
               {
                 "url": "start",
-<<<<<<< HEAD
-                "//title": "A Sample App",
-                "title": "샘플 앱",
+                "//title": "Getting started",
+                "title": "시작하기",
                 "//tooltip": "Take a look at Angular's component model, template syntax, and component communication.",
                 "tooltip": "Angular 컴포넌트 모델, 템플릿 문법, 컴포넌트 통신 방법에 대해 알아보세요."
               },
               {
                 "url": "start/start-routing",
-                "//title": "In-app Navigation",
+                "//title": "Adding navigation",
                 "title": "네비게이션",
                 "//tooltip": "Navigate among different page views using the browser's URL.",
                 "tooltip": "브라우저 주소표시줄에 URL을 입력하면 페이지를 전환할 수 있습니다."
               },
               {
                 "url": "start/start-data",
-                "//title": "Manage Data",
+                "//title": "Managing Data",
                 "title": "데이터 다루기",
                 "//tooltip": "Use services and access external data via HTTP.",
                 "tooltip": "서비스와 HTTP 모듈을 사용해서 외부 데이터를 가져와 봅시다."
               },
               {
                 "url": "start/start-forms",
-                "//title": "Forms for User Input",
+                "//title": "Using Forms for User Input",
                 "title": "폼으로 입력 받기",
                 "//tooltip": "Learn about fetching and managing data from users with forms.",
                 "tooltip": "폼을 사용해서 사용자가 입력하는 데이터를 관리해 봅시다."
               },
               {
                 "url": "start/start-deployment",
-                "//title": "Deployment",
+                "//title": "Deploying an application",
                 "title": "배포",
                 "//tooltip": "Move to local development, or deploy your application to Firebase or your own server.",
                 "tooltip": "로컬 개발환경을 벗어나서 Firebase에 애플리케이션을 배포해 봅시다."
-=======
-                "title": "Getting started",
-                "tooltip": "Take a look at Angular's component model, template syntax, and component communication."
-              },
-              {
-                "url": "start/start-routing",
-                "title": "Adding navigation",
-                "tooltip": "Navigate among different page views using the browser's URL."
-              },
-              {
-                "url": "start/start-data",
-                "title": "Managing Data",
-                "tooltip": "Use services and access external data via HTTP."
-              },
-              {
-                "url": "start/start-forms",
-                "title": "Using Forms for User Input",
-                "tooltip": "Learn about fetching and managing data from users with forms."
-              },
-              {
-                "url": "start/start-deployment",
-                "title": "Deploying an application",
-                "tooltip": "Move to local development, or deploy your application to Firebase or your own server."
->>>>>>> 9af6fbf6
               }
             ]
         },
@@ -159,31 +134,11 @@
           "tooltip": "데이터 바인딩을 활용해서 살아 움직이는 뷰 만들기",
           "children": [
             {
-<<<<<<< HEAD
-              "url": "guide/displaying-data",
-              "//title": "Data binding",
-              "title": "데이터 바인딩",
-              "//tooltip": "Property binding helps show app data in the UI.",
-              "tooltip": "프로퍼티 바인딩을 활용하면 화면에 데이터를 표시할 수 있습니다."
-            },
-            {
-              "url": "guide/user-input",
-              "//title": "User Input",
-              "title": "사용자 입력",
-              "//tooltip": "User input triggers DOM events. Angular listens to those events with event bindings that funnel updated values back into your app's components and models.",
-              "tooltip": "사용자가 애플리케이션을 실행할 때 DOM 이벤트가 발생합니다. Angular는 이 이벤트를 사용해서 애플리케이션 컴포넌트와 모델을 갱신합니다."
-            },
-            {
-              "url": "guide/pipes",
-              "//title": "Pipes",
-              "title": "파이프",
-              "//tooltip": "Pipes transform displayed values within a template.",
-              "tooltip": "템플릿에 표시되는 데이터의 형식을 변환하려면 파이프를 사용하면 됩니다."
-=======
               "url": "guide/component-overview",
-              "title": "Overview",
-              "tooltip": "Overview of how to create Angular components."
->>>>>>> 9af6fbf6
+              "//title": "Overview",
+              "title": "개요",
+              "//tooltip": "Overview of how to create Angular components.",
+              "tooltip": "Angular 컴포넌트를 어떻게 만드는지 확인해 보세요."
             },
             {
               "url": "guide/lifecycle-hooks",
@@ -299,23 +254,6 @@
               "tooltip": "클래스와 템플릿 양쪽에 데이터를 공유하는 방법에 대해 알아봅시다."
             },
             {
-<<<<<<< HEAD
-              "url": "guide/template-reference-variables",
-              "//title": "Template reference variables",
-              "title": "템플릿 참조 변수",
-              "//tooltip": "Introductory guide to referring to DOM elements within a template.",
-              "tooltip": "템플릿에서 DOM 엘리먼트를 참조하는 방법에 대해 알아봅시다."
-            },
-            {
-              "url": "guide/inputs-outputs",
-              "//title": "Inputs and Outputs",
-              "title": "입출력 프로퍼티",
-              "//tooltip": "Introductory guide to sharing data between parent and child directives or components.",
-              "tooltip": "부모/자식 디렉티브/컴포넌트 사이에 데이터를 공유하는 방법에 대해 알아봅시다."
-            },
-            {
-=======
->>>>>>> 9af6fbf6
               "url": "guide/template-expression-operators",
               "//title": "Template expression operators",
               "title": "템플릿 표현식 연산자",
@@ -374,16 +312,6 @@
               "tooltip": "Angular는 의존성으로 주입하는 클래스를 직접 만들어서 목표 클래스에 주입합니다."
             },
             {
-<<<<<<< HEAD
-              "url": "guide/hierarchical-dependency-injection",
-              "//title": "Hierarchical Injectors",
-              "title": "인젝터 계층",
-              "tooltip": "An injector tree parallels the component tree and supports nested dependencies.",
-              "//tooltip": "인젝터는 컴포넌트 트리와 동일하게 트리 형태로 구성됩니다."
-            },
-            {
-=======
->>>>>>> 9af6fbf6
               "url": "guide/dependency-injection-providers",
               "//title": "DI Providers",
               "title": "의존성 주입 프로바이더",
@@ -392,22 +320,10 @@
             },
             {
               "url": "guide/dependency-injection-in-action",
-<<<<<<< HEAD
               "//title": "DI in Action",
               "title": "실전 의존성 주입",
               "//tooltip": "Techniques for dependency injection.",
               "tooltip": "의존성 주입 테크닉에 대해 알아보세요."
-            },
-            {
-              "url": "guide/dependency-injection-navtree",
-              "//title": "Navigate the Component Tree",
-              "title": "컴포넌트 트리 참조하기",
-              "//tooltip": "Use the injection tree to find parent components.",
-              "tooltip": "인젝터 트리를 활용하면 부모 컴포넌트를 참조할 수 있습니다."
-=======
-              "title": "DI in Action",
-              "tooltip": "Techniques for dependency injection."
->>>>>>> 9af6fbf6
             }
           ]
         }
@@ -626,20 +542,15 @@
           "tooltip": "Angular 프레임워크를 최신 버전으로 업데이트하는 방법을 안내합니다."
         },
         {
-<<<<<<< HEAD
+          "url": "guide/property-binding-best-practices",
+          "title": "Property Binding Best Practices",
+          "tooltip": "Use property binding efficiently."
+        },
+        {
           "//title": "Testing",
           "title": "테스트",
           "//tooltip": "Testing your Angular apps.",
           "tooltip": "Angular 앱 테스트하기",
-=======
-          "url": "guide/property-binding-best-practices",
-          "title": "Property Binding Best Practices",
-          "tooltip": "Use property binding efficiently."
-        },
-        {
-          "title": "Testing",
-          "tooltip": "Testing your Angular apps.",
->>>>>>> 9af6fbf6
           "children": [
             {
               "url": "guide/testing",
@@ -809,7 +720,70 @@
       "tooltip": "튜토리얼을 진행하면서 Angular의 개념과 개발 패턴에 대해 알아보세요.",
       "children": [
         {
-<<<<<<< HEAD
+          "//title": "Tutorial: Tour of Heroes",
+          "title": "튜토리얼: 히어로들의 여행",
+          "//tooltip": "The Tour of Heroes app is used as a reference point in many Angular examples.",
+          "tooltip": "히어로들의 여행 튜토리얼을 진행하면서 Angular가 제공하는 기능을 알아보세요.",
+          "children": [
+            {
+              "url": "tutorial",
+              "//title": "Introduction",
+              "title": "소개",
+              "//tooltip": "Introduction to the Tour of Heroes app and tutorial",
+              "tooltip": "히어로들의 여행 튜토리얼 앱에 대해 소개합니다."
+            },
+            {
+              "url": "tutorial/toh-pt0",
+              "//title": "Create a Project",
+              "title": "프로젝트 생성하기",
+              "//tooltip": "Creating the application shell",
+              "tooltip": "애플리케이션의 기본 틀을 만들어 봅시다."
+            },
+            {
+              "url": "tutorial/toh-pt1",
+              "//title": "1. The Hero Editor",
+              "title": "1. 히어로 에디터",
+              "//tooltip": "Part 1: Build a simple editor",
+              "tooltip": "1단계: 간단한 에디터 만들기"
+            },
+            {
+              "url": "tutorial/toh-pt2",
+              "//title": "2. Display a List",
+              "title": "2. 목록 표시하기",
+              "//tooltip": "Part 2: Build a master/detail page with a list of heroes.",
+              "tooltip": "2단계: 히어로의 목록을 표시하는 마스터/상세정보 페이지를 만들어 봅시다."
+            },
+            {
+              "url": "tutorial/toh-pt3",
+              "//title": "3. Create a Feature Component",
+              "title": "3. 기능 컴포넌트 만들기",
+              "//tooltip": "Part 3: Refactor the master/detail views into separate components.",
+              "tooltip": "3단계: 마스터/상세정보 화면을 개별 컴포넌트로 리팩토링해 봅시다."
+            },
+            {
+              "url": "tutorial/toh-pt4",
+              "//title": "4. Add Services",
+              "title": "4. 서비스 추가하기",
+              "//tooltip": "Part 4: Create a reusable service to manage hero data.",
+              "tooltip": "4단계: 히어로 데이터를 처리하는 로직은 재사용할 수 있게 서비스로 만들어 봅시다."
+            },
+            {
+              "url": "tutorial/toh-pt5",
+              "//title": "5. Add In-app Navigation",
+              "title": "5. 네비게이션 추가하기",
+              "//tooltip": "Part 5: Add the Angular router and navigate among the views.",
+              "tooltip": "5단계: Angular 라우터를 추가하고 화면을 전환해 봅시다."
+            },
+            {
+              "url": "tutorial/toh-pt6",
+              "//title": "6. Get Data from a Server",
+              "title": "6. 서버에서 데이터 받아오기",
+              "//tooltip": "Part 6: Use HTTP to retrieve and save hero data.",
+              "tooltip": "6단계: HTTP 통신으로 히어로 데이터를 가져오고 저장해 봅시다."
+            }
+          ]
+        },
+        {
           "//title": "Routing",
           "title": "라우팅",
           "//tooltip": "End-to-end tutorials for learning about Angular's router.",
@@ -833,97 +807,6 @@
         },
         {
           "url": "guide/forms",
-          "//title": "Building a Template-driven Form",
-          "title": "템플릿 기반 폼",
-          "//tooltip": "Create a template-driven form using directives and Angular template syntax.",
-          "tooltip": "디렉티브와 템플릿 문법을 활용해서 템플릿 기반 폼을 만들어 보세요."
-        },
-        {
-          "//title": "Tutorial: Tour of Heroes",
-          "title": "튜토리얼: 히어로들의 여행",
-          "//tooltip": "The Tour of Heroes app is used as a reference point in many Angular examples.",
-          "tooltip": "히어로들의 여행 앱을 살펴보면서 Angular의 다양한 기능을 알아봅시다.",
-=======
-          "title": "Tutorial: Tour of Heroes",
-          "tooltip": "The Tour of Heroes app is used as a reference point in many Angular examples.",
->>>>>>> 9af6fbf6
-          "children": [
-            {
-              "url": "tutorial",
-              "//title": "Introduction",
-              "title": "소개",
-              "//tooltip": "Introduction to the Tour of Heroes app and tutorial",
-              "tooltip": "히어로들의 여행 튜토리얼 앱에 대해 소개합니다."
-            },
-            {
-              "url": "tutorial/toh-pt0",
-              "//title": "Create a Project",
-              "title": "프로젝트 생성하기",
-              "//tooltip": "Creating the application shell",
-              "tooltip": "애플리케이션의 기본 틀을 만들어 봅시다."
-            },
-            {
-              "url": "tutorial/toh-pt1",
-              "//title": "1. The Hero Editor",
-              "title": "1. 히어로 에디터",
-              "//tooltip": "Part 1: Build a simple editor",
-              "tooltip": "1단계: 간단한 에디터 만들기"
-            },
-            {
-              "url": "tutorial/toh-pt2",
-              "//title": "2. Display a List",
-              "title": "2. 목록 표시하기",
-              "//tooltip": "Part 2: Build a master/detail page with a list of heroes.",
-              "tooltip": "2단계: 히어로의 목록을 표시하는 마스터/상세정보 페이지를 만들어 봅시다."
-            },
-            {
-              "url": "tutorial/toh-pt3",
-              "//title": "3. Create a Feature Component",
-              "title": "3. 기능 컴포넌트 만들기",
-              "//tooltip": "Part 3: Refactor the master/detail views into separate components.",
-              "tooltip": "3단계: 마스터/상세정보 화면을 개별 컴포넌트로 리팩토링해 봅시다."
-            },
-            {
-              "url": "tutorial/toh-pt4",
-              "//title": "4. Add Services",
-              "title": "4. 서비스 추가하기",
-              "//tooltip": "Part 4: Create a reusable service to manage hero data.",
-              "tooltip": "4단계: 히어로 데이터를 처리하는 로직은 재사용할 수 있게 서비스로 만들어 봅시다."
-            },
-            {
-              "url": "tutorial/toh-pt5",
-              "//title": "5. Add In-app Navigation",
-              "title": "5. 네비게이션 추가하기",
-              "//tooltip": "Part 5: Add the Angular router and navigate among the views.",
-              "tooltip": "5단계: Angular 라우터를 추가하고 화면을 전환해 봅시다."
-            },
-            {
-              "url": "tutorial/toh-pt6",
-              "//title": "6. Get Data from a Server",
-              "title": "6. 서버에서 데이터 받아오기",
-              "//tooltip": "Part 6: Use HTTP to retrieve and save hero data.",
-              "tooltip": "6단계: HTTP 통신으로 히어로 데이터를 가져오고 저장해 봅시다."
-            }
-          ]
-        },
-        {
-          "title": "Routing",
-          "tooltip": "End-to-end tutorials for learning about Angular's router.",
-          "children": [
-            {
-              "url": "guide/router-tutorial",
-              "title": "Using Angular Routes in a Single-page Application",
-              "tooltip": "A tutorial that covers many patterns associated with Angular routing."
-            },
-            {
-              "url": "guide/router-tutorial-toh",
-              "title": "Router tutorial: tour of heroes",
-              "tooltip": "Explore how to use Angular's router. Based on the Tour of Heroes example."
-            }
-          ]
-        },
-        {
-          "url": "guide/forms",
           "title": "Building a Template-driven Form",
           "tooltip": "Create a template-driven form using directives and Angular template syntax."
         },
@@ -986,82 +869,24 @@
           "tooltip": "Angular 팀의 로드맵"
         },
         {
-<<<<<<< HEAD
-          "//title": "Updating to Version 10",
-          "title": "10 버전으로 업데이트하기",
+          "//title": "Updating to Version 11",
+          "title": "11 버전으로 업데이트하기",
           "//tooltip": "Support for updating your application from version 9 to 10.",
-          "tooltip": "Angular 프레임워크를 9버전에서 10버전으로 업데이트하는 방법에 대해 안내합니다.",
-          "children": [
-            {
-              "url": "guide/updating-to-version-10",
+          "tooltip": "Angular 프레임워크를 10버전에서 11버전으로 업데이트하는 방법에 대해 안내합니다.",
+          "children": [
+            {
+              "url": "guide/updating-to-version-11",
               "//title": "Overview",
               "title": "개요",
-              "//tooltip": "Everything you need to know for updating your application from version 9 to 10.",
-              "tooltip": "Angular 프레임워크 9버전에서 10버전으로 업데이트하기 위해 어떤 것을 알아둬야 하는지 확인해 보세요."
+              "//tooltip": "Everything you need to know for updating your application from version 10 to 11.",
+              "tooltip": "Angular 프레임워크 9버전에서 11버전으로 업데이트하기 위해 어떤 것을 알아둬야 하는지 확인해 보세요."
             },
             {
               "url": "guide/ivy-compatibility",
               "//title": "Ivy Compatibility Guide",
               "title": "Ivy 호환성 가이드",
               "//tooltip": "Details to help you make sure your application is compatible with Ivy.",
-              "tooltip": "Ivy와 호환성을 맞추려면 어떻게 해야 하는지 확인해 보세요."
-            },
-            {
-              "//title": "Migrations",
-              "title": "마이그레이션",
-              "//tooltip": "Migration details regarding updating to version 10.",
-              "tooltip": "Angular 프레임워크 10버전으로 업데이트하려면 어떻게 진행해야 하는지 확인해 보세요.",
-              "children": [
-                {
-                  "url": "guide/migration-module-with-providers",
-                  "//title": "Missing ModuleWithProviders Generic",
-                  "title": "ModuleWithProviders 제네릭이 없는 경우",
-                  "//tooltip": "Migration to add a generic type to any ModuleWithProviders usages that are missing the generic.",
-                  "tooltip": "ModuleWithProviders를 사용하는 곳에는 이제 제네릭 타입을 추가해야 합니다."
-                },
-                {
-                  "url": "guide/migration-undecorated-classes",
-                  "//title": "Missing @Directive() Decorators",
-                  "title": "@Directive() 데코레이터가 없는 경우",
-                  "//tooltip": "Migration to add missing @Directive()/@Component() decorators.",
-                  "tooltip": "@Directive()/@Component() 데코레이터가 없는 클래스에 데코레이터를 추가해야 합니다."
-                },
-                {
-                  "url": "guide/migration-injectable",
-                  "//title": "Missing @Injectable() Decorators",
-                  "title": "@Injectable() 데코레이터가 없는 경우",
-                  "//tooltip": "Migration to add missing @Injectable() decorators and incomplete provider definitions.",
-                  "tooltip": "@Injectable() 데코레이터가 필요한 코드에는 이 데코레이터를 추가해야 합니다."
-                },
-                {
-                  "url": "guide/migration-update-libraries-tslib",
-                  "//title": "`tslib` direct dependency",
-                  "title": "`tslib` 직접 의존 관계",
-                  "//tooltip": "Migration to a direct dependency on the `tslib` npm package.",
-                  "tooltip": "`tslib` npm 패키지와 직접 의존 관계에 있는 패키지를 처리하는 방법에 대해 알아봅시다."
-                },
-                {
-                  "url": "guide/migration-update-module-and-target-compiler-options",
-                  "//title": "`module` and `target` compiler options",
-                  "title": "`module`, `target` 컴파일러 옵션",
-                  "//tooltip": "Migration to update `module` and `target` compiler options.",
-                  "tooltip": "`module`, `target` 필드에 사용할 수 있는 컴파일러 옵션에 대해 알아봅시다."
-                }
-              ]
-=======
-          "title": "Updating to Version 11",
-          "tooltip": "Support for updating your application from version 9 to 10.",
-          "children": [
-            {
-              "url": "guide/updating-to-version-11",
-              "title": "Overview",
-              "tooltip": "Everything you need to know for updating your application from version 10 to 11."
-            },
-            {
-              "url": "guide/ivy-compatibility",
-              "title": "Ivy Compatibility Guide",
-              "tooltip": "Details to help you make sure your application is compatible with Ivy."
->>>>>>> 9af6fbf6
+              "tooltip": "애플리케이션이 Ivy와 호환되는지 확인해 보세요."
             }
           ]
         },
@@ -1164,25 +989,24 @@
                 },
                 {
                   "url": "guide/architecture-next-steps",
-<<<<<<< HEAD
                   "//title": "Next Steps",
                   "title": "다음 단계",
                   "//tooltip": "Beyond the basics.",
                   "tooltip": "더 나아가기"
-=======
-                  "title": "Next Steps",
-                  "tooltip": "Beyond the basics."
                 },
                 {
                   "url": "guide/event-binding-concepts",
-                  "title": "How event binding works",
-                  "tooltip": "About event binding."
+                  "//title": "How event binding works",
+                  "title": "이벤트 바인딩이 동작하는 방식",
+                  "//tooltip": "About event binding.",
+                  "tooltip": "이벤트 바인딩에 대해 알아보세요."
                 },
                 {
                   "url": "guide/template-reference-variables",
-                  "title": "Template variables",
-                  "tooltip": "Introductory guide to referring to DOM elements within a template."
->>>>>>> 9af6fbf6
+                  "//title": "Template variables",
+                  "title": "템플릿 변수",
+                  "//tooltip": "Introductory guide to referring to DOM elements within a template.",
+                  "tooltip": "템플릿에서 DOM 엘리먼트를 가리킬 때 사용하는 템플릿 변수에 대해 설명합니다."
                 }
               ]
             },
@@ -1379,8 +1203,10 @@
             },
             {
               "url": "guide/hierarchical-dependency-injection",
-              "title": "Hierarchical Injectors",
-              "tooltip": "An injector tree parallels the component tree and supports nested dependencies."
+              "//title": "Hierarchical Injectors",
+              "title": "인젝터 계층",
+              "//tooltip": "An injector tree parallels the component tree and supports nested dependencies.",
+              "tooltip": "인젝터는 컴포넌트 트리와 동일하게 트리 형태로 구성됩니다."
             }
           ]
         },
@@ -1414,8 +1240,10 @@
           "url": "api"
         },
         {
-          "title": "Example applications",
-          "tooltip": "List of all of the example applications in the Angular documentation.",
+          "//title": "Example applications",
+          "title": "예제 애플리케이션",
+          "//tooltip": "List of all of the example applications in the Angular documentation.",
+          "tooltip": "Angular 문서에서 설명하는 모든 예제 애플리케이션 목록을 확인해 보세요.",
           "url": "guide/example-apps-list"
         },
         {
@@ -1440,20 +1268,17 @@
             },
             {
               "url": "guide/styleguide",
-<<<<<<< HEAD
               "//title": "Coding Style Guide",
               "title": "코딩 스타일 가이드",
               "//tooltip": "Guidelines for writing Angular code.",
               "tooltip": "Angular 코드를 작성할 때 참고할만한 권장사항에 대해 확인해 보세요."
-=======
-              "title": "Coding Style Guide",
-              "tooltip": "Guidelines for writing Angular code."
             },
             {
               "url": "guide/docs-style-guide",
-              "title": "Documentation Style Guide",
-              "tooltip": "Style guide for documentation authors."
->>>>>>> 9af6fbf6
+              "//title": "Documentation Style Guide",
+              "title": "문서 스타일 가이드",
+              "//tooltip": "Style guide for documentation authors.",
+              "tooltip": "문서를 작성할 때 참고할만한 권장사항에 대해 확인해 보세요."
             }
           ]
         }
@@ -1513,8 +1338,10 @@
         },
         {
           "url": "https://discord.gg/angular",
-          "title": "Join Discord",
-          "tooltip": "Join the discussions at Angular Community Discord server."
+          "//title": "Join Discord",
+          "title": "디스코드 가입하기",
+          "//tooltip": "Join the discussions at Angular Community Discord server.",
+          "tooltip": "Angular 커뮤니티 디스코드 서버에서 이야기를 나눠보세요."
         },
         {
           "url": "https://gitter.im/angular/angular",
