<!--
# Deprecated APIs and features
-->
# 지원이 중단된 기능

<!--
Angular strives to balance innovation and stability.
Sometimes, APIs and features become obsolete and need to be removed or replaced so that Angular can stay current with new best practices, changing dependencies, or changes in the (web) platform itself.

To make these transitions as easy as possible, we deprecate APIs and features for a period of time before removing them. This gives you time to update your apps to the latest APIs and best practices.

This guide contains a summary of all Angular APIs and features that are currently deprecated.
-->
Angular는 혁신과 안정성 사이에서 균형을 추구합니다.
그래서 특정 API나 기능이 더이상 필요없다면 이 기능을 제거하거나 다른 기능으로 대체하면서 누구나 Angular를 최선의 방식으로 활용할 수 있도록 관리하고 있습니다. 가끔은 의존성 패키지가 변경되거나 플랫폼과 관련된 기능이 변경되기도 합니다.

이런 변화를 자연스럽게 도입할 수 있도록 지원이 중단되는 기능이나 API는 Angular에서 바로 제거되지 않고 약간 시간 여유를 둔 후에 제거됩니다. 지원이 중단되는 것으로 결정된 기능이 있다면 이 기간을 이용해서 더 나은 방식으로 변경하는 것이 좋습니다.

이 문서는 Angular가 제공하던 기능이나 API 중에서 지금은 지원이 중단된 기능에 대해 안내합니다.

<div class="alert is-helpful">

<!--
Features and APIs that were deprecated in v6 or earlier are candidates for removal in version 9 or any later major version. For information about Angular's deprecation and removal practices, see [Angular Release Practices](guide/releases#deprecation-practices "Angular Release Practices: Deprecation practices").

For step-by-step instructions on how to update to the latest Angular release, use the interactive update guide at [update.angular.io](https://update.angular.io).
-->
Angular 6 버전까지 지원이 중단되기로 계획되었던 기능들은 Angular 9 버전부터 완전히 제거됩니다. 자세한 내용은 [Angular의 릴리즈 정책](guide/releases#deprecation-practices "Angular의 릴리즈 정책: 지원이 중단되는 기능") 문서를 참고하세요.

그리고 지원이 중단되는 기능을 단계별로 수정하는 방법에 대해 알아보려면 [update.angular.io](https://update.angular.io) 가이드를 참고하세요.

</div>

{@a index}
<!--
## Index
-->
## 목차

<!--
To help you future-proof your apps, the following table lists all deprecated APIs and features, organized by the release in which they are candidates for removal. Each item is linked to the section later in this guide that describes the deprecation reason and replacement options.
-->
이 문서에서 설명하는 기능이나 API는 모두 지원이 중단됩니다. 각각의 링크를 클릭해서 해당 기능이 왜 없어지는지, 어떻게 변경되는지 확인해 보세요.

<!--
deprecation -> removal cheat sheet
v4 - v7
v5 - v8
v6 - v9
v7 - v10
v8 - v11
v9 - v12
v10 - v13
-->


| Area                          | API or Feature                                                                | May be removed in |
| ----------------------------- | ---------------------------------------------------------------------------   | ----------------- |
| `@angular/bazel`              | [`Bazel builder and schematics`](#bazelbuilder)                               | v10 |
| `@angular/common`             | [`ReflectiveInjector`](#reflectiveinjector)                                   | <!--v8--> v11 |
| `@angular/common`             | [`CurrencyPipe` - `DEFAULT_CURRENCY_CODE`](api/common/CurrencyPipe#currency-code-deprecation) | <!--v9--> v11 |
| `@angular/core`               | [`DefaultIterableDiffer`](#core)                                              | <!--v7--> v11 |
| `@angular/core`               | [`ReflectiveKey`](#core)                                                      | <!--v8--> v11 |
| `@angular/core`               | [`RenderComponentType`](#core)                                                | <!--v7--> v11 |
| `@angular/core`               | [`WrappedValue`](#core)                                                       | <!--v10--> v12 |
| `@angular/forms`              | [`ngModel` with reactive forms](#ngmodel-reactive)                            | <!--v6--> v11 |
| `@angular/upgrade`            | [`@angular/upgrade`](#upgrade)                                                | <!--v8--> v11 |
| `@angular/upgrade`            | [`getAngularLib`](#upgrade-static)                                            | <!--v8--> v11 |
| `@angular/upgrade`            | [`setAngularLib`](#upgrade-static)                                            | <!--v8--> v11 |
| template syntax               | [`<template`>](#template-tag)                                                 | <!--v7--> v11 |
| polyfills                     | [reflect-metadata](#reflect-metadata)                                         | <!--v8--> v11 |
| npm package format            | [`esm5` and `fesm5` entry-points in @angular/* npm packages](guide/deprecations#esm5-fesm5) | <!-- v9 --> v11 |
| `@angular/core`               | [`defineInjectable`](#core)                                                   | <!--v8--> v11 |
| `@angular/core`               | [`entryComponents`](api/core/NgModule#entryComponents)                        | <!--v9--> v11 |
| `@angular/core`               | [`ANALYZE_FOR_ENTRY_COMPONENTS`](api/core/ANALYZE_FOR_ENTRY_COMPONENTS)       | <!--v9--> v11 |
| `@angular/router`             | [`loadChildren` string syntax](#loadChildren)                                 | <!--v9--> v11 |
| `@angular/core/testing`       | [`TestBed.get`](#testing)                                                     | <!--v9--> v12 |
| `@angular/core/testing`       | [`async`](#testing)                                                     | <!--v9--> v12 |
| `@angular/router`             | [`ActivatedRoute` params and `queryParams` properties](#activatedroute-props) | unspecified |
| template syntax               | [`/deep/`, `>>>`, and `::ng-deep`](#deep-component-style-selector)            | <!--v7--> unspecified |

For information about Angular CDK and Angular Material deprecations, see the [changelog](https://github.com/angular/components/blob/master/CHANGELOG.md).

{@a deprecated-apis}
<!--
## Deprecated APIs
-->
## 지원이 중단된 API

<!--
This section contains a complete list all of the currently-deprecated APIs, with details to help you plan your migration to a replacement.
-->
이 섹션에서는 지금까지 지원이 중단된 API에 대해 소개하고, 이 API를 사용하고 있다면 어떻게 수정하면 되는지 안내합니다.


<div class="alert is-helpful">

<!--
Tip: In the [API reference section](api) of this doc site, deprecated APIs are indicated by ~~strikethrough.~~ You can filter the API list by [**Status: deprecated**](api?status=deprecated).
-->
팁: [API 스펙](api) 문서에서 지원이 중단된 API는 ~~취소선~~으로 표시됩니다. 그리고 해당 문서에서 지원이 중단된 기능만 보려면 [**Status: deprecated**](api?status=deprecated)를 선택하면 됩니다.

</div>

{@a common}
### @angular/common

| API                                                                                           | Replacement                                         | Deprecation announced | Notes |
| --------------------------------------------------------------------------------------------- | --------------------------------------------------- | --------------------- | ----- |
| [`CurrencyPipe` - `DEFAULT_CURRENCY_CODE`](api/common/CurrencyPipe#currency-code-deprecation) | `{provide: DEFAULT_CURRENCY_CODE, useValue: 'USD'}` | v9                    | From v11 the default code will be extracted from the locale data given by `LOCAL_ID`, rather than `USD`. |


{@a core}
### @angular/core

| API | Replacement | Deprecation announced | Notes |
| --- | ----------- | --------------------- | ----- |
| [`DefaultIterableDiffer`](api/core/DefaultIterableDiffer) | n/a | v4 | Not part of public API. |
| [`ReflectiveInjector`](api/core/ReflectiveInjector) | [`Injector.create`](api/core/Injector#create)  | v5 | See [`ReflectiveInjector`](#reflectiveinjector) |
| [`ReflectiveKey`](api/core/ReflectiveKey) | none | v5 | none |
| [`defineInjectable`](api/core/defineInjectable) | `ɵɵdefineInjectable` | v8 | Used only in generated code. No source code should depend on this API. |
| [`entryComponents`](api/core/NgModule#entryComponents) | none | v9 | See [`entryComponents`](#entryComponents) |
| [`ANALYZE_FOR_ENTRY_COMPONENTS`](api/core/ANALYZE_FOR_ENTRY_COMPONENTS) | none | v9 | See [`ANALYZE_FOR_ENTRY_COMPONENTS`](#entryComponents) |
| [`WrappedValue`](api/core/WrappedValue) | none | v10 | See [removing `WrappedValue`](#wrapped-value) |
| [`async`](api/core/testing/async) | [`waitForAsync`](api/core/testing/waitForAsync) | v11 | The `async` function from `@angular/core/testing` has been renamed to `waitForAsync` in order to avoid confusion with the native JavaScript `async` syntax. The existing function is deprecated and will be removed in a future version. |

{@a testing}
### @angular/core/testing

| API | Replacement | Deprecation announced | Notes |
| --- | ----------- | --------------------- | ----- |
| [`TestBed.get`](api/core/testing/TestBed#get) | [`TestBed.inject`](api/core/testing/TestBed#inject) | v9 | Same behavior, but type safe. |
| [`async`](api/core/testing/async) | [`waitForAsync`](api/core/testing/waitForAsync) | v10 | Same behavior, but rename to avoid confusion. |


{@a forms}
### @angular/forms

| API | Replacement | Deprecation announced | Notes |
| --- | ----------- | --------------------- | ----- |
| [`ngModel` with reactive forms](#ngmodel-reactive) | [`FormControlDirective`](api/forms/FormControlDirective) | v6 | none |

<<<<<<< HEAD
{@a router}
### @angular/router

<!--
| API | Replacement | Deprecation announced | Notes |
| --- | ----------- | --------------------- | ----- |
| [`preserveQueryParams`](api/router/NavigationExtras#preserveQueryParams) | [`queryParamsHandling`](api/router/NavigationExtras#queryParamsHandling) | v4 | none |
-->
| API | 대체 기능 | 지원 중단 발표 | 참고 |
| --- | ----------- | --------------------- | ----- |
| [`preserveQueryParams`](api/router/NavigationExtras#preserveQueryParams) | [`queryParamsHandling`](api/router/NavigationExtras#queryParamsHandling) | v4 | 없음 |

{@a platform-webworker}
### @angular/platform-webworker

<!--
| API | Replacement | Deprecation announced | Notes |
| --- | ----------- | --------------------- | ----- |
| [All entry points](api/platform-webworker) | none | v8 | See [platform-webworker](#webworker-apps). |
-->
| API | 대체 기능 | 지원 중단 발표 | 참고 |
| --- | ----------- | --------------------- | ----- |
| [모든 API](api/platform-webworker) | 없음 | v8 | [platform-webworker](#webworker-apps) 참고 |

{@a platform-webworker-dynamic}
### @angular/platform-webworker-dynamic

<!--
| API | Replacement | Deprecation announced | Notes |
| --- | ----------- | --------------------- | ----- |
| [All entry points](api/platform-webworker-dynamic) | none | v8 | See [platform-webworker](#webworker-apps). |
-->
| API | 대체 긱능 | 지원 중단 발표 | 참고 |
| --- | ----------- | --------------------- | ----- |
| [모든 API](api/platform-webworker-dynamic) | 없음 | v8 | [platform-webworker](#webworker-apps) 참고 |
=======
>>>>>>> 9af6fbf6

{@a upgrade}
### @angular/upgrade

<!--
| API | Replacement | Deprecation announced | Notes |
| --- | ----------- | --------------------- | ----- |
| [All entry points](api/upgrade) | [`@angular/upgrade/static`](api/upgrade/static) | v5 | See [Upgrading from AngularJS](guide/upgrade). |
-->
| API | 대체 기능 | 지원 중단 발표 | 참고 |
| --- | ----------- | --------------------- | ----- |
| [모든 API](api/upgrade) | [`@angular/upgrade/static`](api/upgrade/static) | v5 | [AngularJS 앱 업그레이드하기](guide/upgrade) 참고 |

{@a upgrade-static}
### @angular/upgrade/static

<!--
| API | Replacement | Deprecation announced | Notes |
| --- | ----------- | --------------------- | ----- |
| [`getAngularLib`](api/upgrade/static/getAngularLib) | [`getAngularJSGlobal`](api/upgrade/static/getAngularJSGlobal) | v5 | See [Upgrading from AngularJS](guide/upgrade). |
[`setAngularLib`](api/upgrade/static/setAngularLib) | [`setAngularJSGlobal`](api/upgrade/static/setAngularJSGlobal) | v5 | See [Upgrading from AngularJS](guide/upgrade). |
-->
| API | 대체 기능 | 지원 중단 발표 | 참고 |
| --- | ----------- | --------------------- | ----- |
| [`getAngularLib`](api/upgrade/static/getAngularLib) | [`getAngularJSGlobal`](api/upgrade/static/getAngularJSGlobal) | v5 | [AngularJS 앱 업그레이드하기](guide/upgrade) 참고 |
[`setAngularLib`](api/upgrade/static/setAngularLib) | [`setAngularJSGlobal`](api/upgrade/static/setAngularJSGlobal) | v5 | [AngularJS 앱 업그레이드하기](guide/upgrade) 참고 |

{@a deprecated-features}
<!--
## Deprecated features
-->
## 지원이 중단된 기능

<!--
This section lists all of the currently-deprecated features, which includes template syntax, configuration options, and any other deprecations not listed in the [Deprecated APIs](#deprecated-apis) section above. It also includes deprecated API usage scenarios or API combinations, to augment the information above.
-->
이 섹션에서는 템플릿 문법, 환경설정 옵션 등 [지원이 중단된 API](#deprecated-apis)에 다루지 않았던 지원 중단 기능에 대해 안내합니다.
그리고 이 섹션에서는 좀 더 복잡한 시나리오에 사용하는 API나 여러 API를 조합해서 사용하는 API 중 이제는 지원이 중단된 API에 대해서도 설명합니다.

{@a bazelbuilder}
### Bazel builder and schematics

Bazel builder and schematics were introduced in Angular Labs to let users try out Bazel without having to manage Bazel version and BUILD files.
This feature has been deprecated. For more information, please refer to the [migration doc](https://github.com/angular/angular/blob/master/packages/bazel/src/schematics/README.md).

{@a wtf}
<!--
### Web Tracing Framework integration
-->
### 웹 트레이싱 프레임워크 지원

Angular previously has supported an integration with the [Web Tracing Framework (WTF)](https://google.github.io/tracing-framework/) for performance testing of Angular applications. This integration has not been maintained and defunct. As a result, the integration was deprecated in Angular version 8 and due to no evidence of any existing usage removed in version 9.


{@a deep-component-style-selector}
<!--
### `/deep/`, `>>>` and `:ng-deep` component style selectors
-->
### 컴포넌트 스타일 셀렉터: `/deep/`, `>>>`, `:ng-deep`

<!--
The shadow-dom-piercing descendant combinator is deprecated and support is being [removed from major browsers and tools](https://developers.google.com/web/updates/2017/10/remove-shadow-piercing). As such, in v4 we deprecated support in Angular for all 3 of `/deep/`, `>>>` and `::ng-deep`. Until removal, `::ng-deep` is preferred for broader compatibility with the tools.

For more information, see [/deep/, >>>, and ::ng-deep](guide/component-styles#deprecated-deep--and-ng-deep "Component Styles guide, Deprecated deep and ngdeep")
 in the Component Styles guide.
-->
섀도우 DOM 안쪽으로 자식 엘리먼트를 선택하는 셀렉터는 [최신 브라우저에서 지원하지 않기 때문에 제거되었습니다](https://developers.google.com/web/updates/2017/10/remove-shadow-piercing). 이에 따라 Angular 3 버전에 존재하던 `/deep/`과 `>>>`, `::ng-deep`은 모두 Angular 4버전부터 지원이 중단되는 것으로 계획되었습니다. 다만, 지원이 중단되기 전까지 이 기능이 꼭 필요하다면 이 중에서는 `::ng-deep`을 사용하는 것을 권장합니다.

더 자세한 내용은 컴포넌트 스타일 가이드 문서의 [/deep/, >>>, ::ng-deep](guide/component-styles#deprecated-deep--and-ng-deep "Component Styles guide, Deprecated deep and ngdeep") 섹션을 참고하세요.

{@a template-tag}
<!--
### &lt;template&gt; tag
-->
### &lt;template&gt; 태그

The `<template>` tag was deprecated in v4 to avoid colliding with the DOM's element of the same name (such as when using web components). Use `<ng-template>` instead. For more information, see the [Ahead-of-Time Compilation](guide/angular-compiler-options#enablelegacytemplate) guide.



{@a ngmodel-reactive}
{@a ngmodel-with-reactive-forms}
<!--
### ngModel with reactive forms
-->
### 반응형 폼에 사용하는 ngModel

Support for using the `ngModel` input property and `ngModelChange` event with reactive
form directives has been deprecated in Angular v6 and will be removed in a future version
of Angular.

Now deprecated:

```html
<input [formControl]="control" [(ngModel)]="value">
```

```ts
this.value = 'some value';
```

This has been deprecated for several reasons. First, developers have found this pattern
confusing. It seems like the actual `ngModel` directive is being used, but in fact it's
an input/output property named `ngModel` on the reactive form directive that
approximates some, but not all, of the directive's behavior.
It allows getting and setting a value and intercepting value events, but
some of `ngModel`'s other features, such as
delaying updates with`ngModelOptions` or exporting the directive, don't work.

In addition, this pattern mixes template-driven and reactive forms strategies, which
prevents taking advantage of the full benefits of either strategy.
Setting the value in the template violates the template-agnostic
principles behind reactive forms, whereas adding a `FormControl`/`FormGroup` layer in
the class removes the convenience of defining forms in the template.

To update your code before support is removed, you'll want to decide whether to stick
with reactive form directives (and get/set values using reactive forms patterns) or
switch over to template-driven directives.

After (choice 1 - use reactive forms):

```html
<input [formControl]="control">
```

```ts
this.control.setValue('some value');
```

After (choice 2 - use template-driven forms):

```html
<input [(ngModel)]="value">
```

```ts
this.value = 'some value';
```

By default, when you use this pattern, you will see a deprecation warning once in dev
mode. You can choose to silence this warning by providing a config for
`ReactiveFormsModule` at import time:

```ts
imports: [
  ReactiveFormsModule.withConfig({warnOnNgModelWithFormControl: 'never'});
]
```

Alternatively, you can choose to surface a separate warning for each instance of this
pattern with a config value of `"always"`. This may help to track down where in the code
the pattern is being used as the code is being updated.


{@a reflectiveinjector}
### ReflectiveInjector

<!--
In v5, Angular replaced the `ReflectiveInjector` with the `StaticInjector`. The injector no longer requires the Reflect polyfill, reducing application size for most developers.

Before:
-->
Angular 5버전부터 `ReflectiveInjector`가 `StaticInjector`로 변경되었습니다. 그 결과로 이제는 더이상 Reflect 폴리필이 사용되지 않기 때문에 Angular 애플리케이션의 빌드 결과물 크기도 더 작아졌습니다.

이전에는 이렇게 사용했습니다:

```
ReflectiveInjector.resolveAndCreate(providers);
```

<!--
After:
-->
이제는 이렇게 사용합니다:

```
Injector.create({providers});
```

{@a loadChildren}
<!--
### loadChildren string syntax
-->
### loadChildren 문법

<!--
When Angular first introduced lazy routes, there wasn't browser support for dynamically loading additional JavaScript. Angular created our own scheme using the syntax `loadChildren: './lazy/lazy.module#LazyModule'` and built tooling to support it. Now that ECMAScript dynamic import is supported in many browsers, Angular is moving toward this new syntax.

In version 8, the string syntax for the [`loadChildren`](api/router/LoadChildren) route specification was deprecated, in favor of new syntax that uses `import()` syntax.

Before:

```
const routes: Routes = [{
  path: 'lazy',
  // The following string syntax for loadChildren is deprecated
  loadChildren: './lazy/lazy.module#LazyModule'
}];
```
-->
Angular에 지연 라우팅이 처음 등장했을 때는 브라우저가 JavaScript 리소스를 추가로, 동적으로 로딩하는 기능이 없었습니다. 그래서 Angular는 이 기능을 구현하기 위해 독자적으로 `loadChildren: './lazy/lazy.module#LazyModule'`와 같은 문법을 만들어냈습니다. 하지만 이제는 ECMAScript의 동적 로딩 기능을 브라우저 계층에서 지원하는 경우가 많아졌습니다. 그래서 Angular도 이전 방식 대신 새로운 방식을 활용하기로 결정했습니다.

Angular 8 버전부터는 이전까지 사용하던 [`loadChildren`](api/router/LoadChildren) 문법을 사용하지 않고, `import()`를 사용합니다.

이전에는 이렇게 사용했습니다:

```
const routes: Routes = [{
  path: 'lazy',
  // loadChildren에 문자열을 사용해서 지연로딩하는 문법은 이제 사용하지 않습니다.
  loadChildren: './lazy/lazy.module#LazyModule'
}];
```

<!--
After:

```
const routes: Routes = [{
  path: 'lazy',
  // The new import() syntax
  loadChildren: () => import('./lazy/lazy.module').then(m => m.LazyModule)
}];
```
-->
이제는 이렇게 사용합니다:

```
const routes: Routes = [{
  path: 'lazy',
  // 이제는 import() 문법을 사용합니다.
  loadChildren: () => import('./lazy/lazy.module').then(m => m.LazyModule)
}];
```


<div class="alert is-helpful">


<!--
**Version 8 update**: When you update to version 8, the [`ng update`](cli/update) command performs the transformation automatically. Prior to version 7, the `import()` syntax only works in JIT mode (with view engine).
-->
**8 버전으로 업데이트하기**: Angular를 8버전으로 올리기 위해 [`ng update`](cli/update) 명령을 실행하면 `loadChildren`으로 지연로딩하던 문법이 자동으로 수정됩니다. 7버전까지는 `import()` 문법이 JIT 모드에서만 동작했습니다.

</div>

<div class="alert is-helpful">

<!--
**Declaration syntax**: It's important to follow the route declaration syntax `loadChildren: () => import('...').then(m => m.ModuleName)` to allow `ngc` to discover the lazy-loaded module and the associated `NgModule`. You can find the complete list of allowed syntax constructs [here](https://github.com/angular/angular-cli/blob/a491b09800b493fe01301387fa9a025f7c7d4808/packages/ngtools/webpack/src/transformers/import_factory.ts#L104-L113). These restrictions will be relaxed with the release of Ivy since it'll no longer use `NgFactories`.
-->
**선언형 문법(declaration syntax)**: `loadChildren` 프로퍼티를 사용해서 모듈을 지연로딩 하려면 `loadChildren: () => import('...').then(m => m.ModuleName)`와 같은 문법을 사용해야 `ngc`가 해당 모듈을 제대로 로드할 수 있습니다. 이 때 사용할 수 있는 문법에 대해서는 [이 문서](https://github.com/angular/angular-cli/blob/a491b09800b493fe01301387fa9a025f7c7d4808/packages/ngtools/webpack/src/transformers/import_factory.ts#L104-L113)를 참고하세요. 문법이 한정되어 있어서 개발자에게는 제약인 것처럼 느낄 수 있지만, 이 방식은 `NgFactories`를 사용하지 않기 때문에 Ivy를 도입하는 측면에서는 더 유리합니다.

</div>



{@a activatedroute-props}

<!--
### ActivatedRoute params and queryParams properties
-->
### ActivatedRoute 객체의 params와 queryParams 프로퍼티

<!--
[ActivatedRoute](api/router/ActivatedRoute) contains two [properties](api/router/ActivatedRoute#properties) that are less capable than their replacements and may be deprecated in a future Angular version.

| Property | Replacement |
| -------- | ----------- |
| `params` | `paramMap` |
| `queryParams` | `queryParamMap` |

For more information see the [Getting route information](guide/router#activated-route) section of the [Router guide](guide/router).
-->
[ActivatedRoute](api/router/ActivatedRoute)에 있던 [프로퍼티](api/router/ActivatedRoute#properties) 중에서 자주 사용되지 않던 프로퍼티가 다른 타입의 프로퍼티로 대체되었습니다.

| 프로퍼티 | 대체 프로퍼티 |
| -------- | ----------- |
| `params` | `paramMap` |
| `queryParams` | `queryParamMap` |

For more information see the [Getting route information](guide/router#activated-route) section of the [Router guide](guide/router).


{@a reflect-metadata}
<!--
### Dependency on a reflect-metadata polyfill in JIT mode
-->
### JIT 모드에서 사용하는 reflect-metadata 폴리필

<!--
Angular applications, and specifically applications that relied on the JIT compiler, used to require a polyfill for the [reflect-metadata](https://github.com/rbuckton/reflect-metadata) APIs.

The need for this polyfill was removed in Angular version 8.0 ([see #14473](https://github.com/angular/angular-cli/pull/14473)), rendering the presence of the poylfill in most Angular applications unnecessary. Because the polyfill can be depended on by 3rd-party libraries, instead of removing it from all Angular projects, we are deprecating the requirement for this polyfill as of version 8.0. This should give library authors and application developers sufficient time to evaluate if they need the polyfill, and perform any refactoring necessary to remove the dependency on it.

In a typical Angular project, the polyfill is not used in production builds, so removing it should not impact production applications. The goal behind this removal is overall simplification of the build setup and decrease in the number of external dependencies.
-->
Angular 애플리케이션과 같이 JIT 컴파일러를 사용하는 애플리케이션은 [reflect-metadata](https://github.com/rbuckton/reflect-metadata) API를 사용하기 위해 폴리필이 필요했습니다.

이 폴리필은 Angular 8.0 버전부터 사용하지 않지만([#14473 참고](https://github.com/angular/angular-cli/pull/14473)), 서드파티 패키지에 의존성이 있었기 때문에 제거하지는 않았습니다. 이 버전에서는 단순하게 Angular가 직접 사용하는 reflect-metadata 관련 코드를 제거했을 뿐입니다. 당분간 이 패키지는 그대로 유지되겠지만 애플리케이션 개발자나 서드파티 라이브러리 개발자는 이 폴리필이 정말 필요한지 판단해보고 사용하지 않는 쪽으로 코드를 리팩토링하는 것이 나을 수 있습니다.

Angular 프로젝트를 운영용으로 빌드하더라도 폴리필이 사용되는 경우는 그리 많지 않기 때문에 이 폴리필이 제거되더라도 애플리케이션을 운영하는 데에는 큰 영향이 없습니다. 하지만 빌드 단계를 조금 더 단순하게 줄이고 외부 의존성을 정리하기 위해서는 최종적으로 폴리필을 제거하는 것이 좋습니다.

{@a static-query-resolution}
<!--
### `@ViewChild()` / `@ContentChild()` static resolution as the default
-->
### `@ViewChild()`, `@ContentChild()` 정적 평가

<!--
See the [dedicated migration guide for static queries](guide/static-query-migration).
-->
[정적 쿼리 적용 가이드 문서](guide/static-query-migration)를 참고하세요.

{@a contentchild-input-together}
<!--
### `@ContentChild()` / `@Input()` used together
-->
### `@ContentChild()`와 `@Input()`을 함께쓰는 문법

<!--
The following pattern is deprecated:
-->
다음과 같이 사용하던 패턴은 더이상 사용되지 않습니다:

```ts
@Input() @ContentChild(TemplateRef) tpl !: TemplateRef<any>;
```

<!--
Rather than using this pattern, separate the two decorators into their own
properties and add fallback logic as in the following example:
-->
이 방법보다는 두 데코레이터를 따로 나눠서 다음과 같이 구현하는 것이 좋습니다:

```ts
@Input() tpl !: TemplateRef<any>;
@ContentChild(TemplateRef) inlineTemplate !: TemplateRef<any>;
```
{@a cant-assign-template-vars}
<!--
### Cannot assign to template variables
-->
### 템플릿 변수에 값을 직접 할당할 수 없습니다.

<!--
In the following example, the two-way binding means that `optionName`
should be written when the `valueChange` event fires.
-->
아래와 같이 작성된 코드가 있다면, 이 코드는 `valueChange` 이벤트가 발생했을 때 `optionName`의 값이 변경된다는 양방향 바인딩을 의미합니다.

```html
<option *ngFor="let optionName of options" [(value)]="optionName"></option>
```

<!--
However, in practice, Angular simply ignores two-way bindings to template variables. Starting in version 8, attempting to write to template variables is deprecated. In a future version, we will throw to indicate that the write is not supported.
-->
하지만 Angular는 템플릿 변수가 양방향 바인딩으로 연결되되더라도 템플릿 변수에 값을 할당하는 로직은 처리하지 않습니다. 그리고 이제 Angular 8 버전부터는 템플릿 변수에 값을 할당하는 로직 자체를 작성할 수 없습니다. 이 코드는 다음과 같이 작성되어야 하며, 이 코드를 그대로 남겨둔다면 이후 버전에서는 에러가 발생할 수도 있습니다.

```html
<option *ngFor="let optionName of options" [value]="optionName"></option>
```



{@a binding-to-innertext}
<!--
### Binding to `innerText` in `platform-server`
-->
### `platform-server`가 자동으로 변환하던 `innerText` 바인딩

<!--
[Domino](https://github.com/fgnass/domino), which is used in server-side rendering, doesn't support `innerText`, so in platform-server's "domino adapter", there was special code to fall back to `textContent` if you tried to bind to `innerText`.

These two properties have subtle differences, so switching to `textContent` under the hood can be surprising to users. For this reason, we are deprecating this behavior. Going forward, users should explicitly bind to `textContent` when using Domino.
-->
서버 사이드 렌더링에 사용되는 [Domino](https://github.com/fgnass/domino)는 `innerText`를 지원하지 않기 때문에 Domino에 사용된 `innerText`를 자동으로 `textContent`로 변환하는 "domino 어댑터"를 platform-server에서 제공했습니다.

그런데 두 프로퍼티의 동작이 약간 다르기 때문에 `innerText`를 사용한 개발자가 혼란스러울 수 있었습니다. 그래서 앞으로는 Domino에 `innerText`를 사용할 수 없고 명확하게 `textContext`만 사용해서 바인딩하도록 변경되었습니다.

{@a wtf-apis}
<!--
### `wtfStartTimeRange` and all `wtf*` APIs
-->
### `wtfStartTimeRange`와 `wtf`로 시작하는 모든 API

<!--
All of the `wtf*` APIs are deprecated and will be removed in a future version.
-->
`wtf`로 시작하는 모든 API는 앞으로 배포될 버전에 모두 지원이 중단됩니다.

<<<<<<< HEAD
{@a webworker-apps}
<!--
### Running Angular applications in platform-webworker
-->
### Angular 애플리케이션을 platform-webworker로 동작시키기

<!--
The `@angular/platform-*` packages enable Angular to be run in different contexts. For examples,
`@angular/platform-server` enables Angular to be run on the server, and `@angular/platform-browser`
enables Angular to be run in a web browser.

`@angular/platform-webworker` was introduced in Angular version 2 as an experiment in leveraging
Angular's rendering architecture to run an entire web application in a
[web worker](https://developer.mozilla.org/en-US/docs/Web/API/Web_Workers_API). We've learned a lot
from this experiment and have come to the conclusion that running the entire application in a web
worker is not the best strategy for most applications.

Going forward, we will focus our efforts related to web workers around their primary use case of
offloading CPU-intensive, non-critical work needed for initial rendering (such as in-memory search
and image processing). Learn more in the
[guide to Using Web Workers with the Angular CLI](guide/web-worker).

As of Angular version 8, all  `platform-webworker` APIs are deprecated.
This includes both packages: `@angular/platform-webworker` and
`@angular/platform-webworker-dynamic`.
-->
`@angular/platform-*` 패키지는 Angular 애플리케이션을 다양한 환경에서 실행하기 위해 사용합니다. Angular 앱을 서버에서 실행하려면 `@angular/platform-server` 패키지를 사용하며, Angular 앱을 웹 브라우저에서 실행하려면 `@angular/platform-browser` 패키지를 사용하는 식입니다.

`@angular/platform-webworker`는 Angular 애플리케이션을 [웹 워커](https://developer.mozilla.org/en-US/docs/Web/API/Web_Workers_API)로 실행할 때 사용하기 위해 Angular 2 버전부터 도입된 패키지입니다. 그런데 이 실험적인 패키지를 운영해오면서 Angular 팀은 Angular 앱을 통째로 웹 워커로 실행하는 것은 최선의 방법이 아니라는 결론을 내렸습니다.

그래서 이제는 웹 워커를 본연의 목적으로만 사용하기로 결정했습니다. 웹 워커는 CPU 부하가 많이 필요한 로직을 분산하는 역할에 충실하도록 개발 방향을 변경했고, 메모리 탐색이나 이미지 처리와 같이 초기 렌더링에 영향을 주지 않는 용도로만 사용하려고 합니다. 자세한 내용은 [Angular로 웹 워커 활용하기](guide/web-worker) 문서를 참고하세요.

그래서 Angular 8 버전부터는 `platform-webworker` API의 지원이 중단됩니다.
`@angular/platform-webworker`, `@angular/platform-webworker-dynamic` 모두 해당됩니다.
=======
>>>>>>> 9af6fbf6
{@a entryComponents}
### `entryComponents` and `ANALYZE_FOR_ENTRY_COMPONENTS` no longer required
Previously, the `entryComponents` array in the `NgModule` definition was used to tell the compiler which components would be created and inserted dynamically. With Ivy, this isn't a requirement anymore and the `entryComponents` array can be removed from existing module declarations. The same applies to the `ANALYZE_FOR_ENTRY_COMPONENTS` injection token.

{@a moduleWithProviders}
### `ModuleWithProviders` type without a generic

Some Angular libraries, such as `@angular/router` and `@ngrx/store`, implement APIs that return a type called `ModuleWithProviders` (typically via a method named `forRoot()`).
This type represents an `NgModule` along with additional providers.
Angular version 9 deprecates use of `ModuleWithProviders` without an explicitly generic type, where the generic type refers to the type of the `NgModule`.
In a future version of Angular, the generic will no longer be optional.


If you're using the CLI, `ng update` should [migrate your code automatically](guide/migration-module-with-providers).
If you're not using the CLI, you can add any missing generic types to your application manually.
For example:

**Before**
```ts
@NgModule({...})
export class MyModule {
  static forRoot(config: SomeConfig): ModuleWithProviders {
    return {
      ngModule: SomeModule,
      providers: [
        {provide: SomeConfig, useValue: config}
      ]
    };
  }
}
```

**After**

```ts
@NgModule({...})
export class MyModule {
  static forRoot(config: SomeConfig): ModuleWithProviders<SomeModule> {
    return {
      ngModule: SomeModule,
      providers: [
        {provide: SomeConfig, useValue: config }
      ]
    };
  }
}
```

{@a wrapped-value}
###  `WrappedValue`

The purpose of `WrappedValue` is to allow the same object instance to be treated as different for the purposes of change detection.
It is commonly used with the `async` pipe in the case where the `Observable` produces the same instance of the value.

Given that this use case is relatively rare and special handling impacts application performance, we have deprecated it in v10.
No replacement is planned for this deprecation.

If you rely on the behavior that the same object instance should cause change detection, you have two options:
- Clone the resulting value so that it has a new identity.
- Explicitly call [`ChangeDetectorRef.detectChanges()`](api/core/ChangeDetectorRef#detectchanges) to force the update.

{@a deprecated-cli-flags}
## Deprecated CLI APIs and Options

This section contains a complete list all of the currently deprecated CLI flags.

### @angular-devkit/build-angular

| API/Option                      | May be removed in | Notes                                                                           |
| ------------------------------- | ----------------- |-------------------------------------------------------------------------------- |
| `extractCss`                    | <!--v11--> v13     | No longer required to disable CSS extraction during development.               | 
| `i18nFormat`                    | <!--v9--> v12      | Format is now automatically detected.                                           |
| `i18nLocale`                    | <!--v9--> v12      | New [localization option](/guide/i18n#localize-config) in version 9 and later.  |
| `lazyModules`                   | <!--v9--> v12      | Used with deprecated SystemJsNgModuleLoader.                                    |
| `hmrWarning`                    | <!--v11--> v13     | No longer has an effect.                                                       |
| `servePathDefaultWarning`       | <!--v11--> v13     | No longer has an effect.                                                       |

### @ngtools/webpack

| API/Option                      | May be removed in | Notes                                                                           |
| ------------------------------- | ----------------- |-------------------------------------------------------------------------------- |
| `discoverLazyRoutes`            | <!--v9--> v12     | Used with deprecated SystemJsNgModuleLoader.                                    |
| `additionalLazyModules`         | <!--v9--> v12     | Used with deprecated SystemJsNgModuleLoader.                                    |
| `additionalLazyModuleResources` | <!--v9--> v12     | Used with deprecated SystemJsNgModuleLoader.                                    |

### @schematics/angular

| API/Option                      | May be removed in | Notes                                                                           |
| ------------------------------- | ----------------- |-------------------------------------------------------------------------------- |
| `entryComponent`                | <!--v9--> v12     | No longer needed with Ivy.                                                      |
| `lintFix`                       | <!--v11--> v12    | Deprecated as part of TSLint deprecation.                                      |

{@a removed}
## Removed APIs

The following APIs have been removed starting with version 11.0.0*:

| Package          | API            | Replacement | Notes |
| ---------------- | -------------- | ----------- | ----- |
| `@angular/router` | `preserveQueryParams` | [`queryParamsHandling`](api/router/UrlCreationOptions#queryParamsHandling) | |

*To see APIs removed in version 10, check out this guide on the [version 10 docs site](https://v10.angular.io/guide/deprecations#removed).


{@a esm5-fesm5}
### `esm5` and `fesm5` code formats in @angular/* npm packages

As of Angular v8, the CLI primarily consumes the `fesm2015` variant of the code distributed via `@angular/*` npm packages.
This renders the `esm5` and `fesm5` distributions obsolete and unnecessary, adding bloat to the package size and slowing down npm installations.

This removal has no impact on CLI users, unless they modified their build configuration to explicitly consume these code distributions.

Any application still relying on the `esm5` and `fesm5` as the input to its build system will need to ensure that the build pipeline is capable of accepting JavaScript code conforming to ECMAScript 2015 (ES2015) language specification.

Note that this change doesn't make existing libraries distributed in this format incompatible with the Angular CLI.
The CLI will fall back and consume libraries in less desirable formats if others are not available.
However, we do recommend that libraries ship their code in ES2015 format in order to make builds faster and build output smaller.

In practical terms, the `package.json` of all `@angular` packages has changed in the following way:

**Before**:
```
{
  "name": "@angular/core",
  "version": "9.0.0",
  "main": "./bundles/core.umd.js",
  "module": "./fesm5/core.js",
  "es2015": "./fesm2015/core.js",
  "esm5": "./esm5/core.js",
  "esm2015": "./esm2015/core.js",
  "fesm5": "./fesm5/core.js",
  "fesm2015": "./fesm2015/core.js",
  ...
}
```

**After**:
```
{
  "name": "@angular/core",
  "version": "10.0.0",
  "main": "./bundles/core.umd.js",
  "module": "./fesm2015/core.js",
  "es2015": "./fesm2015/core.js",
  "esm2015": "./esm2015/core.js",
  "fesm2015": "./fesm2015/core.js",
  ...
}
```

For more information about the npm package format, see the [Angular Package Format spec](https://goo.gl/jB3GVv).

{@a style-sanitization}
### Style Sanitization for `[style]` and `[style.prop]` bindings
Angular used to sanitize `[style]` and `[style.prop]` bindings to prevent malicious code from being inserted through `javascript:` expressions in CSS `url()` entries. However, most modern browsers no longer support the usage of these expressions, so sanitization was only maintained for the sake of IE 6 and 7. Given that Angular does not support either IE 6 or 7 and sanitization has a performance cost, we will no longer sanitize style bindings as of version 10 of Angular.<|MERGE_RESOLUTION|>--- conflicted
+++ resolved
@@ -140,44 +140,6 @@
 | --- | ----------- | --------------------- | ----- |
 | [`ngModel` with reactive forms](#ngmodel-reactive) | [`FormControlDirective`](api/forms/FormControlDirective) | v6 | none |
 
-<<<<<<< HEAD
-{@a router}
-### @angular/router
-
-<!--
-| API | Replacement | Deprecation announced | Notes |
-| --- | ----------- | --------------------- | ----- |
-| [`preserveQueryParams`](api/router/NavigationExtras#preserveQueryParams) | [`queryParamsHandling`](api/router/NavigationExtras#queryParamsHandling) | v4 | none |
--->
-| API | 대체 기능 | 지원 중단 발표 | 참고 |
-| --- | ----------- | --------------------- | ----- |
-| [`preserveQueryParams`](api/router/NavigationExtras#preserveQueryParams) | [`queryParamsHandling`](api/router/NavigationExtras#queryParamsHandling) | v4 | 없음 |
-
-{@a platform-webworker}
-### @angular/platform-webworker
-
-<!--
-| API | Replacement | Deprecation announced | Notes |
-| --- | ----------- | --------------------- | ----- |
-| [All entry points](api/platform-webworker) | none | v8 | See [platform-webworker](#webworker-apps). |
--->
-| API | 대체 기능 | 지원 중단 발표 | 참고 |
-| --- | ----------- | --------------------- | ----- |
-| [모든 API](api/platform-webworker) | 없음 | v8 | [platform-webworker](#webworker-apps) 참고 |
-
-{@a platform-webworker-dynamic}
-### @angular/platform-webworker-dynamic
-
-<!--
-| API | Replacement | Deprecation announced | Notes |
-| --- | ----------- | --------------------- | ----- |
-| [All entry points](api/platform-webworker-dynamic) | none | v8 | See [platform-webworker](#webworker-apps). |
--->
-| API | 대체 긱능 | 지원 중단 발표 | 참고 |
-| --- | ----------- | --------------------- | ----- |
-| [모든 API](api/platform-webworker-dynamic) | 없음 | v8 | [platform-webworker](#webworker-apps) 참고 |
-=======
->>>>>>> 9af6fbf6
 
 {@a upgrade}
 ### @angular/upgrade
@@ -570,43 +532,6 @@
 -->
 `wtf`로 시작하는 모든 API는 앞으로 배포될 버전에 모두 지원이 중단됩니다.
 
-<<<<<<< HEAD
-{@a webworker-apps}
-<!--
-### Running Angular applications in platform-webworker
--->
-### Angular 애플리케이션을 platform-webworker로 동작시키기
-
-<!--
-The `@angular/platform-*` packages enable Angular to be run in different contexts. For examples,
-`@angular/platform-server` enables Angular to be run on the server, and `@angular/platform-browser`
-enables Angular to be run in a web browser.
-
-`@angular/platform-webworker` was introduced in Angular version 2 as an experiment in leveraging
-Angular's rendering architecture to run an entire web application in a
-[web worker](https://developer.mozilla.org/en-US/docs/Web/API/Web_Workers_API). We've learned a lot
-from this experiment and have come to the conclusion that running the entire application in a web
-worker is not the best strategy for most applications.
-
-Going forward, we will focus our efforts related to web workers around their primary use case of
-offloading CPU-intensive, non-critical work needed for initial rendering (such as in-memory search
-and image processing). Learn more in the
-[guide to Using Web Workers with the Angular CLI](guide/web-worker).
-
-As of Angular version 8, all  `platform-webworker` APIs are deprecated.
-This includes both packages: `@angular/platform-webworker` and
-`@angular/platform-webworker-dynamic`.
--->
-`@angular/platform-*` 패키지는 Angular 애플리케이션을 다양한 환경에서 실행하기 위해 사용합니다. Angular 앱을 서버에서 실행하려면 `@angular/platform-server` 패키지를 사용하며, Angular 앱을 웹 브라우저에서 실행하려면 `@angular/platform-browser` 패키지를 사용하는 식입니다.
-
-`@angular/platform-webworker`는 Angular 애플리케이션을 [웹 워커](https://developer.mozilla.org/en-US/docs/Web/API/Web_Workers_API)로 실행할 때 사용하기 위해 Angular 2 버전부터 도입된 패키지입니다. 그런데 이 실험적인 패키지를 운영해오면서 Angular 팀은 Angular 앱을 통째로 웹 워커로 실행하는 것은 최선의 방법이 아니라는 결론을 내렸습니다.
-
-그래서 이제는 웹 워커를 본연의 목적으로만 사용하기로 결정했습니다. 웹 워커는 CPU 부하가 많이 필요한 로직을 분산하는 역할에 충실하도록 개발 방향을 변경했고, 메모리 탐색이나 이미지 처리와 같이 초기 렌더링에 영향을 주지 않는 용도로만 사용하려고 합니다. 자세한 내용은 [Angular로 웹 워커 활용하기](guide/web-worker) 문서를 참고하세요.
-
-그래서 Angular 8 버전부터는 `platform-webworker` API의 지원이 중단됩니다.
-`@angular/platform-webworker`, `@angular/platform-webworker-dynamic` 모두 해당됩니다.
-=======
->>>>>>> 9af6fbf6
 {@a entryComponents}
 ### `entryComponents` and `ANALYZE_FOR_ENTRY_COMPONENTS` no longer required
 Previously, the `entryComponents` array in the `NgModule` definition was used to tell the compiler which components would be created and inserted dynamically. With Ivy, this isn't a requirement anymore and the `entryComponents` array can be removed from existing module declarations. The same applies to the `ANALYZE_FOR_ENTRY_COMPONENTS` injection token.
