--- conflicted
+++ resolved
@@ -86,12 +86,8 @@
 -->
 ## 피드백
 
-<<<<<<< HEAD
 <!--
-<h4>You can sit with us!</h4>
-=======
 <h3>You can sit with us!</h3>
->>>>>>> 67e3ecc7
 
 We want to hear from you. [Report problems or submit suggestions for future docs.](https://github.com/angular/angular/issues/new/choose "Angular GitHub repository new issue form")
 
