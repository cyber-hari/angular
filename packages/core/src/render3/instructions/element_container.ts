--- conflicted
+++ resolved
@@ -87,19 +87,8 @@
     executeContentQueries(tView, tNode, lView);
   }
 
-<<<<<<< HEAD
-  appendChild(native, tNode, lView);
-  createDirectivesAndLocals(tView, lView, localRefs);
-  attachPatchData(native, lView);
-
-  const currentQueries = lView[QUERIES];
-  if (currentQueries) {
-    currentQueries.addNode(tNode);
-    lView[QUERIES] = currentQueries.clone(tNode);
-=======
   if (localRefsIndex != null) {
     saveResolvedLocalsInData(lView, tNode);
->>>>>>> ae0253f3
   }
 }
 
@@ -120,14 +109,6 @@
   }
 
   ngDevMode && assertNodeType(previousOrParentTNode, TNodeType.ElementContainer);
-<<<<<<< HEAD
-  const currentQueries = lView[QUERIES];
-  // Go back up to parent queries only if queries have been cloned on this element.
-  if (currentQueries && previousOrParentTNode.index === currentQueries.nodeIndex) {
-    lView[QUERIES] = currentQueries.parent;
-  }
-=======
->>>>>>> ae0253f3
 
   if (tView.firstCreatePass) {
     registerPostOrderHooks(tView, previousOrParentTNode);
