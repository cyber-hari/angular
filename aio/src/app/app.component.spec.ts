import { NO_ERRORS_SCHEMA, DebugElement } from '@angular/core';
import { inject, ComponentFixture, TestBed, fakeAsync, tick } from '@angular/core/testing';
import { Title } from '@angular/platform-browser';
import { APP_BASE_HREF } from '@angular/common';
import { HttpClient } from '@angular/common/http';
import { MatProgressBar, MatSidenav } from '@angular/material';
import { By } from '@angular/platform-browser';

<<<<<<< HEAD
import { Observable, timer } from 'rxjs';
import { mapTo } from 'rxjs/operators';
=======
import { timer } from 'rxjs';
import { first, mapTo } from 'rxjs/operators';
>>>>>>> 77ff72f9

import { AppComponent } from './app.component';
import { AppModule } from './app.module';
import { DocumentService } from 'app/documents/document.service';
import { DocViewerComponent } from 'app/layout/doc-viewer/doc-viewer.component';
import { Deployment } from 'app/shared/deployment.service';
import { GaService } from 'app/shared/ga.service';
import { LocationService } from 'app/shared/location.service';
import { Logger } from 'app/shared/logger.service';
import { MockLocationService } from 'testing/location.service';
import { MockLogger } from 'testing/logger.service';
import { MockSearchService } from 'testing/search.service';
import { NavigationNode } from 'app/navigation/navigation.service';
import { ScrollService } from 'app/shared/scroll.service';
import { SearchBoxComponent } from 'app/search/search-box/search-box.component';
import { SearchResultsComponent } from 'app/shared/search-results/search-results.component';
import { SearchService } from 'app/search/search.service';
import { SelectComponent } from 'app/shared/select/select.component';
import { TocComponent } from 'app/layout/toc/toc.component';
import { TocItem, TocService } from 'app/shared/toc.service';

const sideBySideBreakPoint = 992;
const hideToCBreakPoint = 800;
const startedDelay = 100;

describe('AppComponent', () => {
  let component: AppComponent;
  let fixture: ComponentFixture<AppComponent>;

  let documentService: DocumentService;
  let docViewer: HTMLElement;
  let docViewerComponent: DocViewerComponent;
  let hamburger: HTMLButtonElement;
  let locationService: MockLocationService;
  let sidenav: MatSidenav;
  let tocService: TocService;

  async function awaitDocRendered() {
    const newDocPromise = new Promise(resolve => documentService.currentDocument.subscribe(resolve));
    const docRenderedPromise = new Promise(resolve => docViewerComponent.docRendered.subscribe(resolve));

    await newDocPromise;       // Wait for the new document to be fetched.
    fixture.detectChanges();   // Propagate document change to the view (i.e to `DocViewer`).
    await docRenderedPromise;  // Wait for the `docRendered` event.
  };

  function initializeTest(waitForDoc = true) {
    fixture = TestBed.createComponent(AppComponent);
    component = fixture.componentInstance;

    fixture.detectChanges();
    component.onResize(sideBySideBreakPoint + 1); // wide by default

    const de = fixture.debugElement;
    const docViewerDe = de.query(By.css('aio-doc-viewer'));

<<<<<<< HEAD
    documentService = de.injector.get(DocumentService) as DocumentService;
    docViewer = docViewerDe.nativeElement;
    docViewerComponent = docViewerDe.componentInstance;
    hamburger = de.query(By.css('.hamburger')).nativeElement;
    locationService = de.injector.get(LocationService) as any;
    sidenav = de.query(By.directive(MatSidenav)).componentInstance;
    tocService = de.injector.get(TocService);
=======
    documentService = de.injector.get<DocumentService>(DocumentService);
    docViewer = docViewerDe.nativeElement;
    docViewerComponent = docViewerDe.componentInstance;
    hamburger = de.query(By.css('.hamburger')).nativeElement;
    locationService = de.injector.get<any>(LocationService);
    sidenav = de.query(By.directive(MatSidenav)).componentInstance;
    tocService = de.injector.get<TocService>(TocService);
>>>>>>> 77ff72f9

    return waitForDoc && awaitDocRendered();
  };


  describe('with proper DocViewer', () => {

    beforeEach(async () => {
      DocViewerComponent.animationsEnabled = false;

      createTestingModule('a/b');
      await initializeTest();
    });

    afterEach(() => DocViewerComponent.animationsEnabled = true);

    it('should create', () => {
      expect(component).toBeDefined();
    });

    describe('hasFloatingToc', () => {
      it('should initially be true', () => {
        const fixture2 = TestBed.createComponent(AppComponent);
        const component2 = fixture2.componentInstance;

        expect(component2.hasFloatingToc).toBe(true);
      });

      it('should be false on narrow screens', () => {
        component.onResize(hideToCBreakPoint - 1);

        tocService.tocList.next([{}, {}, {}] as TocItem[]);
        expect(component.hasFloatingToc).toBe(false);

        tocService.tocList.next([]);
        expect(component.hasFloatingToc).toBe(false);

        tocService.tocList.next([{}, {}, {}] as TocItem[]);
        expect(component.hasFloatingToc).toBe(false);
      });

      it('should be true on wide screens unless the toc is empty', () => {
        component.onResize(hideToCBreakPoint + 1);

        tocService.tocList.next([{}, {}, {}] as TocItem[]);
        expect(component.hasFloatingToc).toBe(true);

        tocService.tocList.next([]);
        expect(component.hasFloatingToc).toBe(false);

        tocService.tocList.next([{}, {}, {}] as TocItem[]);
        expect(component.hasFloatingToc).toBe(true);
      });

      it('should be false when toc is empty', () => {
        tocService.tocList.next([]);

        component.onResize(hideToCBreakPoint + 1);
        expect(component.hasFloatingToc).toBe(false);

        component.onResize(hideToCBreakPoint - 1);
        expect(component.hasFloatingToc).toBe(false);

        component.onResize(hideToCBreakPoint + 1);
        expect(component.hasFloatingToc).toBe(false);
      });

      it('should be true when toc is not empty unless the screen is narrow', () => {
        tocService.tocList.next([{}, {}, {}] as TocItem[]);

        component.onResize(hideToCBreakPoint + 1);
        expect(component.hasFloatingToc).toBe(true);

        component.onResize(hideToCBreakPoint - 1);
        expect(component.hasFloatingToc).toBe(false);

        component.onResize(hideToCBreakPoint + 1);
        expect(component.hasFloatingToc).toBe(true);
      });
    });

    describe('isSideBySide', () => {
      it('should be updated on resize', () => {
        component.onResize(sideBySideBreakPoint - 1);
        expect(component.isSideBySide).toBe(false);

        component.onResize(sideBySideBreakPoint + 1);
        expect(component.isSideBySide).toBe(true);
      });
    });

    describe('onScroll', () => {
      it('should update `tocMaxHeight` accordingly', () => {
        expect(component.tocMaxHeight).toBeUndefined();

        component.onScroll();
        expect(component.tocMaxHeight).toBeGreaterThan(0);
      });
    });

    describe('SideNav', () => {
      const navigateTo = (path: string) => {
        locationService.go(path);
        component.updateSideNav();
        fixture.detectChanges();
      };
      const resizeTo = (width: number) => {
        component.onResize(width);
        fixture.detectChanges();
      };
      const toggleSidenav = () => {
        hamburger.click();
        fixture.detectChanges();
      };

      describe('when side-by-side (wide)', () => {
        beforeEach(() => resizeTo(sideBySideBreakPoint + 1));  // side-by-side

        it('should open when navigating to a guide page (guide/pipes)', () => {
          navigateTo('guide/pipes');
          expect(sidenav.opened).toBe(true);
        });

        it('should open when navigating to an api page', () => {
          navigateTo('api/a/b/c/d');
          expect(sidenav.opened).toBe(true);
        });

        it('should be closed when navigating to a marketing page (features)', () => {
          navigateTo('features');
          expect(sidenav.opened).toBe(false);
        });

        describe('when manually closed', () => {

          beforeEach(() => {
            navigateTo('guide/pipes');
            toggleSidenav();
          });

          it('should be closed', () => {
            expect(sidenav.opened).toBe(false);
          });

          it('should stay closed when navigating from one guide page to another', () => {
            navigateTo('guide/bags');
            expect(sidenav.opened).toBe(false);
          });

          it('should stay closed when navigating from a guide page to api page', () => {
            navigateTo('api');
            expect(sidenav.opened).toBe(false);
          });

          it('should reopen when navigating to market page and back to guide page', () => {
            navigateTo('features');
            navigateTo('guide/bags');
            expect(sidenav.opened).toBe(true);
          });
        });
      });
<<<<<<< HEAD

      describe('when NOT side-by-side (narrow)', () => {
        beforeEach(() => resizeTo(sideBySideBreakPoint - 1)); // NOT side-by-side

=======

      describe('when NOT side-by-side (narrow)', () => {
        beforeEach(() => resizeTo(sideBySideBreakPoint - 1)); // NOT side-by-side

>>>>>>> 77ff72f9
        it('should be closed when navigating to a guide page (guide/pipes)', () => {
          navigateTo('guide/pipes');
          expect(sidenav.opened).toBe(false);
        });

        it('should be closed when navigating to an api page', () => {
          navigateTo('api/a/b/c/d');
          expect(sidenav.opened).toBe(false);
        });

        it('should be closed when navigating to a marketing page (features)', () => {
          navigateTo('features');
          expect(sidenav.opened).toBe(false);
        });

        describe('when manually opened', () => {

          beforeEach(() => {
            navigateTo('guide/pipes');
            toggleSidenav();
          });

          it('should be open', () => {
            expect(sidenav.opened).toBe(true);
          });

          it('should close when clicking in gray content area overlay', () => {
            const sidenavBackdrop = fixture.debugElement.query(By.css('.mat-drawer-backdrop')).nativeElement;
            sidenavBackdrop.click();
            fixture.detectChanges();
            expect(sidenav.opened).toBe(false);
          });

          it('should close when navigating to another guide page', () => {
            navigateTo('guide/bags');
            expect(sidenav.opened).toBe(false);
          });

          it('should close when navigating to api page', () => {
            navigateTo('api');
            expect(sidenav.opened).toBe(false);
          });

          it('should close again when navigating to market page', () => {
            navigateTo('features');
            expect(sidenav.opened).toBe(false);
          });

        });
      });

      describe('when changing side-by-side (narrow --> wide)', () => {
        const sidenavDocs = ['api/a/b/c/d', 'guide/pipes'];
        const nonSidenavDocs = ['features', 'about'];

        sidenavDocs.forEach(doc => {
          it(`should open when on a sidenav doc (${doc})`, () => {
            resizeTo(sideBySideBreakPoint - 1);

            navigateTo(doc);
            expect(sidenav.opened).toBe(false);

            resizeTo(sideBySideBreakPoint + 1);
            expect(sidenav.opened).toBe(true);
          });
        });

        nonSidenavDocs.forEach(doc => {
          it(`should remain closed when on a non-sidenav doc (${doc})`, () => {
            resizeTo(sideBySideBreakPoint - 1);

            navigateTo(doc);
            expect(sidenav.opened).toBe(false);

            resizeTo(sideBySideBreakPoint + 1);
            expect(sidenav.opened).toBe(false);
          });
        });

        describe('when manually opened', () => {
          sidenavDocs.forEach(doc => {
            it(`should remain opened when on a sidenav doc (${doc})`, () => {
              resizeTo(sideBySideBreakPoint - 1);

              navigateTo(doc);
              toggleSidenav();
              expect(sidenav.opened).toBe(true);

              resizeTo(sideBySideBreakPoint + 1);
              expect(sidenav.opened).toBe(true);
            });
          });

          nonSidenavDocs.forEach(doc => {
            it(`should close when on a non-sidenav doc (${doc})`, () => {
              resizeTo(sideBySideBreakPoint - 1);

              navigateTo(doc);
              toggleSidenav();
              expect(sidenav.opened).toBe(true);

              resizeTo(sideBySideBreakPoint + 1);
              expect(sidenav.opened).toBe(false);
            });
          });
        });
      });

      describe('when changing side-by-side (wide --> narrow)', () => {
        const sidenavDocs = ['api/a/b/c/d', 'guide/pipes'];
        const nonSidenavDocs = ['features', 'about'];

        sidenavDocs.forEach(doc => {
          it(`should close when on a sidenav doc (${doc})`, () => {
            navigateTo(doc);
            expect(sidenav.opened).toBe(true);

            resizeTo(sideBySideBreakPoint - 1);
            expect(sidenav.opened).toBe(false);
          });
        });

        nonSidenavDocs.forEach(doc => {
          it(`should remain closed when on a non-sidenav doc (${doc})`, () => {
            navigateTo(doc);
            expect(sidenav.opened).toBe(false);

            resizeTo(sideBySideBreakPoint - 1);
            expect(sidenav.opened).toBe(false);
          });
        });
      });
    });

    describe('SideNav version selector', () => {
      let selectElement: DebugElement;
      let selectComponent: SelectComponent;

      async function setupSelectorForTesting(mode?: string) {
        createTestingModule('a/b', mode);
        await initializeTest();
        component.onResize(sideBySideBreakPoint + 1); // side-by-side
        selectElement = fixture.debugElement.query(By.directive(SelectComponent));
        selectComponent = selectElement.componentInstance;
      }

      it('should select the version that matches the deploy mode', async () => {
        await setupSelectorForTesting();
        expect(selectComponent.selected.title).toContain('stable');
        await setupSelectorForTesting('next');
        expect(selectComponent.selected.title).toContain('next');
        await setupSelectorForTesting('archive');
        expect(selectComponent.selected.title).toContain('v4');
      });

      it('should add the current raw version string to the selected version', async () => {
        await setupSelectorForTesting();
        expect(selectComponent.selected.title).toContain(`(v${component.versionInfo.raw})`);
        await setupSelectorForTesting('next');
        expect(selectComponent.selected.title).toContain(`(v${component.versionInfo.raw})`);
        await setupSelectorForTesting('archive');
        expect(selectComponent.selected.title).toContain(`(v${component.versionInfo.raw})`);
      });

      // Older docs versions have an href
      it('should navigate when change to a version with a url', async () => {
        await setupSelectorForTesting();
        const versionWithUrlIndex = component.docVersions.findIndex(v => !!v.url);
        const versionWithUrl = component.docVersions[versionWithUrlIndex];
        selectElement.triggerEventHandler('change', { option: versionWithUrl, index: versionWithUrlIndex});
        expect(locationService.go).toHaveBeenCalledWith(versionWithUrl.url);
      });

      it('should not navigate when change to a version without a url', async () => {
        await setupSelectorForTesting();
        const versionWithoutUrlIndex = component.docVersions.length;
        const versionWithoutUrl = component.docVersions[versionWithoutUrlIndex] = { title: 'foo' };
        selectElement.triggerEventHandler('change', { option: versionWithoutUrl, index: versionWithoutUrlIndex });
        expect(locationService.go).not.toHaveBeenCalled();
      });
    });

    describe('currentDocument', () => {
      const navigateTo = async (path: string) => {
        locationService.go(path);
        await awaitDocRendered();
      };

      it('should display a guide page (guide/pipes)', async () => {
        await navigateTo('guide/pipes');
        expect(docViewer.textContent).toMatch(/Pipes/i);
      });

      it('should display the api page', async () => {
        await navigateTo('api');
        expect(docViewer.textContent).toMatch(/API/i);
      });

      it('should display a marketing page', async () => {
        await navigateTo('features');
        expect(docViewer.textContent).toMatch(/Features/i);
      });

      it('should update the document title', async () => {
        const titleService = TestBed.get(Title);
        spyOn(titleService, 'setTitle');

        await navigateTo('guide/pipes');
        expect(titleService.setTitle).toHaveBeenCalledWith('Angular - Pipes');
      });

      it('should update the document title, with a default value if the document has no title', async () => {
        const titleService = TestBed.get(Title);
        spyOn(titleService, 'setTitle');

        await navigateTo('no-title');
        expect(titleService.setTitle).toHaveBeenCalledWith('Angular');
      });
    });

    describe('auto-scrolling', () => {
      const scrollDelay = 500;
      let scrollService: ScrollService;
      let scrollSpy: jasmine.Spy;
      let scrollToTopSpy: jasmine.Spy;

      beforeEach(() => {
        scrollService = fixture.debugElement.injector.get<ScrollService>(ScrollService);
        scrollSpy = spyOn(scrollService, 'scroll');
        scrollToTopSpy = spyOn(scrollService, 'scrollToTop');
      });

      it('should not scroll immediately when the docId (path) changes', () => {
        locationService.go('guide/pipes');
        // deliberately not calling `fixture.detectChanges` because don't want `onDocInserted`
        expect(scrollSpy).not.toHaveBeenCalled();
        expect(scrollToTopSpy).not.toHaveBeenCalled();
      });

      it('should scroll when just the hash changes (# alone)', () => {
        locationService.go('guide/pipes');
        locationService.go('guide/pipes#somewhere');
        expect(scrollSpy).toHaveBeenCalled();
      });

      it('should scroll when just the hash changes (/#)', () => {
        locationService.go('guide/pipes');
        locationService.go('guide/pipes/#somewhere');
        expect(scrollSpy).toHaveBeenCalled();
      });

      it('should scroll again when navigating to the same hash twice in succession', () => {
        locationService.go('guide/pipes');
        locationService.go('guide/pipes#somewhere');
        locationService.go('guide/pipes#somewhere');
        expect(scrollSpy.calls.count()).toBe(2);
      });

      it('should scroll when navigating to the same path', () => {
        locationService.go('guide/pipes');
        scrollSpy.calls.reset();

        locationService.go('guide/pipes');
        expect(scrollSpy).toHaveBeenCalledTimes(1);
      });

      it('should scroll when re-nav to the empty path', () => {
        locationService.go('');
        scrollSpy.calls.reset();

        locationService.go('');
        expect(scrollSpy).toHaveBeenCalledTimes(1);
      });

      it('should scroll to top when call `onDocRemoved` directly', () => {
        scrollToTopSpy.calls.reset();

        component.onDocRemoved();
        expect(scrollToTopSpy).toHaveBeenCalled();
      });

      it('should scroll after a delay when call `onDocInserted` directly', fakeAsync(() => {
        component.onDocInserted();
        expect(scrollSpy).not.toHaveBeenCalled();

        tick(scrollDelay);
        expect(scrollSpy).toHaveBeenCalled();
      }));

      it('should scroll (via `onDocInserted`) when finish navigating to a new doc', fakeAsync(() => {
        expect(scrollToTopSpy).not.toHaveBeenCalled();

        locationService.go('guide/pipes');
        tick(1);                 // triggers the HTTP response for the document
        fixture.detectChanges(); // triggers the event that calls `onDocInserted`

        expect(scrollToTopSpy).toHaveBeenCalled();
        expect(scrollSpy).not.toHaveBeenCalled();

        tick(scrollDelay);
        expect(scrollSpy).toHaveBeenCalled();
      }));
    });

    describe('click intercepting', () => {
      it('should intercept clicks on anchors and call `location.handleAnchorClick()`',
              inject([LocationService], (location: LocationService) => {

        const el = fixture.nativeElement as Element;
        el.innerHTML = '<a href="some/local/url">click me</a>';
        const anchorElement = el.getElementsByTagName('a')[0];
        anchorElement.click();
        expect(location.handleAnchorClick).toHaveBeenCalledWith(anchorElement, 0, false, false);
      }));

      it('should intercept clicks on elements deep within an anchor tag',
              inject([LocationService], (location: LocationService) => {

        const el = fixture.nativeElement as Element;
        el.innerHTML = '<a href="some/local/url"><div><img></div></a>';
        const imageElement  = el.getElementsByTagName('img')[0];
        const anchorElement = el.getElementsByTagName('a')[0];
        imageElement.click();
        expect(location.handleAnchorClick).toHaveBeenCalledWith(anchorElement, 0, false, false);
      }));

      it('should ignore clicks on elements without an anchor ancestor',
              inject([LocationService], (location: LocationService) => {

        const el = fixture.nativeElement as Element;
        el.innerHTML = '<div><p><div><img></div></p></div>';
        const imageElement  = el.getElementsByTagName('img')[0];
        imageElement.click();
        expect(location.handleAnchorClick).not.toHaveBeenCalled();
      }));
    });

    describe('restrainScrolling()', () => {
      const preventedScrolling = (currentTarget: object, deltaY: number) => {
        const evt = {
          deltaY,
          currentTarget,
          defaultPrevented: false,
          preventDefault() { this.defaultPrevented = true; }
        } as any as WheelEvent;

        component.restrainScrolling(evt);

        return evt.defaultPrevented;
      };

      it('should prevent scrolling up if already at the top', () => {
        const elem = {scrollTop: 0};

        expect(preventedScrolling(elem, -100)).toBe(true);
        expect(preventedScrolling(elem, +100)).toBe(false);
        expect(preventedScrolling(elem, -10)).toBe(true);
      });

      it('should prevent scrolling down if already at the bottom', () => {
        const elem = {scrollTop: 100, scrollHeight: 150, clientHeight: 50};

        expect(preventedScrolling(elem, +10)).toBe(true);
        expect(preventedScrolling(elem, -10)).toBe(false);
        expect(preventedScrolling(elem, +5)).toBe(true);

        elem.clientHeight -= 10;
        expect(preventedScrolling(elem, +5)).toBe(false);

        elem.scrollHeight -= 20;
        expect(preventedScrolling(elem, +5)).toBe(true);

        elem.scrollTop -= 30;
        expect(preventedScrolling(elem, +5)).toBe(false);
      });

      it('should not prevent scrolling if neither at the top nor at the bottom', () => {
        const elem = {scrollTop: 50, scrollHeight: 150, clientHeight: 50};

        expect(preventedScrolling(elem, +100)).toBe(false);
        expect(preventedScrolling(elem, -100)).toBe(false);
      });
    });

    describe('aio-toc', () => {
      let tocDebugElement: DebugElement;
      let tocContainer: DebugElement|null;

      const setHasFloatingToc = (hasFloatingToc: boolean) => {
        component.hasFloatingToc = hasFloatingToc;
        fixture.detectChanges();

        tocDebugElement = fixture.debugElement.query(By.directive(TocComponent));
        tocContainer = tocDebugElement && tocDebugElement.parent;
      };

      beforeEach(() => setHasFloatingToc(true));


      it('should show/hide `<aio-toc>` based on `hasFloatingToc`', () => {
        expect(tocDebugElement).toBeTruthy();
        expect(tocContainer).toBeTruthy();

        setHasFloatingToc(false);
        expect(tocDebugElement).toBeFalsy();
        expect(tocContainer).toBeFalsy();

        setHasFloatingToc(true);
        expect(tocDebugElement).toBeTruthy();
        expect(tocContainer).toBeTruthy();
      });

      it('should have a non-embedded `<aio-toc>` element', () => {
        expect(tocDebugElement.classes['embedded']).toBeFalsy();
      });

      it('should update the TOC container\'s `maxHeight` based on `tocMaxHeight`', () => {
        expect(tocContainer!.styles['max-height']).toBeNull();

        component.tocMaxHeight = '100';
        fixture.detectChanges();

        expect(tocContainer!.styles['max-height']).toBe('100px');
      });

      it('should restrain scrolling inside the ToC container', () => {
        const restrainScrolling = spyOn(component, 'restrainScrolling');
        const evt = {};

        expect(restrainScrolling).not.toHaveBeenCalled();

        tocContainer!.triggerEventHandler('mousewheel', evt);
        expect(restrainScrolling).toHaveBeenCalledWith(evt);
      });
    });

    describe('footer', () => {
      it('should have version number', () => {
        const versionEl: HTMLElement = fixture.debugElement.query(By.css('aio-footer')).nativeElement;
        expect(versionEl.textContent).toContain(TestHttpClient.versionInfo.full);
      });
    });

    describe('deployment banner', () => {
      it('should show a message if the deployment mode is "archive"', async () => {
        createTestingModule('a/b', 'archive');
        await initializeTest();
        const banner: HTMLElement = fixture.debugElement.query(By.css('aio-mode-banner')).nativeElement;
        expect(banner.textContent).toContain('archived documentation for Angular v4');
      });

      it('should show no message if the deployment mode is not "archive"', async () => {
        createTestingModule('a/b', 'stable');
        await initializeTest();
        const banner: HTMLElement = fixture.debugElement.query(By.css('aio-mode-banner')).nativeElement;
        expect(banner.textContent!.trim()).toEqual('');
      });
    });

    describe('search', () => {
      describe('initialization', () => {
        it('should initialize the search worker', inject([SearchService], (searchService: SearchService) => {
          expect(searchService.initWorker).toHaveBeenCalled();
        }));
      });

      describe('click handling', () => {
        it('should intercept clicks not on the search elements and hide the search results', () => {
          component.showSearchResults = true;
          fixture.detectChanges();
          // docViewer is a commonly-clicked, non-search element
          docViewer.click();
          expect(component.showSearchResults).toBe(false);
        });

        it('should not intercept clicks on the searchResults', () => {
          component.showSearchResults = true;
          fixture.detectChanges();

          const searchResults = fixture.debugElement.query(By.directive(SearchResultsComponent));
          searchResults.nativeElement.click();
          fixture.detectChanges();

          expect(component.showSearchResults).toBe(true);
        });

        it('should not intercept clicks om the searchBox', () => {
          component.showSearchResults = true;
          fixture.detectChanges();

          const searchBox = fixture.debugElement.query(By.directive(SearchBoxComponent));
          searchBox.nativeElement.click();
          fixture.detectChanges();

          expect(component.showSearchResults).toBe(true);
        });
      });

      describe('keyup handling', () => {
        it('should grab focus when the / key is pressed', () => {
          const searchBox: SearchBoxComponent = fixture.debugElement.query(By.directive(SearchBoxComponent)).componentInstance;
          spyOn(searchBox, 'focus');
          window.document.dispatchEvent(new KeyboardEvent('keyup', { 'key': '/' }));
          fixture.detectChanges();
          expect(searchBox.focus).toHaveBeenCalled();
        });

        it('should set focus back to the search box when the search results are displayed and the escape key is pressed', () => {
          const searchBox: SearchBoxComponent = fixture.debugElement.query(By.directive(SearchBoxComponent)).componentInstance;
          spyOn(searchBox, 'focus');
          component.showSearchResults = true;
          window.document.dispatchEvent(new KeyboardEvent('keyup', { 'key': 'Escape' }));
          fixture.detectChanges();
          expect(searchBox.focus).toHaveBeenCalled();
        });
      });

      describe('showing search results', () => {
        it('should not display search results when query is empty', () => {
          const searchService: MockSearchService = TestBed.get(SearchService);
          searchService.searchResults.next({ query: '', results: [] });
          fixture.detectChanges();
          expect(component.showSearchResults).toBe(false);
        });

        it('should hide the results when a search result is selected', () => {
          const searchService: MockSearchService = TestBed.get(SearchService);

          const results = [
            { path: 'news', title: 'News', type: 'marketing', keywords: '', titleWords: '' }
          ];

          searchService.searchResults.next({ query: 'something', results: results });
          component.showSearchResults = true;
          fixture.detectChanges();

          const searchResultsComponent = fixture.debugElement.query(By.directive(SearchResultsComponent));
          searchResultsComponent.triggerEventHandler('resultSelected', {});
          fixture.detectChanges();
          expect(component.showSearchResults).toBe(false);
        });

        it('should re-run the search when the search box regains focus', () => {
          const doSearchSpy = spyOn(component, 'doSearch');
          const searchBox = fixture.debugElement.query(By.directive(SearchBoxComponent));
          searchBox.triggerEventHandler('onFocus', 'some query');
          expect(doSearchSpy).toHaveBeenCalledWith('some query');
        });
      });
    });

    describe('archive redirection', () => {
      it('should redirect to `docs` if deployment mode is `archive` and not at a docs page', () => {
        createTestingModule('', 'archive');
        initializeTest(false);
        expect(TestBed.get(LocationService).replace).toHaveBeenCalledWith('docs');

        createTestingModule('resources', 'archive');
        initializeTest(false);
        expect(TestBed.get(LocationService).replace).toHaveBeenCalledWith('docs');

        createTestingModule('guide/aot-compiler', 'archive');
        initializeTest(false);
        expect(TestBed.get(LocationService).replace).not.toHaveBeenCalled();

        createTestingModule('tutorial', 'archive');
        initializeTest(false);
        expect(TestBed.get(LocationService).replace).not.toHaveBeenCalled();

        createTestingModule('tutorial/toh-pt1', 'archive');
        initializeTest(false);
        expect(TestBed.get(LocationService).replace).not.toHaveBeenCalled();

        createTestingModule('docs', 'archive');
        initializeTest(false);
        expect(TestBed.get(LocationService).replace).not.toHaveBeenCalled();

        createTestingModule('api', 'archive');
        initializeTest(false);
        expect(TestBed.get(LocationService).replace).not.toHaveBeenCalled();

        createTestingModule('api/core/getPlatform', 'archive');
        initializeTest(false);
        expect(TestBed.get(LocationService).replace).not.toHaveBeenCalled();
      });

      it('should not redirect if deployment mode is `next`', () => {
        createTestingModule('', 'next');
        initializeTest(false);
        expect(TestBed.get(LocationService).replace).not.toHaveBeenCalled();

        createTestingModule('resources', 'next');
        initializeTest(false);
        expect(TestBed.get(LocationService).replace).not.toHaveBeenCalled();

        createTestingModule('guide/aot-compiler', 'next');
        initializeTest(false);
        expect(TestBed.get(LocationService).replace).not.toHaveBeenCalled();

        createTestingModule('tutorial', 'next');
        initializeTest(false);
        expect(TestBed.get(LocationService).replace).not.toHaveBeenCalled();

        createTestingModule('tutorial/toh-pt1', 'next');
        initializeTest(false);
        expect(TestBed.get(LocationService).replace).not.toHaveBeenCalled();

        createTestingModule('docs', 'next');
        initializeTest(false);
        expect(TestBed.get(LocationService).replace).not.toHaveBeenCalled();

        createTestingModule('api', 'next');
        initializeTest(false);
        expect(TestBed.get(LocationService).replace).not.toHaveBeenCalled();

        createTestingModule('api/core/getPlatform', 'next');
        initializeTest(false);
        expect(TestBed.get(LocationService).replace).not.toHaveBeenCalled();
      });

      it('should not redirect to `docs` if deployment mode is `stable`', () => {
        createTestingModule('', 'stable');
        initializeTest(false);
        expect(TestBed.get(LocationService).replace).not.toHaveBeenCalled();

        createTestingModule('resources', 'stable');
        initializeTest(false);
        expect(TestBed.get(LocationService).replace).not.toHaveBeenCalled();

        createTestingModule('guide/aot-compiler', 'stable');
        initializeTest(false);
        expect(TestBed.get(LocationService).replace).not.toHaveBeenCalled();

        createTestingModule('tutorial', 'stable');
        initializeTest(false);
        expect(TestBed.get(LocationService).replace).not.toHaveBeenCalled();

        createTestingModule('tutorial/toh-pt1', 'stable');
        initializeTest(false);
        expect(TestBed.get(LocationService).replace).not.toHaveBeenCalled();

        createTestingModule('docs', 'stable');
        initializeTest(false);
        expect(TestBed.get(LocationService).replace).not.toHaveBeenCalled();

        createTestingModule('api', 'stable');
        initializeTest(false);
        expect(TestBed.get(LocationService).replace).not.toHaveBeenCalled();

        createTestingModule('api/core/getPlatform', 'stable');
        initializeTest(false);
        expect(TestBed.get(LocationService).replace).not.toHaveBeenCalled();
      });
    });
  });

  describe('with mocked DocViewer', () => {
    const getDocViewer = () => fixture.debugElement.query(By.css('aio-doc-viewer'));
    const triggerDocViewerEvent =
        (evt: 'docReady' | 'docRemoved' | 'docInserted' | 'docRendered') =>
          getDocViewer().triggerEventHandler(evt, undefined);

    beforeEach(() => {
      createTestingModule('a/b');
      // Remove the DocViewer for this test and hide the missing component message
      TestBed.overrideModule(AppModule, {
        remove: { declarations: [DocViewerComponent] },
        add: { schemas: [NO_ERRORS_SCHEMA] }
      });
    });

    describe('initial rendering', () => {
      beforeEach(jasmine.clock().install);
      afterEach(jasmine.clock().uninstall);

      it('should initially disable Angular animations until a document is rendered', () => {
        initializeTest(false);
        jasmine.clock().tick(1);  // triggers the HTTP response for the document

        expect(component.isStarting).toBe(true);
        expect(fixture.debugElement.properties['@.disabled']).toBe(true);

        triggerDocViewerEvent('docInserted');
        jasmine.clock().tick(startedDelay);
        fixture.detectChanges();
        expect(component.isStarting).toBe(true);
        expect(fixture.debugElement.properties['@.disabled']).toBe(true);

        triggerDocViewerEvent('docRendered');
        jasmine.clock().tick(startedDelay);
        fixture.detectChanges();
        expect(component.isStarting).toBe(false);
        expect(fixture.debugElement.properties['@.disabled']).toBe(false);
      });

      it('should initially add the starting class until a document is rendered', () => {
        initializeTest(false);
        jasmine.clock().tick(1);  // triggers the HTTP response for the document
        const sidenavContainer = fixture.debugElement.query(By.css('mat-sidenav-container')).nativeElement;

        expect(component.isStarting).toBe(true);
        expect(hamburger.classList.contains('starting')).toBe(true);
        expect(sidenavContainer.classList.contains('starting')).toBe(true);

        triggerDocViewerEvent('docInserted');
        jasmine.clock().tick(startedDelay);
        fixture.detectChanges();
        expect(component.isStarting).toBe(true);
        expect(hamburger.classList.contains('starting')).toBe(true);
        expect(sidenavContainer.classList.contains('starting')).toBe(true);

        triggerDocViewerEvent('docRendered');
        jasmine.clock().tick(startedDelay);
        fixture.detectChanges();
        expect(component.isStarting).toBe(false);
        expect(hamburger.classList.contains('starting')).toBe(false);
        expect(sidenavContainer.classList.contains('starting')).toBe(false);
      });

      it('should initially disable animations on the DocViewer for the first rendering', () => {
        initializeTest(false);
        jasmine.clock().tick(1);  // triggers the HTTP response for the document

        expect(component.isStarting).toBe(true);
        expect(docViewer.classList.contains('no-animations')).toBe(true);

        triggerDocViewerEvent('docInserted');
        jasmine.clock().tick(startedDelay);
        fixture.detectChanges();
        expect(component.isStarting).toBe(true);
        expect(docViewer.classList.contains('no-animations')).toBe(true);

        triggerDocViewerEvent('docRendered');
        jasmine.clock().tick(startedDelay);
        fixture.detectChanges();
        expect(component.isStarting).toBe(false);
        expect(docViewer.classList.contains('no-animations')).toBe(false);
      });
    });

    describe('subsequent rendering', () => {
      beforeEach(jasmine.clock().install);
      afterEach(jasmine.clock().uninstall);

      it('should set the transitioning class on `.app-toolbar` while a document is being rendered', () => {
        initializeTest(false);
        jasmine.clock().tick(1);  // triggers the HTTP response for the document
        const toolbar = fixture.debugElement.query(By.css('.app-toolbar'));

        // Initially, `isTransitoning` is true.
        expect(component.isTransitioning).toBe(true);
        expect(toolbar.classes['transitioning']).toBe(true);

        triggerDocViewerEvent('docRendered');
        fixture.detectChanges();
        expect(component.isTransitioning).toBe(false);
        expect(toolbar.classes['transitioning']).toBe(false);

        // While a document is being rendered, `isTransitoning` is set to true.
        triggerDocViewerEvent('docReady');
        fixture.detectChanges();
        expect(component.isTransitioning).toBe(true);
        expect(toolbar.classes['transitioning']).toBe(true);

        triggerDocViewerEvent('docRendered');
        fixture.detectChanges();
        expect(component.isTransitioning).toBe(false);
        expect(toolbar.classes['transitioning']).toBe(false);
      });

      it('should update the sidenav state as soon as a new document is inserted (but not before)', () => {
        initializeTest(false);
        jasmine.clock().tick(1);  // triggers the HTTP response for the document
        jasmine.clock().tick(0);  // calls `updateSideNav()` for initial rendering
        const updateSideNavSpy = spyOn(component, 'updateSideNav');

        triggerDocViewerEvent('docReady');
        jasmine.clock().tick(0);
        expect(updateSideNavSpy).not.toHaveBeenCalled();

        triggerDocViewerEvent('docInserted');
        jasmine.clock().tick(0);
        expect(updateSideNavSpy).toHaveBeenCalledTimes(1);

        updateSideNavSpy.calls.reset();

        triggerDocViewerEvent('docReady');
        jasmine.clock().tick(0);
        expect(updateSideNavSpy).not.toHaveBeenCalled();

        triggerDocViewerEvent('docInserted');
        jasmine.clock().tick(0);
        expect(updateSideNavSpy).toHaveBeenCalledTimes(1);
      });
    });

    describe('pageId', () => {
      const navigateTo = (path: string) => {
        locationService.go(path);
        jasmine.clock().tick(1);  // triggers the HTTP response for the document
        triggerDocViewerEvent('docInserted');
        jasmine.clock().tick(0);  // triggers `updateHostClasses()`
        fixture.detectChanges();
      };

      beforeEach(jasmine.clock().install);
      afterEach(jasmine.clock().uninstall);

      it('should set the id of the doc viewer container based on the current doc', () => {
        initializeTest(false);
        const container = fixture.debugElement.query(By.css('section.sidenav-content'));

        navigateTo('guide/pipes');
        expect(component.pageId).toEqual('guide-pipes');
        expect(container.properties['id']).toEqual('guide-pipes');

        navigateTo('news');
        expect(component.pageId).toEqual('news');
        expect(container.properties['id']).toEqual('news');

        navigateTo('');
        expect(component.pageId).toEqual('home');
        expect(container.properties['id']).toEqual('home');
      });

      it('should not be affected by changes to the query', () => {
        initializeTest(false);
        const container = fixture.debugElement.query(By.css('section.sidenav-content'));

        navigateTo('guide/pipes');
        navigateTo('guide/other?search=http');

        expect(component.pageId).toEqual('guide-other');
        expect(container.properties['id']).toEqual('guide-other');
      });
    });

    describe('hostClasses', () => {
      const triggerUpdateHostClasses = () => {
        jasmine.clock().tick(1);  // triggers the HTTP response for document
        triggerDocViewerEvent('docInserted');
        jasmine.clock().tick(0);  // triggers `updateHostClasses()`
        fixture.detectChanges();
      };
      const navigateTo = (path: string) => {
        locationService.go(path);
        triggerUpdateHostClasses();
      };

      beforeEach(jasmine.clock().install);
      afterEach(jasmine.clock().uninstall);

      it('should set the css classes of the host container based on the current doc and navigation view', () => {
        initializeTest(false);

        navigateTo('guide/pipes');
        checkHostClass('page', 'guide-pipes');
        checkHostClass('folder', 'guide');
        checkHostClass('view', 'SideNav');

        navigateTo('features');
        checkHostClass('page', 'features');
        checkHostClass('folder', 'features');
        checkHostClass('view', 'TopBar');

        navigateTo('');
        checkHostClass('page', 'home');
        checkHostClass('folder', 'home');
        checkHostClass('view', '');
      });

      it('should set the css class of the host container based on the open/closed state of the side nav', async () => {
        initializeTest(false);

        navigateTo('guide/pipes');
        checkHostClass('sidenav', 'open');

        sidenav.close();
        await waitForSidenavOpenedChange();
        fixture.detectChanges();
        checkHostClass('sidenav', 'closed');

        sidenav.open();
        await waitForSidenavOpenedChange();
        fixture.detectChanges();
        checkHostClass('sidenav', 'open');

        async function waitForSidenavOpenedChange() {
          const promise = new Promise(resolve => sidenav.openedChange.pipe(first()).subscribe(resolve));

          await Promise.resolve();  // Wait for `MatSidenav.openedChange.emit()` to be called.
          jasmine.clock().tick(0);  // Notify `MatSidenav.openedChange` observers.
                                    // (It is an async `EventEmitter`, thus uses `setTimeout()`.)

          await promise;
        }
      });

      it('should set the css class of the host container based on the initial deployment mode', () => {
        createTestingModule('a/b', 'archive');
        initializeTest(false);

        triggerUpdateHostClasses();
        checkHostClass('mode', 'archive');
      });

      function checkHostClass(type: string, value: string) {
        const host = fixture.debugElement;
        const classes: string = host.properties['className'];
        const classArray = classes.split(' ').filter(c => c.indexOf(`${type}-`) === 0);
        expect(classArray.length).toBeLessThanOrEqual(1, `"${classes}" should have only one class matching ${type}-*`);
        expect(classArray).toEqual([`${type}-${value}`], `"${classes}" should contain ${type}-${value}`);
      }
    });

    describe('progress bar', () => {
      const SHOW_DELAY = 200;
      const HIDE_DELAY = 500;
      const getProgressBar = () => fixture.debugElement.query(By.directive(MatProgressBar));
      const initializeAndCompleteNavigation = () => {
        initializeTest(false);
        triggerDocViewerEvent('docReady');
        tick(HIDE_DELAY);
      };

      it('should initially be hidden', () => {
        initializeTest(false);
        expect(getProgressBar()).toBeFalsy();
      });

      it('should be shown (after a delay) when the path changes', fakeAsync(() => {
        initializeAndCompleteNavigation();
        locationService.urlSubject.next('c/d');

        fixture.detectChanges();
        expect(getProgressBar()).toBeFalsy();

        tick(SHOW_DELAY - 1);
        fixture.detectChanges();
        expect(getProgressBar()).toBeFalsy();

        tick(1);
        fixture.detectChanges();
        expect(getProgressBar()).toBeTruthy();
      }));

      it('should not be shown when the URL changes but the path remains the same', fakeAsync(() => {
        initializeAndCompleteNavigation();
        locationService.urlSubject.next('a/b');

        tick(SHOW_DELAY);
        fixture.detectChanges();
        expect(getProgressBar()).toBeFalsy();
      }));

      it('should not be shown when re-navigating to the empty path', fakeAsync(() => {
        initializeAndCompleteNavigation();
        locationService.urlSubject.next('');
        triggerDocViewerEvent('docReady');

        locationService.urlSubject.next('');

        tick(SHOW_DELAY);
        fixture.detectChanges();
        expect(getProgressBar()).toBeFalsy();

        tick(HIDE_DELAY);   // Fire the remaining timer or `fakeAsync()` complains.
      }));

      it('should not be shown if the doc is prepared quickly', fakeAsync(() => {
        initializeAndCompleteNavigation();
        locationService.urlSubject.next('c/d');

        tick(SHOW_DELAY - 1);
        triggerDocViewerEvent('docReady');

        tick(1);
        fixture.detectChanges();
        expect(getProgressBar()).toBeFalsy();

        tick(HIDE_DELAY);   // Fire the remaining timer or `fakeAsync()` complains.
      }));

      it('should be shown if preparing the doc takes too long', fakeAsync(() => {
        initializeAndCompleteNavigation();
        locationService.urlSubject.next('c/d');

        tick(SHOW_DELAY);
        triggerDocViewerEvent('docReady');

        fixture.detectChanges();
        expect(getProgressBar()).toBeTruthy();

        tick(HIDE_DELAY);   // Fire the remaining timer or `fakeAsync()` complains.
      }));

      it('should be hidden (after a delay) once the doc has been prepared', fakeAsync(() => {
        initializeAndCompleteNavigation();
        locationService.urlSubject.next('c/d');

        tick(SHOW_DELAY);
        triggerDocViewerEvent('docReady');

        fixture.detectChanges();
        expect(getProgressBar()).toBeTruthy();

        tick(HIDE_DELAY - 1);
        fixture.detectChanges();
        expect(getProgressBar()).toBeTruthy();

        tick(1);
        fixture.detectChanges();
        expect(getProgressBar()).toBeFalsy();
      }));

      it('should only take the latest request into account', fakeAsync(() => {
        initializeAndCompleteNavigation();
        locationService.urlSubject.next('c/d');   // The URL changes.
        locationService.urlSubject.next('e/f');   // The URL changes again before `onDocReady()`.

        tick(SHOW_DELAY - 1);               // `onDocReady()` is triggered (for the last doc),
        triggerDocViewerEvent('docReady');  // before the progress bar is shown.

        tick(1);
        fixture.detectChanges();
        expect(getProgressBar()).toBeFalsy();

        tick(HIDE_DELAY);   // Fire the remaining timer or `fakeAsync()` complains.
      }));
    });

  });

});

//// test helpers ////

function createTestingModule(initialUrl: string, mode: string = 'stable') {
  const mockLocationService = new MockLocationService(initialUrl);
  TestBed.resetTestingModule();
  TestBed.configureTestingModule({
    imports: [ AppModule ],
    providers: [
      { provide: APP_BASE_HREF, useValue: '/' },
      { provide: GaService, useClass: TestGaService },
      { provide: HttpClient, useClass: TestHttpClient },
      { provide: LocationService, useFactory: () => mockLocationService },
      { provide: Logger, useClass: MockLogger },
      { provide: SearchService, useClass: MockSearchService },
      { provide: Deployment, useFactory: () => {
        const deployment = new Deployment(mockLocationService as any);
        deployment.mode = mode;
        return deployment;
      }},
    ]
  });
}

class TestGaService {
  locationChanged = jasmine.createSpy('locationChanged');
}

class TestHttpClient {

  static versionInfo = {
    raw: '4.0.0-rc.6',
    major: 4,
    minor: 0,
    patch: 0,
    prerelease: [ 'local' ],
    build: 'sha.73808dd',
    version: '4.0.0-local',
    codeName: 'snapshot',
    isSnapshot: true,
    full: '4.0.0-local+sha.73808dd',
    branch: 'master',
    commitSHA: '73808dd38b5ccd729404936834d1568bd066de81'
  };

  static docVersions: NavigationNode[] = [
    { title: 'v2', url: 'https://v2.angular.io' }
  ];

  // tslint:disable:quotemark
  navJson = {
    "TopBar": [
      {
        "url": "features",
        "title": "Features"
      },
      {
        "url": "no-title",
        "title": "No Title"
      },
    ],
    "SideNav": [
      {
      "title": "Core",
      "tooltip": "Learn the core capabilities of Angular",
      "children": [
          {
            "url": "guide/pipes",
            "title": "Pipes",
            "tooltip": "Pipes transform displayed values within a template."
          },
          {
            "url": "guide/bags",
            "title": "Bags",
            "tooltip": "Pack your bags for a code adventure."
          }
        ]
      },
      {
        "url": "api",
        "title": "API",
        "tooltip": "Details of the Angular classes and values."
      }
    ],
    "docVersions": TestHttpClient.docVersions,

    "__versionInfo": TestHttpClient.versionInfo,
  };

  get(url: string) {
    let data;
    if (/navigation\.json/.test(url)) {
      data = this.navJson;
    } else {
      const match = /generated\/docs\/(.+)\.json/.exec(url)!;
      const id = match[1]!;
      // Make up a title for test purposes
      const title = id.split('/').pop()!.replace(/^([a-z])/, (_, letter) => letter.toUpperCase());
      const h1 = (id === 'no-title') ? '' : `<h1>${title}</h1>`;
      const contents = `${h1}<h2 id="#somewhere">Some heading</h2>`;
      data = { id, contents };
    }

    // Preserve async nature of `HttpClient`.
    return timer(1).pipe(mapTo(data));
  }
}<|MERGE_RESOLUTION|>--- conflicted
+++ resolved
@@ -6,13 +6,8 @@
 import { MatProgressBar, MatSidenav } from '@angular/material';
 import { By } from '@angular/platform-browser';
 
-<<<<<<< HEAD
-import { Observable, timer } from 'rxjs';
-import { mapTo } from 'rxjs/operators';
-=======
 import { timer } from 'rxjs';
 import { first, mapTo } from 'rxjs/operators';
->>>>>>> 77ff72f9
 
 import { AppComponent } from './app.component';
 import { AppModule } from './app.module';
@@ -69,15 +64,6 @@
     const de = fixture.debugElement;
     const docViewerDe = de.query(By.css('aio-doc-viewer'));
 
-<<<<<<< HEAD
-    documentService = de.injector.get(DocumentService) as DocumentService;
-    docViewer = docViewerDe.nativeElement;
-    docViewerComponent = docViewerDe.componentInstance;
-    hamburger = de.query(By.css('.hamburger')).nativeElement;
-    locationService = de.injector.get(LocationService) as any;
-    sidenav = de.query(By.directive(MatSidenav)).componentInstance;
-    tocService = de.injector.get(TocService);
-=======
     documentService = de.injector.get<DocumentService>(DocumentService);
     docViewer = docViewerDe.nativeElement;
     docViewerComponent = docViewerDe.componentInstance;
@@ -85,7 +71,6 @@
     locationService = de.injector.get<any>(LocationService);
     sidenav = de.query(By.directive(MatSidenav)).componentInstance;
     tocService = de.injector.get<TocService>(TocService);
->>>>>>> 77ff72f9
 
     return waitForDoc && awaitDocRendered();
   };
@@ -247,17 +232,10 @@
           });
         });
       });
-<<<<<<< HEAD
 
       describe('when NOT side-by-side (narrow)', () => {
         beforeEach(() => resizeTo(sideBySideBreakPoint - 1)); // NOT side-by-side
 
-=======
-
-      describe('when NOT side-by-side (narrow)', () => {
-        beforeEach(() => resizeTo(sideBySideBreakPoint - 1)); // NOT side-by-side
-
->>>>>>> 77ff72f9
         it('should be closed when navigating to a guide page (guide/pipes)', () => {
           navigateTo('guide/pipes');
           expect(sidenav.opened).toBe(false);
