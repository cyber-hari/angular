--- conflicted
+++ resolved
@@ -1,11 +1,7 @@
-<<<<<<< HEAD
 <!--
-# Try it: Use forms for user input
+# Using forms for user input
 -->
 # 폼으로 입력 받기
-=======
-# Using forms for user input
->>>>>>> 9af6fbf6
 
 <!--
 At the end of [Managing Data](start/start-data "Try it: Managing Data"), the online store application has a product catalog and a shopping cart.
