{
  "TopBar": [
    {
      "url": "features",
      "title!": "Features",
      "title": "특징"
    },
    {
      "url": "docs",
      "title!": "Docs",
      "title": "문서"
    },
    {
      "url": "resources",
      "title!": "Resources",
      "title": "리소스"
    },
    {
      "url": "events",
      "title!": "Events",
      "title": "행사 정보"
    },
    {
      "url": "https://blog.angular.io/",
      "title!": "Blog",
      "title": "블로그"
    }
  ],

  "TopBarNarrow": [
    {
      "title!": "About Angular",
      "title": "Angular",
      "children": [
        {
          "url": "features",
          "title!": "Features",
          "title": "특징"
        },
        {
          "url": "resources",
          "title!": "Resources",
          "title": "리소스"
        },
        {
          "url": "events",
          "title!": "Events",
          "title": "행사 정보"
        },
        {
          "url": "https://blog.angular.io/",
          "title!": "Blog",
          "title": "블로그"
        }
      ]
    }
  ],

  "SideNav": [
    {
      "url": "docs",
      "title!": "Docs",
      "title": "문서",
      "tooltip!": "Angular Documentation",
      "tooltip": "Angular 문서",
      "hidden": true
    },

    {
      "url": "guide/docs-style-guide",
      "title!": "Doc authors style guide",
      "title": "문서 편집 가이드",
      "tooltip!": "Style guide for documentation authors.",
      "tooltip": "문서 편집 가이드",
      "hidden": true
    },

    {
      "url": "guide/quickstart",
      "title!": "Getting Started",
      "title": "시작하기",
      "tooltip!": "A brief introduction to Angular and Angular CLI essentials.",
      "tooltip": "Angular와 Angular CLI 기본부터 시작하기"
    },

    {
      "title!": "Tutorial",
      "title": "튜토리얼",
      "tooltip": "The Tour of Heroes tutorial takes you through the steps of creating an Angular application in TypeScript.",
      "children": [
        {
          "url": "tutorial",
          "!title": "Introduction",
          "title": "소개",
          "!tooltip": "Introduction to the Tour of Heroes tutorial",
          "tooltip": "히어로들의 여행 튜토리얼에 대해 소개합니다."
        },
        {
          "url": "tutorial/toh-pt0",
          "!title": "The Application Shell",
          "title": "애플리케이션 셸",
          "!tooltip": "Creating the application shell",
          "tooltip": "애플리케이션 셸을 구성해 봅시다."
        },
        {
          "url": "tutorial/toh-pt1",
          "!title": "1. The Hero Editor",
          "title": "1. 히어로 에디터",
          "!tooltip": "Part 1: Build a simple hero editor",
          "tooltip": "1단계: 간단한 히어로 에디터를 만들어 봅시다."
        },
        {
          "url": "tutorial/toh-pt2",
          "!title": "2. Displaying a List",
          "title": "2. 목록 표시하기",
          "!tooltip": "Part 2: Build a master/detail page with a list of heroes.",
          "tooltip": "2단계: 히어로의 목록을 표시하는 페이지를 구성해 봅시다."
        },
        {
          "url": "tutorial/toh-pt3",
          "!title": "3. Master/Detail Components",
          "title": "3. 컴포넌트 구조",
          "!tooltip": "Part 3: Refactor the master/detail view into separate components.",
          "tooltip": "3단계: 목록/상세정보 화면을 개별 컴포넌트로 리팩토링해 봅시다."
        },
        {
          "url": "tutorial/toh-pt4",
          "!title": "4. Services",
          "title": "4. 서비스",
          "!tooltip": "Part 4: Create a reusable service to manage hero data.",
          "tooltip": "4단계: 히어로의 데이터를 관리하는 서비스를 만들어 봅시다."
        },
        {
          "url": "tutorial/toh-pt5",
          "!title": "5. Routing",
          "title": "5. 라우팅",
          "!tooltip": "Part 5: Add the Angular router and navigate among the views.",
          "tooltip": "5단계: Angular 라우터를 추가하고 화면을 전환해 봅시다."
        },
        {
          "url": "tutorial/toh-pt6",
          "title": "6. HTTP",
          "tooltip": "Part 6: Use HTTP to retrieve and save hero data."
        }
      ]
    },

    {
      "title!": "Fundamentals",
      "title": "기초 지식",
      "tooltip!": "The fundamentals of Angular",
      "tooltip": "Angular 기초 지식",
      "children": [
        {
          "title!": "Architecture",
          "title": "아키텍처",
          "tooltip!": "The basic building blocks of Angular applications.",
          "tooltip": "Angular 애플리케이션을 구성하는 기본 요소",
          "children": [
            {
              "url": "guide/architecture",
              "title!": "Architecture Overview",
              "title": "개요",
              "tooltip!": "Basic building blocks of Angular applications.",
              "tooltip": "Angular 애플리케이션을 구성하는 기본 요소"
            },
            {
              "url": "guide/architecture-modules",
              "title!": "Intro to Modules",
              "title": "모듈",
              "tooltip!": "About NgModules.",
              "tooltip": "NgModule 소개"
            },
            {
              "url": "guide/architecture-components",
              "title!": "Intro to Components",
              "title": "컴포넌트",
              "tooltip!": "About Components, Templates, and Views.",
              "tooltip": "컴포넌트, 템플릿, 뷰"
            },
            {
              "url": "guide/architecture-services",
              "title!": "Intro to Services and DI",
              "title": "서비스, 의존성 주입",
              "tooltip!": "About services and dependency injection.",
              "tooltip": "서비스와 의존성 주입"
            },
            {
              "url": "guide/architecture-next-steps",
              "title!": "Next Steps",
              "title": "다음 단계",
              "tooltip!": "Beyond the basics.",
              "tooltip": "심화"
            }
          ]
        },
        {
          "title!": "Components & Templates",
	        "title": "컴포넌트 & 템플릿",
          "tooltip!": "Building dynamic views with data binding",
          "tooltip": "데이터 바인딩으로 뷰를 동적으로 구성해 보세요.",
          "children": [
            {
              "url": "guide/displaying-data",
              "title!": "Displaying Data",
              "title": "데이터 표시하기",
              "tooltip!": "Property binding helps show app data in the UI.",
              "tooltip": "UI에 데이터 바인딩하기"
            },
            {
              "url": "guide/template-syntax",
              "title!": "Template Syntax",
              "title": "템플릿 문법",
              "tooltip!": "Learn how to write templates that display data and consume user events with the help of data binding.",
              "tooltip": "템플릿에 데이터를 어떻게 표시하는지, 이벤트를 어떻게 처리하는지 알아봅니다."
            },
            {
              "url": "guide/user-input",
              "!title": "User Input",
              "title": "사용자 동작",
              "!tooltip": "User input triggers DOM events. Angular listens to those events with event bindings that funnel updated values back into your app's components and models.",
              "tooltip": "사용자가 애플리케이션을 실행할 때 DOM 이벤트가 발생합니다. Angular는 이 이벤트를 사용해서 애플리케이션 컴포넌트와 모델을 갱신합니다."
            },
            {
              "url": "guide/lifecycle-hooks",
              "title!": "Lifecycle Hooks",
              "title": "라이프싸이클 후킹",
              "tooltip!": "Angular calls lifecycle hook methods on directives and components as it creates, changes, and destroys them.",
              "tooltip": "Angular 디렉티브와 컴포넌트는 라이프싸이클 후킹 함수를 지원합니다."
            },
            {
              "url": "guide/component-interaction",
              "title!": "Component Interaction",
              "title": "컴포넌트 통신",
              "tooltip!": "Share information between different directives and components.",
              "tooltip": "디렉티브와 컴포넌트끼리 데이터를 전달할 수 있습니다."
            },
            {
              "url": "guide/component-styles",
              "title!": "Component Styles",
	            "title": "컴포넌트 스타일",
              "tooltip!": "Add CSS styles that are specific to a component.",
	            "tooltip": "CSS 스타일을 추가해서 컴포넌트를 꾸밀 수 있습니다."
            },
            {
              "url": "guide/elements",
              "title": "Angular Elements",
              "tooltip!": "Convert components to Custom Elements.",
              "tooltip": "컴포넌트를 커스텀 엘리먼트로 활용하세요."
            },
            {
              "url": "guide/dynamic-component-loader",
              "title!": "Dynamic Components",
	            "title": "동적 컴포넌트",
              "tooltip!": "Load components dynamically.",
              "tooltip": "컴포넌트를 동적으로 불러올 수 있습니다."
            },
            {
              "url": "guide/attribute-directives",
              "title!": "Attribute Directives",
              "title": "어트리뷰트 디렉티브",
              "tooltip!": "Attribute directives attach behavior to elements.",
              "tooltip": "어트리뷰트 디렉티브는 DOM 엘리먼트의 속성을 정의합니다."
            },
            {
              "url": "guide/structural-directives",
              "title!": "Structural Directives",
              "title": "구조 디렉티브",
              "tooltip!": "Structural directives manipulate the layout of the page.",
              "tooltip": "페이지의 레이아웃을 조작하는 구조 디렉티브에 대해 알아봅니다."
            },
            {
              "url": "guide/pipes",
              "title!": "Pipes",
              "title": "파이프",
              "tooltip!": "Pipes transform displayed values within a template.",
              "tooltip": "파이프는 템플릿에 표시되는 데이터의 형식을 지정합니다."
            }
          ]
        },
        {
          "title!": "Forms",
          "title": "폼",
          "tooltip!": "Angular Forms",
          "tooltip": "Angular 폼",
          "children": [
            {
              "url": "guide/forms-overview",
              "!title": "Introduction",
              "title": "폼 소개",
              "tooltip!": "A form creates a cohesive, effective, and compelling data entry experience. An Angular form coordinates a set of data-bound user controls, tracks changes, validates input, and presents errors.",
	            "tooltip": "폼을 구성하면 사용자 입력을 일관되고 효율적으로 처리할 수 있습니다. Angular 폼은 입력 컨트롤을 묶어서 구성하고, 변화를 감지하며, 입력값의 유효성을 판단하고 에러를 표시할 수 있습니다."
            },
            {
              "url": "guide/reactive-forms",
              "!title": "Reactive Forms",
              "title": "반응형 폼",
              "!tooltip": "Create a reactive form using FormBuilder, groups, and arrays.",
              "tooltip": "FormBuilder, 그룹, 배열을 사용해서 반응형 폼을 만들어 보세요."
            },
            {
              "url": "guide/forms",
              "!title": "Template-driven Forms",
              "title": "템플릿 기반 폼",
              "!tooltip": "Create a template-driven form using directives and Angular template syntax.",
              "tooltip": "디렉티브와 Angular 템플릿 문법을 활용해서 템플릿 기반 폼을 만들어 보세요."
            },
            {
              "url": "guide/form-validation",
              "title!": "Form Validation",
              "title": "폼 유효성 검사",
              "tooltip!": "Validate user's form entries.",
              "tooltip": "사용자가 입력한 폼의 유효성을 검사합니다."
            },
            {
              "url": "guide/dynamic-form",
              "!title": "Dynamic Forms",
              "title": "동적 폼",
              "!tooltip": "Render dynamic forms with FormGroup.",
              "tooltip": "FormGroup으로 동적 폼을 구성해 보세요."
            }
          ]
       },
       {
          "!title": "Observables & RxJS",
          "title": "옵저버블 & RxJS",
          "!tooltip": "Observables & RxJS",
          "tooltip": "옵저버블 & RxJS",
          "children": [
            {
              "url": "guide/observables",
              "title!": "Observables",
              "title": "옵저버블",
              "tooltip": ""
            },
            {
              "url": "guide/rx-library",
              "title!": "The RxJS Library",
              "title": "RxJS 라이브러리",
              "tooltip": ""
            },
            {
              "url": "guide/observables-in-angular",
              "title!": "Observables in Angular",
              "title": "Angular에서 옵저버블 활용하기",
              "tooltip": ""
            },
            {
              "url": "guide/practical-observable-usage",
              "title!": "Practical Usage",
              "title": "실전 예제",
              "tooltip": ""
            },
            {
              "url": "guide/comparing-observables",
              "title!": "Compare to Other Techniques",
              "title": "옵저버블 활용 테크닉",
              "tooltip": ""
            }
          ]
        },

        {
          "url": "guide/bootstrapping",
          "title!": "Bootstrapping",
          "title": "부트스트랩",
          "tooltip!": "Tell Angular how to construct and bootstrap the app in the root \"AppModule\".",
          "tooltip": "Angular가 \"AppModule\"을 어떻게 구성하고 실행하는지 알아봅니다."
        },
        {

          "title": "NgModule",
          "tooltip": "NgModule",
          "children": [
            {
              "url": "guide/ngmodules",
              "title!": "NgModules Introduction",
              "title": "NgModule 소개",
              "tooltip!": "Use NgModules to make your apps efficient.",
              "tooltip": "앱을 효율적으로 구현하려면 NgModule을 사용하세요."
            },
            {
              "url": "guide/ngmodule-vs-jsmodule",
              "title!": "JS Modules vs NgModules",
              "title": "JS 모듈 vs NgModule",
              "tooltip!": "Differentiate between JavaScript modules and NgModules.",
              "tooltip": "JavaScript 모듈과 NgModule의 차이점을 알아봅니다."
            },
            {
              "url": "guide/frequent-ngmodules",
              "title!": "Frequently Used NgModules",
              "title": "자주 사용하는 NgModule",
              "tooltip!": "Introduction to the most frequently used NgModules.",
              "tooltip": "자주 사용하는 NgModule을 알아봅니다."
            },
            {
              "url": "guide/module-types",
              "title!": "Types of Feature Modules",
              "title": "기능 모듈의 종류",
              "tooltip!": "Description of the different types of feature modules.",
              "tooltip": "기능 모듈의 종류에 대해 알아봅니다."
            },
            {
              "url": "guide/entry-components",
              "title!": "Entry Components",
              "title": "진입 컴포넌트",
              "tooltip!": "All about entry components in Angular.",
              "tooltip": "진입 컴포넌트가 어떤 것인지 알아봅니다."
            },
            {
              "url": "guide/feature-modules",
              "title!": "Feature Modules",
              "title": "기능 모듈",
              "tooltip!": "Create feature modules to organize your code.",
              "tooltip": "코드를 효율적으로 구성하는 기능 모듈을 만들어 봅니다."
            },
            {
              "url": "guide/providers",
              "title!": "Providers",
              "title": "프로바이더",
              "tooltip!": "Providers and NgModules.",
              "tooltip": "프로바이더와 NgModule"
            },
            {
              "url": "guide/singleton-services",
              "title!": "Singleton Services",
              "title": "싱글턴 서비스",
              "tooltip!": "Creating singleton services.",
              "tooltip": "서비스를 싱글턴으로 만들어 봅니다."
            },
            {
              "url": "guide/lazy-loading-ngmodules",
              "title!": "Lazy Loading Feature Modules",
              "title": "기능모듈 지연로딩하기",
              "tooltip!": "Lazy load modules to speed up your apps.",
              "tooltip": "모듈을 지연 로딩 하면 앱 초기 실행 속도를 향상시킬 수 있습니다."
            },
            {
              "url": "guide/sharing-ngmodules",
              "title!": "Sharing NgModules",
              "title": "모듈 공유하기",
              "tooltip!": "Share NgModules to streamline your apps.",
              "tooltip": "앱 전반에 NgModule을 공유해 보세요."
            },
            {
              "url": "guide/ngmodule-api",
              "title": "NgModule API",
              "tooltip!": "Understand the details of NgModules.",
              "tooltip": "NgModule에서 제공하는 API를 좀 더 자세하게 알아봅니다."
            },
            {
              "url": "guide/ngmodule-faq",
              "title": "NgModule FAQs",
              "tooltip!": "Answers to frequently asked questions about NgModules.",
              "tooltip": "NgModule에 대해 자주 물어보는 질문"
            }
        ]},

        {
          "title!": "Dependency Injection",
          "title": "의존성 주입",
          "tooltip": "Dependency Injection: creating and injecting services",
          "tooltip": "의존성 주입: 서비스 만들고 의존성으로 주입하기",
          "children": [
            {
              "url": "guide/dependency-injection",
              "title!": "Angular Dependency Injection",
              "title": "Angular의 의존성 주입",
              "tooltip!": "Angular's dependency injection system creates and delivers dependent services to Angular-created classes.",
              "tooltip": "Angular는 의존성으로 주입하는 클래스를 직접 만들어서 목표 클래스에 주입합니다."
            },
            {
              "url": "guide/hierarchical-dependency-injection",
              "!title": "Hierarchical Injectors",
              "title": "인젝터 계층",
              "tooltip": "An injector tree parallels the component tree and supports nested dependencies.",
              "!tooltip": "인젝터는 컴포넌트 트리와 동일하게 트리 형태로 구성됩니다."
            },
            {
              "url": "guide/dependency-injection-providers",
              "!title": "DI Providers",
              "title": "의존성 주입 프로바이더",
              "!tooltip": "More about the different kinds of providers.",
              "tooltip": "프로바이더의 종류에 대해 알아보세요."
            },
            {
              "url": "guide/dependency-injection-in-action",
              "!title": "DI in Action",
              "title": "실전 의존성 주입",
              "!tooltip": "Techniques for dependency injection.",
              "tooltip": "의존성 주입 테크닉에 대해 알아보세요."
            },
            {
              "url": "guide/dependency-injection-navtree",
              "!title": "Navigate the Component Tree",
              "title": "컴포넌트 트리 참조하기",
              "!tooltip": "Use the injection tree to find parent components.",
              "tooltip": "인젝터 트리를 활용하면 부모 컴포넌트를 참조할 수 있습니다."
            }
          ]
        },

        {
          "url": "guide/http",
          "title": "HttpClient",
          "tooltip!": "Use HTTP to talk to a remote server.",
          "tooltip": "서버와 HTTP 통신하기"
        },
        {
          "url": "guide/router",
          "title!": "Routing & Navigation",
          "title": "라우팅 & 네비게이션",
          "tooltip!": "Discover the basics of screen navigation with the Angular Router.",
          "tooltip": "Angular 라우터를 사용해서 화면을 전환할 수 있습니다."
        },
        {
          "!title": "Animations",
          "title": "애니메이션",
          "!tooltip": "A guide to Angular's animation system.",
          "tooltip": "Angular 애니메이션 시스템에 대해 알아보세요.",
          "children": [
            {
              "url": "guide/animations",
              "!title": "Introduction",
              "title": "소개",
              "!tooltip": "Basic techniques in Angular animations.",
              "tooltip": "Angular 애니메이션 기초"
            },
            {
              "url": "guide/transition-and-triggers",
              "!title": "Transition and Triggers",
              "title": "트랜지션 & 트리거",
              "!tooltip": "Advanced techniques in transition and triggers.",
              "tooltip": "트랜지션과 트리거를 활용하는 테크닉"
            },
            {
              "url": "guide/complex-animation-sequences",
              "!title": "Complex Sequences",
              "title": "복잡한 시퀀스 처리하기",
              "!tooltip": "Complex Angular animation sequences.",
              "tooltip": "복잡한 애니메이션 시퀀스도 구현할 수 있습니다."
            },
            {
              "url": "guide/reusable-animations",
              "!title": "Reusable Animations",
              "title": "애니메이션 재사용하기",
              "!tooltip": "Creating reusable animations.",
              "tooltip": "재사용할 수 있는 애니메이션을 정의해 보세요."
            },
            {
              "url": "guide/route-animations",
              "!title": "Route Transition Animations",
              "title": "페이지 전환 애니메이션",
              "!tooltip": "Animate route transitions.",
              "tooltip": "페이지를 전환할 때도 애니메이션을 사용할 수 있습니다."
            }
          ]
        }
    ]
  },


    {
      "title!": "Techniques",
      "title": "고급",
      "tooltip!": "Techniques for putting Angular to work in your environment",
      "tooltip": "Angular를 실제 프로젝트에 더 활용할 수 있는 방법에 대해 안내합니다.",
      "children": [

        {
          "url": "guide/security",
          "title!": "Security",
          "title": "보안",
          "tooltip!": "Developing for content security in Angular applications.",
          "tooltip": "Angular 애플리케이션에 보안 기능 적용하기"
        },
        {
          "url": "guide/i18n",
          "title": "Internationalization (i18n)",
          "tooltip": "Translate the app's template text into multiple languages."
        },

        {
          "!title": "Service Workers & PWA",
          "title": "서비스 워커 & PWA",
          "!tooltip": "Angular service workers: Controlling caching of application resources.",
          "tooltip": "Angular 서비스 워커: 애플리케이션 리소스를 캐싱할 수 있습니다.",
          "children": [
            {
              "url": "guide/service-worker-intro",
              "title!": "Introduction",
              "title": "소개",
              "tooltip!": "Angular's implementation of service workers improves user experience with slow or unreliable network connectivity.",
              "tooltip": "Angular가 제공하는 서비스 워커에 대해 알아봅니다. 서비스 워커를 활용하면 네트워크 연결이 원활하지 않은 곳에서도 앱 사용성을 유지할 수 있습니다."
            },
            {
              "url": "guide/service-worker-getting-started",
              "title!": "Getting Started",
              "title": "시작하기",
              "tooltip!": "Enabling the service worker in a CLI project and observing behavior in the browser.",
              "tooltip": "CLI로 Angular 프로젝트를 만들면서 서비스 워커를 시작할 수 있습니다. 브라우저에서 서비스 워커 동작을 확인할 수도 있습니다."
            },
            {
              "url": "guide/service-worker-communications",
              "title!": "Service Worker Communication",
              "title": "서비스 워커 통신",
              "tooltip!": "Services that enable you to interact with an Angular service worker.",
              "tooltip": "서비스 워커를 사용하는 Angular 서비스 만들기"
            },
            {
              "url": "guide/service-worker-devops",
              "title!": "Service Worker in Production",
              "title": "서비스 워커 활용",
              "tooltip!": "Running applications with service workers, managing application update, debugging, and killing applications.",
              "tooltip": "서비스 워커를 사용해서 애플리케이션을 실행하고, 애플리케이션을 업데이트 할 수 있습니다. 애플리케이션을 디버깅하거나 종료할 수도 있습니다."
            },
            {
              "url": "guide/service-worker-config",
              "title!": "Service Worker Configuration",
              "title": "서비스 워커 설정",
              "tooltip!": "Configuring service worker caching behavior.",
              "tooltip": "서비스 워커 캐시 설정하기"
            }
          ]
        },
        {
          "url": "guide/universal",
          "!title": "Server-side Rendering",
          "title": "서버 사이드 렌더링",
          "!tooltip": "Render HTML server-side with Angular Universal.",
          "tooltip": "Angular Universal을 사용하면 서버에 HTML 문서를 렌더링 해둘 수 있습니다."
        },
        {
          "title!": "Upgrading from AngularJS",
          "title": "업그레이드",
          "tooltip!": "Incrementally upgrade an AngularJS application to Angular.",
          "tooltip": "AngularJS 애플리케이션을 Angular로 업그레이드 하세요.",
          "children": [
            {
              "url": "guide/upgrade",
              "title!": "Upgrading Instructions",
              "title": "AngularJS 앱 업그레이드 하기",
              "tooltip!": "Incrementally upgrade an AngularJS application to Angular.",
              "tooltip": "AngularJS 애플리케이션을 Angular로 업그레이드 하세요."
            },
            {
              "url": "guide/upgrade-performance",
              "title!": "Upgrading for Performance",
              "title": "성능 향상",
              "tooltip!": "Upgrade from AngularJS to Angular in a more flexible way.",
              "tooltip": "AngularJS 프로젝트를 그대로 실행하면서 Angular 프로젝트로 점차적으로 도입할 수 있습니다."
            },
            {
              "url": "guide/ajs-quick-reference",
              "title!": "AngularJS-Angular Concepts",
              "title": "AngularJS와 Angular 컨셉 비교",
              "tooltip!": "Learn how AngularJS concepts and techniques map to Angular.",
              "tooltip": "AngularJS에서 사용하는 컨셉과 테크닉을 Angular에 어떻게 적용할 수 있는지 확인해 보세요."
            }
          ]
        },
        {
          "title": "Angular Libraries",
          "tooltip": "Extending Angular with shared libraries.",
          "children": [
            {
              "url": "guide/libraries",
              "title": "Libraries Overview",
              "tooltip": "Understand how and when to use or create libraries."
            },
            {
              "url": "guide/using-libraries",
              "title": "Using Published Libraries",
              "tooltip": "Integrate published libraries into an app."
            },
            {
              "url": "guide/creating-libraries",
              "title": "Creating Libraries",
              "tooltip": "Extend Angular by creating, publishing, and using your own libraries."
            }
          ]
        }
      ]
    },

    {
      "!title": "Setup & Deployment",
      "title": "환경설정 & 배포",
      "!tooltip": "Setup, build, testing, and deployment environment and tool information.",
      "tooltip": "개발, 빌드, 테스트, 배포 환경을 모두 구성해 보세요.",
      "children": [

        {
          "url": "guide/setup",
          "title": "Setup for local development",
          "tooltip": "Install the Angular QuickStart seed for faster, more efficient development on your machine.",
          "hidden": true
        },

        {
          "url": "guide/file-structure",
<<<<<<< HEAD
          "!title": "Project File Structure",
          "title": "프로젝트 파일 구성",
          "!tooltip": "How your Angular workspace looks in your filesystem.",
          "tooltip": "Angular 프로젝트가 어떻게 구성되는지 확인해 보세요."
=======
          "title": "Project File Structure",
          "tooltip": "How your Angular workspace looks on your filesystem."
>>>>>>> 4dfd5853
        },
        {
          "url": "guide/workspace-config",
          "title": "Workspace Configuration",
          "tooltip": "The \"angular.json\" file contains workspace and project configuration defaults for Angular CLI commands."
        },

        {
          "url": "guide/npm-packages",
<<<<<<< HEAD
          "!title": "Packages",
          "title": "npm 패키지",
          "!tooltip": "Explanation of npm packages installed into a project by default.",
          "tooltip": "기본 프로젝트에 설치되는 npm 패키지에 대해 안내합니다."
=======
          "title": "npm Dependencies",
          "tooltip": "Description of npm packages required at development time and at runtime."
>>>>>>> 4dfd5853
        },
        {
          "url": "guide/typescript-configuration",
          "!title": "TypeScript Configuration",
          "title": "TypeScript 설정",
          "!tooltip": "TypeScript configuration for Angular developers.",
          "tooltip": "Angular 개발을 위한 TypeScript configuration에 대해 안내합니다."
        },
        {
          "url": "guide/aot-compiler",
          "!title": "Ahead-of-Time Compilation",
          "title": "AOT 컴파일",
          "!tooltip": "Learn why and how to use the Ahead-of-Time (AOT) compiler.",
          "tooltip": "AOT 컴파일러를 사용하는 이유와 활용 방법에 대해 안내합니다."
        },
        {
          "url": "guide/build",
          "!title": "Building & Serving",
          "title": "프로젝트 빌드 & 개발용 서버",
          "!tooltip": "Building and serving Angular apps.",
          "tooltip": "Angular 앱을 개발용, 운영용으로 빌드해 보세요."
        },
        {
          "url": "guide/testing",
          "!title": "Testing",
          "title": "테스트",
          "!tooltip": "Techniques and practices for testing an Angular app.",
          "tooltip": "Angular 앱에 테스트를 적용하는 방법에 대해 안내합니다."
        },
        {
          "url": "guide/deployment",
          "!title": "Deployment",
          "title": "배포",
          "!tooltip": "Learn how to deploy your Angular app.",
          "tooltip": "Angular 앱을 배포하는 방법에 대해 안내합니다."
        },
        {
          "url": "guide/browser-support",
          "!title": "Browser Support",
          "title": "브라우저 지원",
          "!tooltip": "Browser support and polyfills guide.",
          "tooltip": "지원하는 브라우저와 폴리필에 대해 안내합니다."
        },

        {
          "!title": "Dev Tool Integration",
          "title": "개발 툴 지원",
          "!tooltip": "Integrate with your development environment and tools.",
          "tooltip": "개발 툴 지원 기능에 대해 안내합니다.",
          "children": [
           {
             "url": "guide/language-service",
             "!title": "Language Service",
             "title": "언어 지원 서비스",
             "!tooltip": "Use Angular Language Service to speed up dev time.",
             "tooltip": "개발 효율을 향상시키는 Angular 언어 지원 서비스에 대해 알아보세요."
           },
           {
             "url": "guide/visual-studio-2015",
             "title": "Visual Studio 2015",
             "tooltip": "Using Angular with Visual Studio 2015.",
             "hidden": true
           }
          ]
        }
     ]
    },


    {
      "!title": "Release Information",
      "title": "릴리즈 정보",
      "!tooltip": "Angular release practices, updating, and upgrading.",
      "tooltip": "Angular 릴리즈에 대응하는 방법을 안내합니다.",
      "children": [
        {
          "url": "guide/updating",
           "!title": "Keeping Up-to-Date",
           "title": "최신 버전 적용하기",
           "!tooltip": "Information about updating Angular applications and libraries to the latest version.",
           "tooltip": "Angular 프레임워크를 최신 버전으로 업데이트하는 방법을 안내합니다."
       },
        {
          "url": "guide/releases",
          "!title": "Angular Releases",
          "title": "Angular 릴리즈",
          "!tooltip": "Angular versioning, release, support, and deprecation policies and practices.",
          "tooltip": "Angular 버전 정책, 릴리즈 주기, 지원 정책, 지원 중단 정책에 대해 안내합니다."
        }
      ]
    },

    {
      "!title": "Quick Reference",
      "title": "참고",
      "!tooltip": "Summaries of Angular syntax, coding, and terminology.",
      "tooltip": "Angular의 문법, 코딩 패턴, 기술에 대한 요약본을 제공합니다.",
      "children": [

        {
          "url": "guide/cheatsheet",
          "!title": "Cheat Sheet",
          "title": "치트 시트",
          "!tooltip": "A quick guide to common Angular coding techniques.",
          "tooltip": "Angular에서 사용하는 문법을 빠르게 훑어보세요."
        },
        {
          "url": "guide/styleguide",
          "title!": "Style Guide",
          "title": "코딩 스타일 가이드",
          "tooltip!": "Write Angular with style.",
          "tooltip": "Angular 코딩 스타일 가이드"
        },
        {
          "url": "guide/glossary",
          "title!": "Glossary",
          "title": "찾아보기",
          "tooltip!": "Brief definitions of the most important words in the Angular vocabulary.",
          "tooltip": "Angular에 자주 나오는 용어를 빠르게 찾아보세요."
        }
      ]
    },
    {
      "!title": "CLI Commands",
      "title": "Angular CLI",
      "!tooltip": "Angular CLI command reference.",
      "tooltip": "Angular CLI 명령에 대해 안내합니다.",
      "children": [
        {
          "!title": "Overview",
          "title": "개요",
          "!tooltip": "An introduction to the CLI tool, commands, and syntax.",
          "tooltip": "Angular CLI 사용방법을 소개합니다.",
          "url": "cli"
        }
      ]
    },
    {
      "title": "API",
      "!tooltip": "Details of the Angular packages, classes, interfaces, and other types.",
      "tooltip": "Angular 패키지, 클래스, 인터페이스, 타입 정보에 대해 알아보세요.",
      "url": "api"
    },
    {
      "url": "guide/change-log",
      "title!": "Change Log",
      "title": "변경사항",
      "tooltip!": "Angular Documentation Change Log",
      "tooltip": "Angular 문서 변경사항",
      "hidden": true
    }
  ],

  "Footer": [
    {
      "title!": "Resources",
      "title": "리소스",
      "children": [
        {
          "url": "about",
          "title": "About",
          "tooltip!": "Angular contributors.",
          "tooltip": "Angular 컨트리뷰터"
        },
        {
          "url": "resources",
          "title!": "Resource Listing",
          "title": "참고 자료",
          "tooltip!": "Angular tools, training, and blogs from around the web.",
          "tooltip": "Angular 툴, 강좌, 블로그"
        },
        {
          "url": "presskit",
          "title!": "Press Kit",
          "title": "브랜드 자료",
          "tooltip!": "Press contacts, logos, and branding.",
          "tooltip": "Angular 로고, 브랜드 설명"
        },
        {
          "url": "https://blog.angular.io/",
          "title!": "Blog",
          "title": "블로그",
          "tooltip!": "Angular Blog",
          "tooltip": "Angular 블로그"
        }
      ]
    },
    {
      "title!": "Help",
      "title": "참고 사이트",
      "children": [
        {
          "url": "https://stackoverflow.com/questions/tagged/angular",
          "title": "Stack Overflow",
          "tooltip!": "Stack Overflow: where the community answers your technical Angular questions.",
          "tooltip": "Stack Overflow: \"Angular\"가 태그된 질문은 Angular 커뮤니티에서 답변을 주기도 합니다."
        },
        {
          "url": "https://gitter.im/angular/angular",
          "title": "Gitter",
          "tooltip!": "Chat about Angular with other birds of a feather.",
          "tooltip": "Angular를 주제로 채팅하기"
        },
        {
          "url": "https://github.com/angular/angular/issues",
          "title!": "Report Issues",
          "title": "이슈 등록하기",
          "tooltip!": "Post issues and suggestions on github.",
          "tooltip": "github에 이슈 등록, 개선 제안하기."
        },
        {
          "url": "https://github.com/angular/code-of-conduct/blob/master/CODE_OF_CONDUCT.md",
          "title!": "Code of Conduct",
          "title": "커뮤니티 활용 수칙",
          "tooltip!": "Treating each other with respect.",
          "tooltip": "친하게 지내요:)"
        }
      ]
    },
    {
      "!title": "Community",
      "title": "커뮤니티",
      "children": [
        {
          "url": "events",
          "title!": "Events",
          "title": "행사일정",
          "tooltip!": "Post issues and suggestions on github.",
          "tooltip": "github에 등록된 행사 일정 확인하기"
        },
        {
          "url": "http://www.meetup.com/topics/angularjs/",
          "title!": "Meetups",
          "title": "밋업",
          "tooltip!": "Attend a meetup and learn from fellow developers.",
          "tooltip": "Angular 밋업 확인하기"
        },
        {
          "url": "https://twitter.com/angular",
          "title": "Twitter",
          "tooltip": "Twitter"
        },
        {
          "url": "https://github.com/angular/angular",
          "title": "GitHub",
          "tooltip": "GitHub"
        },
        {
          "url": "contribute",
          "title!": "Contribute",
          "title": "개발에 참여하기",
          "tooltip!": "Contribute to Angular",
          "tooltip": "Angular 개발에 참여하기"
        }
      ]
    },
    {
      "!title": "Languages",
      "title": "다른 언어",
      "children": [
        {
          "title": "English",
          "url": "https://angular.io/"
        },
        {
          "title": "中文版",
          "url": "https://angular.cn/"
        },
        {
          "title": "日本語版",
          "url": "https://angular.jp/"
        },
        {
          "title": "한국어",
          "url": "https://angular.kr/"
        }
      ]
    }
  ],

  "docVersions": [
    { "title": "v6", "url": "https://v6.angular.io" },
    { "title": "v5", "url": "https://v5.angular.io" },
    { "title": "v4", "url": "https://v4.angular.io" },
    { "title": "v2", "url": "https://v2.angular.io" }
  ]
}<|MERGE_RESOLUTION|>--- conflicted
+++ resolved
@@ -699,15 +699,10 @@
 
         {
           "url": "guide/file-structure",
-<<<<<<< HEAD
           "!title": "Project File Structure",
           "title": "프로젝트 파일 구성",
-          "!tooltip": "How your Angular workspace looks in your filesystem.",
+          "!tooltip": "How your Angular workspace looks on your filesystem.",
           "tooltip": "Angular 프로젝트가 어떻게 구성되는지 확인해 보세요."
-=======
-          "title": "Project File Structure",
-          "tooltip": "How your Angular workspace looks on your filesystem."
->>>>>>> 4dfd5853
         },
         {
           "url": "guide/workspace-config",
@@ -717,15 +712,10 @@
 
         {
           "url": "guide/npm-packages",
-<<<<<<< HEAD
-          "!title": "Packages",
+          "!title": "npm Dependencies",
           "title": "npm 패키지",
-          "!tooltip": "Explanation of npm packages installed into a project by default.",
+          "!tooltip": "Description of npm packages required at development time and at runtime.",
           "tooltip": "기본 프로젝트에 설치되는 npm 패키지에 대해 안내합니다."
-=======
-          "title": "npm Dependencies",
-          "tooltip": "Description of npm packages required at development time and at runtime."
->>>>>>> 4dfd5853
         },
         {
           "url": "guide/typescript-configuration",
