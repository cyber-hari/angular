/**
 * @license
 * Copyright Google Inc. All Rights Reserved.
 *
 * Use of this source code is governed by an MIT-style license that can be
 * found in the LICENSE file at https://angular.io/license
 */

import {withBody} from '@angular/private/testing';

import {ChangeDetectionStrategy, DoCheck} from '../../src/core';
import {whenRendered} from '../../src/render3/component';
<<<<<<< HEAD
import {LifecycleHooksFeature, getRenderedText, ɵɵdefineComponent, ɵɵgetCurrentView, ɵɵproperty, ɵɵselect, ɵɵtextInterpolate1, ɵɵtextInterpolate2} from '../../src/render3/index';
import {detectChanges, markDirty, tick, ɵɵelement, ɵɵelementEnd, ɵɵelementStart, ɵɵlistener, ɵɵtext, ɵɵtextBinding} from '../../src/render3/instructions/all';
=======
import {LifecycleHooksFeature, getRenderedText, ɵɵadvance, ɵɵdefineComponent, ɵɵgetCurrentView, ɵɵproperty, ɵɵtextInterpolate1, ɵɵtextInterpolate2} from '../../src/render3/index';
import {detectChanges, markDirty, tick, ɵɵelement, ɵɵelementEnd, ɵɵelementStart, ɵɵlistener, ɵɵtext, ɵɵtextInterpolate} from '../../src/render3/instructions/all';
>>>>>>> ae0253f3
import {RenderFlags} from '../../src/render3/interfaces/definition';
import {Renderer3, RendererFactory3} from '../../src/render3/interfaces/renderer';
import {FLAGS, LViewFlags} from '../../src/render3/interfaces/view';

import {containerEl, createComponent, renderComponent, requestAnimationFrame} from './render_util';

describe('change detection', () => {
  describe('markDirty, detectChanges, whenRendered, getRenderedText', () => {
    class MyComponent implements DoCheck {
      value: string = 'works';
      doCheckCount = 0;
      ngDoCheck(): void { this.doCheckCount++; }

      static ɵfac = () => new MyComponent();
      static ɵcmp = ɵɵdefineComponent({
        type: MyComponent,
        selectors: [['my-comp']],
        decls: 2,
        vars: 1,
        template: (rf: RenderFlags, ctx: MyComponent) => {
          if (rf & RenderFlags.Create) {
            ɵɵelementStart(0, 'span');
            ɵɵtext(1);
            ɵɵelementEnd();
          }
          if (rf & RenderFlags.Update) {
<<<<<<< HEAD
            ɵɵselect(1);
            ɵɵtextBinding(ctx.value);
=======
            ɵɵadvance(1);
            ɵɵtextInterpolate(ctx.value);
>>>>>>> ae0253f3
          }
        }
      });
    }

    it('should mark a component dirty and schedule change detection', withBody('my-comp', () => {
         const myComp = renderComponent(MyComponent, {hostFeatures: [LifecycleHooksFeature]});
         expect(getRenderedText(myComp)).toEqual('works');
         myComp.value = 'updated';
         markDirty(myComp);
         expect(getRenderedText(myComp)).toEqual('works');
         requestAnimationFrame.flush();
         expect(getRenderedText(myComp)).toEqual('updated');
       }));

    it('should detectChanges on a component', withBody('my-comp', () => {
         const myComp = renderComponent(MyComponent, {hostFeatures: [LifecycleHooksFeature]});
         expect(getRenderedText(myComp)).toEqual('works');
         myComp.value = 'updated';
         detectChanges(myComp);
         expect(getRenderedText(myComp)).toEqual('updated');
       }));

    it('should detectChanges only once if markDirty is called multiple times',
       withBody('my-comp', () => {
         const myComp = renderComponent(MyComponent, {hostFeatures: [LifecycleHooksFeature]});
         expect(getRenderedText(myComp)).toEqual('works');
         expect(myComp.doCheckCount).toBe(1);
         myComp.value = 'ignore';
         markDirty(myComp);
         myComp.value = 'updated';
         markDirty(myComp);
         expect(getRenderedText(myComp)).toEqual('works');
         requestAnimationFrame.flush();
         expect(getRenderedText(myComp)).toEqual('updated');
         expect(myComp.doCheckCount).toBe(2);
       }));

    it('should notify whenRendered', withBody('my-comp', async() => {
         const myComp = renderComponent(MyComponent, {hostFeatures: [LifecycleHooksFeature]});
         await whenRendered(myComp);
         myComp.value = 'updated';
         markDirty(myComp);
         setTimeout(requestAnimationFrame.flush, 0);
         await whenRendered(myComp);
         expect(getRenderedText(myComp)).toEqual('updated');
       }));
  });

  describe('onPush', () => {
    let comp: MyComponent;

    class MyComponent implements DoCheck {
      /* @Input() */
      name = 'Nancy';
      doCheckCount = 0;

      ngDoCheck(): void { this.doCheckCount++; }

      onClick() {}

      static ɵfac = () => comp = new MyComponent();
      static ɵcmp = ɵɵdefineComponent({
        type: MyComponent,
        selectors: [['my-comp']],
        decls: 2,
        vars: 2,
        /**
         * {{ doCheckCount }} - {{ name }}
         * <button (click)="onClick()"></button>
         */
        template: (rf: RenderFlags, ctx: MyComponent) => {
          if (rf & RenderFlags.Create) {
            ɵɵtext(0);
            ɵɵelementStart(1, 'button');
            {
              ɵɵlistener('click', () => { ctx.onClick(); });
            }
            ɵɵelementEnd();
          }
          if (rf & RenderFlags.Update) {
<<<<<<< HEAD
            ɵɵselect(0);
=======
>>>>>>> ae0253f3
            ɵɵtextInterpolate2('', ctx.doCheckCount, ' - ', ctx.name, '');
          }
        },
        changeDetection: ChangeDetectionStrategy.OnPush,
        inputs: {name: 'name'}
      });
    }

    describe('Manual mode', () => {
      class ManualComponent implements DoCheck {
        /* @Input() */
        name = 'Nancy';
        doCheckCount = 0;

        ngDoCheck(): void { this.doCheckCount++; }

        onClick() {}

        static ɵfac = () => comp = new ManualComponent();
        static ɵcmp = ɵɵdefineComponent({
          type: ManualComponent,
          selectors: [['manual-comp']],
          decls: 2,
          vars: 2,
          /**
           * {{ doCheckCount }} - {{ name }}
           * <button (click)="onClick()"></button>
           */
          template: (rf: RenderFlags, ctx: ManualComponent) => {
            if (rf & RenderFlags.Create) {
              // This is temporarily the only way to turn on manual change detection
              // because public API has not yet been added.
              const view = ɵɵgetCurrentView() as any;
              view[FLAGS] |= LViewFlags.ManualOnPush;

              ɵɵtext(0);
              ɵɵelementStart(1, 'button');
              {
                ɵɵlistener('click', () => { ctx.onClick(); });
              }
              ɵɵelementEnd();
            }
            if (rf & RenderFlags.Update) {
<<<<<<< HEAD
              ɵɵselect(0);
=======
>>>>>>> ae0253f3
              ɵɵtextInterpolate2('', ctx.doCheckCount, ' - ', ctx.name, '');
            }
          },
          changeDetection: ChangeDetectionStrategy.OnPush,
          inputs: {name: 'name'}
        });
      }

      class ManualApp {
        name: string = 'Nancy';

        static ɵfac = () => new ManualApp();
        static ɵcmp = ɵɵdefineComponent({
          type: ManualApp,
          selectors: [['manual-app']],
          decls: 1,
          vars: 1,
          /** <manual-comp [name]="name"></manual-comp> */
          template: (rf: RenderFlags, ctx: ManualApp) => {
            if (rf & RenderFlags.Create) {
              ɵɵelement(0, 'manual-comp');
            }
            if (rf & RenderFlags.Update) {
<<<<<<< HEAD
              ɵɵselect(0);
=======
>>>>>>> ae0253f3
              ɵɵproperty('name', ctx.name);
            }

          },
          directives: () => [ManualComponent]
        });
      }


      it('should not check OnPush components in update mode when component events occur, unless marked dirty',
         () => {
           const myApp = renderComponent(ManualApp);
           expect(comp.doCheckCount).toEqual(1);
           expect(getRenderedText(myApp)).toEqual('1 - Nancy');

           const button = containerEl.querySelector('button') !;
           button.click();
           requestAnimationFrame.flush();
           // No ticks should have been scheduled.
           expect(comp.doCheckCount).toEqual(1);
           expect(getRenderedText(myApp)).toEqual('1 - Nancy');

           tick(myApp);
           // The comp should still be clean. So doCheck will run, but the view should display 1.
           expect(comp.doCheckCount).toEqual(2);
           expect(getRenderedText(myApp)).toEqual('1 - Nancy');

           markDirty(comp);
           requestAnimationFrame.flush();
           // Now that markDirty has been manually called, the view should be dirty and a tick
           // should be scheduled to check the view.
           expect(comp.doCheckCount).toEqual(3);
           expect(getRenderedText(myApp)).toEqual('3 - Nancy');
         });

      it('should not check parent OnPush components in update mode when child events occur, unless marked dirty',
         () => {
           let parent: ButtonParent;

           class ButtonParent implements DoCheck {
             doCheckCount = 0;
             ngDoCheck(): void { this.doCheckCount++; }

             static ɵfac = () => parent = new ButtonParent();
             static ɵcmp = ɵɵdefineComponent({
               type: ButtonParent,
               selectors: [['button-parent']],
               decls: 2,
               vars: 1,
               /** {{ doCheckCount }} - <manual-comp></manual-comp> */
               template: (rf: RenderFlags, ctx: ButtonParent) => {
                 if (rf & RenderFlags.Create) {
                   ɵɵtext(0);
                   ɵɵelement(1, 'manual-comp');
                 }
                 if (rf & RenderFlags.Update) {
<<<<<<< HEAD
                   ɵɵselect(0);
=======
>>>>>>> ae0253f3
                   ɵɵtextInterpolate1('', ctx.doCheckCount, ' - ');
                 }
               },
               directives: () => [ManualComponent],
               changeDetection: ChangeDetectionStrategy.OnPush
             });
           }

           const MyButtonApp = createComponent('my-button-app', function(rf: RenderFlags) {
             if (rf & RenderFlags.Create) {
               ɵɵelement(0, 'button-parent');
             }
           }, 1, 0, [ButtonParent]);

           const myButtonApp = renderComponent(MyButtonApp);
           expect(parent !.doCheckCount).toEqual(1);
           expect(comp !.doCheckCount).toEqual(1);
           expect(getRenderedText(myButtonApp)).toEqual('1 - 1 - Nancy');

           tick(myButtonApp);
           expect(parent !.doCheckCount).toEqual(2);
           // parent isn't checked, so child doCheck won't run
           expect(comp !.doCheckCount).toEqual(1);
           expect(getRenderedText(myButtonApp)).toEqual('1 - 1 - Nancy');

           const button = containerEl.querySelector('button');
           button !.click();
           requestAnimationFrame.flush();
           // No ticks should have been scheduled.
           expect(parent !.doCheckCount).toEqual(2);
           expect(comp !.doCheckCount).toEqual(1);

           tick(myButtonApp);
           expect(parent !.doCheckCount).toEqual(3);
           // parent isn't checked, so child doCheck won't run
           expect(comp !.doCheckCount).toEqual(1);
           expect(getRenderedText(myButtonApp)).toEqual('1 - 1 - Nancy');

           markDirty(comp);
           requestAnimationFrame.flush();
           // Now that markDirty has been manually called, both views should be dirty and a tick
           // should be scheduled to check the view.
           expect(parent !.doCheckCount).toEqual(4);
           expect(comp !.doCheckCount).toEqual(2);
           expect(getRenderedText(myButtonApp)).toEqual('4 - 2 - Nancy');
         });
    });
  });

  it('should call begin and end when the renderer factory implements them', () => {
    const log: string[] = [];

    const testRendererFactory: RendererFactory3 = {
      createRenderer: (): Renderer3 => { return document; },
      begin: () => log.push('begin'),
      end: () => log.push('end'),
    };

    class MyComponent {
      get value(): string {
        log.push('detect changes');
        return 'works';
      }

      static ɵfac = () => new MyComponent();
      static ɵcmp = ɵɵdefineComponent({
        type: MyComponent,
        selectors: [['my-comp']],
        decls: 1,
        vars: 1,
        template: (rf: RenderFlags, ctx: MyComponent) => {
          if (rf & RenderFlags.Create) {
            ɵɵtext(0);
          }
          if (rf & RenderFlags.Update) {
<<<<<<< HEAD
            ɵɵselect(0);
            ɵɵtextBinding(ctx.value);
=======
            ɵɵtextInterpolate(ctx.value);
>>>>>>> ae0253f3
          }
        }
      });
    }

    const myComp = renderComponent(MyComponent, {rendererFactory: testRendererFactory});
    expect(getRenderedText(myComp)).toEqual('works');
    expect(log).toEqual(['begin', 'detect changes', 'end']);
  });

});<|MERGE_RESOLUTION|>--- conflicted
+++ resolved
@@ -10,13 +10,8 @@
 
 import {ChangeDetectionStrategy, DoCheck} from '../../src/core';
 import {whenRendered} from '../../src/render3/component';
-<<<<<<< HEAD
-import {LifecycleHooksFeature, getRenderedText, ɵɵdefineComponent, ɵɵgetCurrentView, ɵɵproperty, ɵɵselect, ɵɵtextInterpolate1, ɵɵtextInterpolate2} from '../../src/render3/index';
-import {detectChanges, markDirty, tick, ɵɵelement, ɵɵelementEnd, ɵɵelementStart, ɵɵlistener, ɵɵtext, ɵɵtextBinding} from '../../src/render3/instructions/all';
-=======
 import {LifecycleHooksFeature, getRenderedText, ɵɵadvance, ɵɵdefineComponent, ɵɵgetCurrentView, ɵɵproperty, ɵɵtextInterpolate1, ɵɵtextInterpolate2} from '../../src/render3/index';
 import {detectChanges, markDirty, tick, ɵɵelement, ɵɵelementEnd, ɵɵelementStart, ɵɵlistener, ɵɵtext, ɵɵtextInterpolate} from '../../src/render3/instructions/all';
->>>>>>> ae0253f3
 import {RenderFlags} from '../../src/render3/interfaces/definition';
 import {Renderer3, RendererFactory3} from '../../src/render3/interfaces/renderer';
 import {FLAGS, LViewFlags} from '../../src/render3/interfaces/view';
@@ -43,13 +38,8 @@
             ɵɵelementEnd();
           }
           if (rf & RenderFlags.Update) {
-<<<<<<< HEAD
-            ɵɵselect(1);
-            ɵɵtextBinding(ctx.value);
-=======
             ɵɵadvance(1);
             ɵɵtextInterpolate(ctx.value);
->>>>>>> ae0253f3
           }
         }
       });
@@ -131,10 +121,6 @@
             ɵɵelementEnd();
           }
           if (rf & RenderFlags.Update) {
-<<<<<<< HEAD
-            ɵɵselect(0);
-=======
->>>>>>> ae0253f3
             ɵɵtextInterpolate2('', ctx.doCheckCount, ' - ', ctx.name, '');
           }
         },
@@ -178,10 +164,6 @@
               ɵɵelementEnd();
             }
             if (rf & RenderFlags.Update) {
-<<<<<<< HEAD
-              ɵɵselect(0);
-=======
->>>>>>> ae0253f3
               ɵɵtextInterpolate2('', ctx.doCheckCount, ' - ', ctx.name, '');
             }
           },
@@ -205,10 +187,6 @@
               ɵɵelement(0, 'manual-comp');
             }
             if (rf & RenderFlags.Update) {
-<<<<<<< HEAD
-              ɵɵselect(0);
-=======
->>>>>>> ae0253f3
               ɵɵproperty('name', ctx.name);
             }
 
@@ -265,10 +243,6 @@
                    ɵɵelement(1, 'manual-comp');
                  }
                  if (rf & RenderFlags.Update) {
-<<<<<<< HEAD
-                   ɵɵselect(0);
-=======
->>>>>>> ae0253f3
                    ɵɵtextInterpolate1('', ctx.doCheckCount, ' - ');
                  }
                },
@@ -344,12 +318,7 @@
             ɵɵtext(0);
           }
           if (rf & RenderFlags.Update) {
-<<<<<<< HEAD
-            ɵɵselect(0);
-            ɵɵtextBinding(ctx.value);
-=======
             ɵɵtextInterpolate(ctx.value);
->>>>>>> ae0253f3
           }
         }
       });
