--- conflicted
+++ resolved
@@ -17,11 +17,7 @@
       'ярим тун', 'туш пайти', 'эрталаб', 'кундузи',
       'кечқурун', 'кечаси'
     ],
-<<<<<<< HEAD
-    ,
-=======
     u, u
->>>>>>> 77ff72f9
   ],
   u,
   [
