/**
 * @license
 * Copyright Google Inc. All Rights Reserved.
 *
 * Use of this source code is governed by an MIT-style license that can be
 * found in the LICENSE file at https://angular.io/license
 */

// We are temporarily importing the existing viewEngine_from core so we can be sure we are
// correctly implementing its interfaces for backwards compatibility.
import {Observable} from 'rxjs';

import {EventEmitter} from '../event_emitter';
import {QueryList as viewEngine_QueryList} from '../linker/query_list';
import {Type} from '../type';
import {getSymbolIterator} from '../util';

import {assertEqual, assertNotNull} from './assert';
import {ReadFromInjectorFn, getOrCreateNodeInjectorForNode} from './di';
import {assertPreviousIsParent, getCurrentQueries, store} from './instructions';
import {DirectiveDef, unusedValueExportToPlacateAjd as unused1} from './interfaces/definition';
import {LInjector, unusedValueExportToPlacateAjd as unused2} from './interfaces/injector';
import {LContainerNode, LElementNode, LNode, TNode, TNodeFlags, unusedValueExportToPlacateAjd as unused3} from './interfaces/node';
import {LQueries, QueryReadType, unusedValueExportToPlacateAjd as unused4} from './interfaces/query';
import {flatten} from './util';

const unusedValueToPlacateAjd = unused1 + unused2 + unused3 + unused4;

/**
 * A predicate which determines if a given element/directive should be included in the query
 * results.
 */
export interface QueryPredicate<T> {
  /**
   * If looking for directives then it contains the directive type.
   */
  type: Type<T>|null;

  /**
   * If selector then contains local names to query for.
   */
  selector: string[]|null;

  /**
   * Indicates which token should be read from DI for this query.
   */
  read: QueryReadType<T>|Type<T>|null;
}

/**
 * An object representing a query, which is a combination of:
 * - query predicate to determines if a given element/directive should be included in the query
 * - values collected based on a predicate
 * - `QueryList` to which collected values should be reported
 */
export interface LQuery<T> {
  /**
   * Next query. Used when queries are stored as a linked list in `LQueries`.
   */
  next: LQuery<any>|null;

  /**
   * Destination to which the value should be added.
   */
  list: QueryList<T>;

  /**
   * A predicate which determines if a given element/directive should be included in the query
   * results.
   */
  predicate: QueryPredicate<T>;

  /**
   * Values which have been located.
   *
   * This is what builds up the `QueryList._valuesTree`.
   */
  values: any[];
}

export class LQueries_ implements LQueries {
  shallow: LQuery<any>|null = null;
  deep: LQuery<any>|null = null;

  constructor(deep?: LQuery<any>) { this.deep = deep == null ? null : deep; }

  track<T>(
      queryList: viewEngine_QueryList<T>, predicate: Type<T>|string[], descend?: boolean,
      read?: QueryReadType<T>|Type<T>): void {
    // TODO(misko): This is not right. In case of inherited state, a calling track will incorrectly
    // mutate parent.
    if (descend) {
      this.deep = createQuery(this.deep, queryList, predicate, read != null ? read : null);
    } else {
      this.shallow = createQuery(this.shallow, queryList, predicate, read != null ? read : null);
    }
  }

  child(): LQueries|null {
    if (this.deep === null) {
      // if we don't have any deep queries then no need to track anything more.
      return null;
    }
    if (this.shallow === null) {
      // DeepQuery: We can reuse the current state if the child state would be same as current
      // state.
      return this;
    } else {
      // We need to create new state
      return new LQueries_(this.deep);
    }
  }

  container(): LQueries|null {
    let result: LQuery<any>|null = null;
    let query = this.deep;

    while (query) {
      const containerValues: any[] = [];  // prepare room for views
      query.values.push(containerValues);
      const clonedQuery: LQuery<any> =
          {next: null, list: query.list, predicate: query.predicate, values: containerValues};
      clonedQuery.next = result;
      result = clonedQuery;
      query = query.next;
    }

    return result ? new LQueries_(result) : null;
  }

  enterView(index: number): LQueries|null {
    let result: LQuery<any>|null = null;
    let query = this.deep;

    while (query) {
      const viewValues: any[] = [];  // prepare room for view nodes
      query.values.splice(index, 0, viewValues);
      const clonedQuery: LQuery<any> =
          {next: null, list: query.list, predicate: query.predicate, values: viewValues};
      clonedQuery.next = result;
      result = clonedQuery;
      query = query.next;
    }

    return result ? new LQueries_(result) : null;
  }

  addNode(node: LNode): void {
    add(this.shallow, node);
    add(this.deep, node);
  }

  removeView(index: number): void {
    let query = this.deep;
    while (query) {
      const removed = query.values.splice(index, 1);

      // mark a query as dirty only when removed view had matching modes
      ngDevMode && assertEqual(removed.length, 1, 'removed.length');
      if (removed[0].length) {
        query.list.setDirty();
      }

      query = query.next;
    }
  }
}

/**
 * Iterates over local names for a given node and returns directive index
 * (or -1 if a local name points to an element).
 *
 * @param tNode static data of a node to check
 * @param selector selector to match
 * @returns directive index, -1 or null if a selector didn't match any of the local names
 */
function getIdxOfMatchingSelector(tNode: TNode, selector: string): number|null {
  const localNames = tNode.localNames;
  if (localNames) {
    for (let i = 0; i < localNames.length; i += 2) {
      if (localNames[i] === selector) {
        return localNames[i + 1] as number;
      }
    }
  }
  return null;
}

/**
 * Iterates over all the directives for a node and returns index of a directive for a given type.
 *
 * @param node Node on which directives are present.
 * @param type Type of a directive to look for.
 * @returns Index of a found directive or null when none found.
 */
<<<<<<< HEAD
function geIdxOfMatchingDirective(node: LNode, type: Type<any>): number|null {
  const defs = node.view.tView.directives !;
  const flags = node.tNode !.flags;
  const size = (flags & TNodeFlags.SIZE_MASK) >> TNodeFlags.SIZE_SHIFT;
  for (let i = flags >> TNodeFlags.INDX_SHIFT, ii = i + size; i < ii; i++) {
    const def = defs[i] as DirectiveDef<any>;
    if (def.diPublic && def.type === type) {
=======
function getIdxOfMatchingDirective(node: LNode, type: Type<any>): number|null {
  const defs = node.view.tView.directives !;
  const flags = node.tNode !.flags;
  const count = flags & TNodeFlags.DirectiveCountMask;
  const start = flags >> TNodeFlags.DirectiveStartingIndexShift;
  const end = start + count;
  for (let i = start; i < end; i++) {
    const def = defs[i] as DirectiveDef<any>;
    if (def.type === type && def.diPublic) {
>>>>>>> 77ff72f9
      return i;
    }
  }
  return null;
}

function readFromNodeInjector(
    nodeInjector: LInjector, node: LNode, read: QueryReadType<any>| Type<any>,
    directiveIdx: number): any {
  if (read instanceof ReadFromInjectorFn) {
    return read.read(nodeInjector, node, directiveIdx);
  } else {
<<<<<<< HEAD
    const matchingIdx = geIdxOfMatchingDirective(node, read as Type<any>);
=======
    const matchingIdx = getIdxOfMatchingDirective(node, read as Type<any>);
>>>>>>> 77ff72f9
    if (matchingIdx !== null) {
      return node.view.directives ![matchingIdx];
    }
  }
  return null;
}

function add(query: LQuery<any>| null, node: LNode) {
  const nodeInjector = getOrCreateNodeInjectorForNode(node as LElementNode | LContainerNode);
  while (query) {
    const predicate = query.predicate;
    const type = predicate.type;
    if (type) {
<<<<<<< HEAD
      const directiveIdx = geIdxOfMatchingDirective(node, type);
=======
      const directiveIdx = getIdxOfMatchingDirective(node, type);
>>>>>>> 77ff72f9
      if (directiveIdx !== null) {
        // a node is matching a predicate - determine what to read
        // if read token and / or strategy is not specified, use type as read token
        const result =
            readFromNodeInjector(nodeInjector, node, predicate.read || type, directiveIdx);
        if (result !== null) {
          addMatch(query, result);
        }
      }
    } else {
      const selector = predicate.selector !;
      for (let i = 0; i < selector.length; i++) {
        ngDevMode && assertNotNull(node.tNode, 'node.tNode');
        const directiveIdx = getIdxOfMatchingSelector(node.tNode !, selector[i]);
        if (directiveIdx !== null) {
          // a node is matching a predicate - determine what to read
          // note that queries using name selector must specify read strategy
          ngDevMode && assertNotNull(predicate.read, 'the node should have a predicate');
          const result = readFromNodeInjector(nodeInjector, node, predicate.read !, directiveIdx);
          if (result !== null) {
            addMatch(query, result);
          }
        }
      }
    }
    query = query.next;
  }
}

function addMatch(query: LQuery<any>, matchingValue: any): void {
  query.values.push(matchingValue);
  query.list.setDirty();
}

function createPredicate<T>(
    predicate: Type<T>| string[], read: QueryReadType<T>| Type<T>| null): QueryPredicate<T> {
  const isArray = Array.isArray(predicate);
  return {
    type: isArray ? null : predicate as Type<T>,
    selector: isArray ? predicate as string[] : null,
    read: read
  };
}

function createQuery<T>(
    previous: LQuery<any>| null, queryList: QueryList<T>, predicate: Type<T>| string[],
    read: QueryReadType<T>| Type<T>| null): LQuery<T> {
  return {
    next: previous,
    list: queryList,
    predicate: createPredicate(predicate, read),
    values: (queryList as any as QueryList_<T>)._valuesTree
  };
}

class QueryList_<T>/* implements viewEngine_QueryList<T> */ {
  readonly dirty = true;
  readonly changes: Observable<T> = new EventEmitter();
  private _values: T[] = [];
  /** @internal */
  _valuesTree: any[] = [];

  get length(): number { return this._values.length; }

  get first(): T|null {
    let values = this._values;
    return values.length ? values[0] : null;
  }

  get last(): T|null {
    let values = this._values;
    return values.length ? values[values.length - 1] : null;
  }

  /**
   * See
   * [Array.map](https://developer.mozilla.org/en-US/docs/Web/JavaScript/Reference/Global_Objects/Array/map)
   */
  map<U>(fn: (item: T, index: number, array: T[]) => U): U[] { return this._values.map(fn); }

  /**
   * See
   * [Array.filter](https://developer.mozilla.org/en-US/docs/Web/JavaScript/Reference/Global_Objects/Array/filter)
   */
  filter(fn: (item: T, index: number, array: T[]) => boolean): T[] {
    return this._values.filter(fn);
  }

  /**
   * See
   * [Array.find](https://developer.mozilla.org/en-US/docs/Web/JavaScript/Reference/Global_Objects/Array/find)
   */
  find(fn: (item: T, index: number, array: T[]) => boolean): T|undefined {
    return this._values.find(fn);
  }

  /**
   * See
   * [Array.reduce](https://developer.mozilla.org/en-US/docs/Web/JavaScript/Reference/Global_Objects/Array/reduce)
   */
  reduce<U>(fn: (prevValue: U, curValue: T, curIndex: number, array: T[]) => U, init: U): U {
    return this._values.reduce(fn, init);
  }

  /**
   * See
   * [Array.forEach](https://developer.mozilla.org/en-US/docs/Web/JavaScript/Reference/Global_Objects/Array/forEach)
   */
  forEach(fn: (item: T, index: number, array: T[]) => void): void { this._values.forEach(fn); }

  /**
   * See
   * [Array.some](https://developer.mozilla.org/en-US/docs/Web/JavaScript/Reference/Global_Objects/Array/some)
   */
  some(fn: (value: T, index: number, array: T[]) => boolean): boolean {
    return this._values.some(fn);
  }

  toArray(): T[] { return this._values.slice(0); }

  [getSymbolIterator()](): Iterator<T> { return (this._values as any)[getSymbolIterator()](); }

  toString(): string { return this._values.toString(); }

  reset(res: (any[]|T)[]): void {
    this._values = flatten(res);
    (this as{dirty: boolean}).dirty = false;
  }

  notifyOnChanges(): void { (this.changes as EventEmitter<any>).emit(this); }
  setDirty(): void { (this as{dirty: boolean}).dirty = true; }
  destroy(): void {
    (this.changes as EventEmitter<any>).complete();
    (this.changes as EventEmitter<any>).unsubscribe();
  }
}

// NOTE: this hack is here because IQueryList has private members and therefore
// it can't be implemented only extended.
export type QueryList<T> = viewEngine_QueryList<T>;
export const QueryList: typeof viewEngine_QueryList = QueryList_ as any;

/**
 * Creates and returns a QueryList.
 *
 * @param memoryIndex The index in memory where the QueryList should be saved. If null,
 * this is is a content query and the QueryList will be saved later through directiveCreate.
 * @param predicate The type for which the query will search
 * @param descend Whether or not to descend into children
 * @param read What to save in the query
 * @returns QueryList<T>
 */
export function query<T>(
    memoryIndex: number | null, predicate: Type<any>| string[], descend?: boolean,
    read?: QueryReadType<T>| Type<T>): QueryList<T> {
  ngDevMode && assertPreviousIsParent();
  const queryList = new QueryList<T>();
  const queries = getCurrentQueries(LQueries_);
  queries.track(queryList, predicate, descend, read);

  if (memoryIndex != null) {
    store(memoryIndex, queryList);
  }
  return queryList;
}

/**
 * Refreshes a query by combining matches from all active views and removing matches from deleted
 * views.
 * Returns true if a query got dirty during change detection, false otherwise.
 */
export function queryRefresh(queryList: QueryList<any>): boolean {
  const queryListImpl = (queryList as any as QueryList_<any>);
  if (queryList.dirty) {
    queryList.reset(queryListImpl._valuesTree);
    queryList.notifyOnChanges();
    return true;
  }
  return false;
}<|MERGE_RESOLUTION|>--- conflicted
+++ resolved
@@ -193,15 +193,6 @@
  * @param type Type of a directive to look for.
  * @returns Index of a found directive or null when none found.
  */
-<<<<<<< HEAD
-function geIdxOfMatchingDirective(node: LNode, type: Type<any>): number|null {
-  const defs = node.view.tView.directives !;
-  const flags = node.tNode !.flags;
-  const size = (flags & TNodeFlags.SIZE_MASK) >> TNodeFlags.SIZE_SHIFT;
-  for (let i = flags >> TNodeFlags.INDX_SHIFT, ii = i + size; i < ii; i++) {
-    const def = defs[i] as DirectiveDef<any>;
-    if (def.diPublic && def.type === type) {
-=======
 function getIdxOfMatchingDirective(node: LNode, type: Type<any>): number|null {
   const defs = node.view.tView.directives !;
   const flags = node.tNode !.flags;
@@ -211,7 +202,6 @@
   for (let i = start; i < end; i++) {
     const def = defs[i] as DirectiveDef<any>;
     if (def.type === type && def.diPublic) {
->>>>>>> 77ff72f9
       return i;
     }
   }
@@ -224,11 +214,7 @@
   if (read instanceof ReadFromInjectorFn) {
     return read.read(nodeInjector, node, directiveIdx);
   } else {
-<<<<<<< HEAD
-    const matchingIdx = geIdxOfMatchingDirective(node, read as Type<any>);
-=======
     const matchingIdx = getIdxOfMatchingDirective(node, read as Type<any>);
->>>>>>> 77ff72f9
     if (matchingIdx !== null) {
       return node.view.directives ![matchingIdx];
     }
@@ -242,11 +228,7 @@
     const predicate = query.predicate;
     const type = predicate.type;
     if (type) {
-<<<<<<< HEAD
-      const directiveIdx = geIdxOfMatchingDirective(node, type);
-=======
       const directiveIdx = getIdxOfMatchingDirective(node, type);
->>>>>>> 77ff72f9
       if (directiveIdx !== null) {
         // a node is matching a predicate - determine what to read
         // if read token and / or strategy is not specified, use type as read token
