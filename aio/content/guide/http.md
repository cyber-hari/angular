# HttpClient

<!--
Most front-end applications communicate with backend services over the HTTP protocol. Modern browsers support two different APIs for making HTTP requests: the `XMLHttpRequest` interface and the `fetch()` API.
-->
프론트엔드 애플리케이션은 대부분 HTTP 프로토콜을 사용해서 백엔드 서비스와 통신을 합니다. 그리고 최신 브라우저들은 이 HTTP 요청을 처리하는 API를 두 종류로 제공하는데, 하나는 `XMLHttpRequest` 인터페이스이고 다른 하나는 `fetch()` API 입니다.

<!--
The `HttpClient` in `@angular/common/http` offers a simplified client HTTP API for Angular applications
that rests on the `XMLHttpRequest` interface exposed by browsers.
Additional benefits of `HttpClient` include testability features, typed request and response objects, request and response interception, `Observable` apis, and streamlined error handling.
-->
`@angular/common/http` 라이브러리에서 제공하는 `HttpClient`는 Angular 애플리케이션에서 HTTP 요청을 간단하게 보낼 수 있도록 API를 제공하는데, 이 때 브라우저의 `XMLHttpRequest` 인터페이스를 활용합니다.
그리고 `XMLHttpRequest` 기능 외에 테스트 지원 기능, HTTP 요청과 응답에 대한 객체 정보, HTTP 요청과 응답을 가로채는 인터셉트 기능, `Observable` API, 스트림라인 에러 처리 로직을 추가로 제공합니다.

<!--
You can run the <live-example></live-example> that accompanies this guide.
-->
이 문서에서 다루는 예제는 <live-example></live-example>에서 직접 확인하거나 다운받아 확인할 수 있습니다.

<div class="alert is-helpful">

<!--
The sample app does not require a data server.
It relies on the 
[Angular _in-memory-web-api_](https://github.com/angular/in-memory-web-api/blob/master/README.md),
which replaces the _HttpClient_ module's `HttpBackend`.
The replacement service simulates the behavior of a REST-like backend.

Look at the `AppModule` _imports_ to see how it is configured.
-->
이 문서에서 다루는 예제는 데이터 서버가 따로 필요하지 않습니다.
이 문서의 예제는 _HttpClient_ 모듈에서 제공하는 `HttpBackend`를 활용해서, 데이터 서버 대신 [Angular _인 메모리 웹 API(in-memory-web-api)_](https://github.com/angular/in-memory-web-api/blob/master/README.md)를 사용할 것입니다.
이 방식은 REST API 백엔드의 동작을 대신하기에 충분합니다.

이 서비스 설정은 `AppModule` 파일에서 하며, 이 문서에서는 따로 설명하지 않습니다.

</div>

<!--
## Setup
-->
## 환경설정

<!--
Before you can use the `HttpClient`, you need to import the Angular `HttpClientModule`. 
Most apps do so in the root `AppModule`.
-->
`HttpClient`를 사용하기 전에, `HttpClientModule`을 로드해야 합니다.
특별한 경우가 아니라면 이 모듈은 `AppModule`에서 불러옵니다.

<code-example 
  path="http/src/app/app.module.ts"
  region="sketch"
  header="app/app.module.ts (excerpt)" linenums="false">
</code-example>

<!--
Having imported `HttpClientModule` into the `AppModule`, you can inject the `HttpClient`
into an application class as shown in the following `ConfigService` example.
-->
`AppModule`에 `HttpClientModule`을 불러오고 나면 애플리케이션 클레스에 `HttpClient`를 의존성으로 주입할 수 있습니다. 예를 들어 `ConfigService`에서 사용한다면 다음과 같이 작성합니다.

<code-example 
  path="http/src/app/config/config.service.ts"
  region="proto"
  header="app/config/config.service.ts (excerpt)" linenums="false">
</code-example>

<!--
## Getting JSON data
-->
## JSON 데이터 받기

<!--
Applications often request JSON data from the server. 
For example, the app might need a configuration file on the server, `config.json`, 
that specifies resource URLs.
-->
서버에서 받는 데이터는 JSON 형식인 경우가 많습니다.
예를 들어 다음과 같은 애플리케이션 설정 파일을 서버에서 `config.json` 파일로 받아온다고 합시다.

<code-example 
  path="http/src/assets/config.json"
  header="assets/config.json" linenums="false">
</code-example>

<!--
The `ConfigService` fetches this file with a `get()` method on `HttpClient`.
-->
그러면 `ConfigService`에서 `HttpClient` 서비스의 `get()` 메소드를 사용해서 이 파일을 받아올 수 있습니다.

<code-example 
  path="http/src/app/config/config.service.ts"
  region="getConfig_1"
  header="app/config/config.service.ts (getConfig v.1)" linenums="false">
</code-example>

<!--
A component, such as `ConfigComponent`, injects the `ConfigService` and calls
the `getConfig` service method.
-->
그리고 `ConfigComponent`와 같은 컴포넌트에서 `ConfigService`를 주입받아서 `getConfig()` 메소드를 실행하면, 서버에서 가져온 설정 파일의 내용을 확인할 수 있습니다.

<code-example 
  path="http/src/app/config/config.component.ts"
  region="v1"
  header="app/config/config.component.ts (showConfig v.1)" linenums="false">
</code-example>

<!--
Because the service method returns an `Observable` of configuration data,
the component **subscribes** to the method's return value.
The subscription callback copies the data fields into the component's `config` object,
which is data-bound in the component template for display.
-->
서비스에 정의한 메소드는 데이터를 `Observable` 객체로 반환하기 때문에, 컴포넌트에서는 이 메소드를 구독해야 반환값을 확인할 수 있습니다.
컴포넌트의 구독 함수에서는 이렇게 가져온 데이터로 컴포넌트의 `config` 객체를 설정하기 때문에, 템플릿에서 이 객체의 데이터를 확인할 수 있습니다.

<!--
### Why write a service
-->
### 왜 서비스를 한 번 거치나요?

<!--
This example is so simple that it is tempting to write the `Http.get()` inside the
component itself and skip the service.
-->
이렇게 살펴본 예제는 아주 간단하기 때문에, 서비스를 생략하고 컴포넌트에 `HttpClient`를 주입하고 바로 `get()` 메소드를 사용하는 것이 낫지 않을까 하는 생각이 들 수도 있습니다.

<!--
However, data access rarely stays this simple.
You typically post-process the data, add error handling, and maybe some retry logic to
cope with intermittent connectivity.
-->
하지만 서버에서 데이터를 가져오는 과정은 이렇게 간단하지 않습니다.
일반적으로 데이터를 가져오면 가공해야 하고, 에러를 처리해야 하며, 연결이 실패한 경우에는 재시도하는 로직도 필요합니다.

<!--
The component quickly becomes cluttered with data access minutia.
The component becomes harder to understand, harder to test, and the data access logic can't be re-used or standardized.
-->
그러면 데이터를 처리하는 로직만으로도 컴포넌트는 빠르게 복잡해질 것입니다.
컴포넌트 코드는 점점 이해하기 힘들어 질 것이고, 테스트하기도 어려워지며, 데이터를 가져오는 로직은 재활용하기도 어려워집니다.

<!--
That's why it is a best practice to separate presentation of data from data access by
encapsulating data access in a separate service and delegating to that service in
the component, even in simple cases like this one.
-->
그래서 서버에서 가져온 데이터를 처리하는 로직은 서비스에 작성해서 컴포넌트와 분리하고, 컴포넌트에서는 이 데이터를 받아서 활용하는 로직만 작성하는 것이 좋습니다.

<!--
### Type-checking the response
-->
### 응답으로 받은 객체에 타입 지정하기

<!--
The subscribe callback above requires bracket notation to extract the data values.
-->
데이터의 타입을 확실하게 지정하기 위해 구독 함수에 다음과 같이 타입을 지정해 봅시다.

<code-example 
  path="http/src/app/config/config.component.ts"
  region="v1_callback" linenums="false">
</code-example>

<!--
You can't write `data.heroesUrl` because TypeScript correctly complains that the `data` object from the service does not have a `heroesUrl` property. 
-->
하지만 지금은 `data.heroesUrl`과 같이 사용할 수 없습니다. 왜냐하면 서비스에서 받은 `data` 객체에 `heroesUrl` 프로퍼티가 있는지 TypeScript가 알 수 없기 때문입니다.

<!--
The `HttpClient.get()` method parsed the JSON server response into the anonymous `Object` type. It doesn't know what the shape of that object is.
-->
`HttpClient.get()` 메소드는 서버에서 받은 JSON 데이터를 그냥 `Object` 타입으로 변환합니다. 이 객체에 어떤 데이터가 있는지는 알지 못합니다.

<!--
You can tell `HttpClient` the type of the response to make consuming the output easier and more obvious.
-->
이 때 `HttpClient`가 가져올 데이터의 타입을 지정할 수 있습니다. 서버에서 받아온 데이터의 타입을 명확하게 지정하면 이 데이터를 활용하기도 편해집니다.

<!--
First, define an interface with the correct shape:
-->
먼저, 데이터를 표현하는 인터페이스를 다음과 같이 정의합니다:

<code-example 
  path="http/src/app/config/config.service.ts"
  region="config-interface" linenums="false">
</code-example>

<!--
Then, specify that interface as the `HttpClient.get()` call's type parameter in the service:
-->
그리고 `HttpClient.get()` 함수를 실행할 때, 데이터 타입을 지정합니다:

<code-example 
  path="http/src/app/config/config.service.ts"
  region="getConfig_2" 
  header="app/config/config.service.ts (getConfig v.2)" linenums="false">
</code-example>

<!--
The callback in the updated component method receives a typed data object, which is
easier and safer to consume:
-->
이제 컴포넌트에서는 정확한 타입을 지정할 수 있고, 이 객체를 활용하기도 더 쉬워집니다:

<code-example 
  path="http/src/app/config/config.component.ts"
  region="v2"
  header="app/config/config.component.ts (showConfig v.2)" linenums="false">
</code-example>

<!--
### Reading the full response
-->
## 전체 서버 응답 확인하기

<!--
The response body doesn't return all the data you may need. Sometimes servers return special headers or status codes to indicate certain conditions that are important to the application workflow. 
-->
응답으로 받은 데이터만으로는 충분하지 않은 경우가 있습니다. 어떤 경우에는 헤더에 있는 정보나 HTTP 상태 코드를 확인해서 애플리케이션의 동작을 제어해야 하는 경우도 있습니다.

<!--
Tell `HttpClient` that you want the full response with the `observe` option:
-->
이 때 `HttpClient`가 서버에서 가져오는 데이터 전체를 확인하려면 `observe` 옵션을 사용합니다:

<code-example 
  path="http/src/app/config/config.service.ts"
  region="getConfigResponse" linenums="false">
</code-example>

<!--
Now `HttpClient.get()` returns an `Observable` of typed `HttpResponse` rather than just the JSON data.
-->
그러면 `HttpClient.get()` 메소드는 지정된 타입의 JSON 데이터 대신 `HttpResponse` 타입 객체를 `Observable`로 전달합니다.

<!--
The component's `showConfigResponse()` method displays the response headers as well as the configuration:
-->
그리고 컴포넌트에서 `showConfigResponse()` 메소드를 다음처럼 작성하면 HTTP 통신에서 받은 응답의 헤더를 확인할 수 있습니다:

<code-example 
  path="http/src/app/config/config.component.ts"
  region="showConfigResponse" 
  header="app/config/config.component.ts (showConfigResponse)"
  linenums="false">
</code-example>

<!--
As you can see, the response object has a `body` property of the correct type.
-->
이 때 `HttpResponse` 객체의 `body` 프로퍼티는 이전에 지정했던 타입과 같습니다.

<!--
## Error handling
-->
## 에러 처리

<!--
What happens if the request fails on the server, or if a poor network connection prevents it from even reaching the server? `HttpClient` will return an _error_ object instead of a successful response.
-->
서버에 문제가 있어서 HTTP 요청이 실패하거나, 네트워크 연결이 끊어져서 서버에 접근할 수 없다면 어떻게 될까요? 이런 오류가 발생하면 `HttpClient`는 정상적인 응답 대신 _에러_ 객체를 반환합니다.

<!--
You _could_ handle in the component by adding a second callback to the `.subscribe()`:
-->
그리고 이 에러 객체는 `.subscribe()` 함수에 지정하는 두 번째 콜백 함수로 처리할 수 있습니다.

<code-example 
  path="http/src/app/config/config.component.ts"
  region="v3" 
  header="app/config/config.component.ts (showConfig v.3 with error handling)"
  linenums="false">
</code-example>

<!--
It's certainly a good idea to give the user some kind of feedback when data access fails.
But displaying the raw error object returned by `HttpClient` is far from the best way to do it.
-->
데이터 통신이 실패하면 사용자에게 어떤 방식으로든 알리는 것이 좋습니다.
하지만 이 때 `HttpClient`에서 받은 에러 객체를 그대로 노출하는 것이 최선은 아닙니다.

{@a error-details}
<!--
### Getting error details
-->
### 에러 분석하기

<!--
Detecting that an error occurred is one thing.
Interpreting that error and composing a user-friendly response is a bit more involved.
-->
에러가 발생한 것을 확인하는 것만으로는 에러 처리를 했다고 할 수 없습니다.
이 에러는 사용자가 알아볼 수 있는 형태로 변형되어야 합니다.

<!--
Two types of errors can occur. The server backend might reject the request, returning an HTTP response with a status code such as 404 or 500. These are error _responses_.
-->
에러는 두 가지 이유로 발생할 수 있습니다. 하나는 서버에서 요청을 거부하거나, HTTP 응답 코드를 404나 500으로 보낸 경우입니다. 이런 경우를 _에러 응답(error response)_ 이라고 합니다.

<!--
Or something could go wrong on the client-side such as a network error that prevents the request from completing successfully or an exception thrown in an RxJS operator. These errors produce JavaScript `ErrorEvent` objects.
-->
또 다른 경우는 클라이언트에서 발생하는 네트워크 에러 때문에 요청이 완료되지 못했거나, RxJS 연산자에서 예외가 발생해서 발생하는 에러가 있습니다. 이런 에러는 JavaScript `ErrorEvent` 객체를 생성합니다.

<!--
The `HttpClient` captures both kinds of errors in its `HttpErrorResponse` and you can inspect that response to figure out what really happened.
-->
`HttpClient`는 두 종류의 에러를 모두 `HttpErrorResponse` 타입으로 받을 수 있으며, 이 객체를 확인하면 HTTP 요청이 어떤 이유로 잘못되었는지 확인할 수 있습니다.

<!--
Error inspection, interpretation, and resolution is something you want to do in the _service_, 
not in the _component_.  
-->
에러를 분석하고 변환한 후에 해결하는 것은 _서비스_ 안에서 해야 합니다. _컴포넌트_ 가 아닙니다.

<!--
You might first devise an error handler like this one:
-->
에러 처리 프로토타입은 다음과 같이 작성할 수 있습니다:

<code-example 
  path="http/src/app/config/config.service.ts"
  region="handleError" 
  header="app/config/config.service.ts (handleError)" linenums="false">
</code-example>

<!--
Notice that this handler returns an RxJS [`ErrorObservable`](#rxjs) with a user-friendly error message.
Consumers of the service expect service methods to return an `Observable` of some kind,
even a "bad" one.
-->
이 함수는 사용자에게 표시할 메시지를 RxJS [`ErrorObservable`](#rxjs) 타입으로 반환합니다.
그래서 이 서비스에서 에러를 반환하더라도 서비스를 사용하는 쪽에서는 결국 `Observable`을 받을 수 있게 됩니다.

<!--
Now you take the `Observables` returned by the `HttpClient` methods
and _pipe them through_ to the error handler.
-->
이제 컴포넌트에서 `HttpClient`의 결과를 받을 때 _파이프를 사용하면_ 에러를 처리할 수 있습니다.

<code-example 
  path="http/src/app/config/config.service.ts"
  region="getConfig_3" 
  header="app/config/config.service.ts (getConfig v.3 with error handler)" linenums="false">
</code-example>

### `retry()`

<!--
Sometimes the error is transient and will go away automatically if you try again.
For example, network interruptions are common in mobile scenarios, and trying again
may produce a successful result.
-->
어떤 경우에는 에러를 일시적인 것으로 판단하고 자동으로 재시도해야 하는 경우가 있습니다.
특히 모바일 디바이스인 경우에는 연결이 잠시 끊어지는 경우가 자주 발생하며, 실패한 요청을 다시 보냈을 때 바로 성공하는 경우도 자주 있습니다.

<!--
The [RxJS library](#rxjs) offers several _retry_ operators that are worth exploring.
The simplest is called `retry()` and it automatically re-subscribes to a failed `Observable` a specified number of times. _Re-subscribing_ to the result of an `HttpClient` method call has the effect of reissuing the HTTP request.
-->
[RxJS library](#rxjs)에서 이런 경우에 활용할 수 있는 _재시도_ 연산자를 여러가지로 제공합니다.
그 중 가장 간단한 것은 `retry()` 연산자이며, 이 연산자는 `Observable`이 실패했을 때 지정된 횟수만큼 자동으로 다시 구독합니다. 그리고 이 구독이 다시 시작되면 HTTP 요청이 다시 실행됩니다.

<!--
_Pipe_ it onto the `HttpClient` method result just before the error handler.
-->
에러 처리 파이프는 다음과 같이 작성합니다:

<code-example 
  path="http/src/app/config/config.service.ts"
  region="getConfig" 
  header="app/config/config.service.ts (getConfig with retry)" linenums="false">
</code-example>

{@a rxjs}
<!--
## Observables and operators
-->
## 옵저버블과 연산자

<!--
The previous sections of this guide referred to RxJS `Observables` and operators such as `catchError` and `retry`.
You will encounter more RxJS artifacts as you continue below.
-->
이전 문단에서 설명한 것처럼, Angular 애플리케이션에서 HTTP 요청을 보내거나 데이터를 받아서 처리할 때 RxJS가 제공하는 `Observable`과 연산자를 활용할 수 있습니다.
RxJS에서 제공하는 기능을 좀 더 알아봅시다.

<!--
[RxJS](http://reactivex.io/rxjs/) is a library for composing asynchronous and callback-based code
in a _functional, reactive style_.
Many Angular APIs, including `HttpClient`, produce and consume RxJS `Observables`. 
-->
[RxJS](http://reactivex.io/rxjs/)는 비동기 로직과 콜백 코드를 _반응형(reactive)_ 스타일로 구현할 때 사용하는 라이브러리 입니다.
Angular는 `HttpClient`외에도 많은 곳에서 RxJS의 `Observable`을 사용합니다.

<!--
RxJS itself is out-of-scope for this guide. You will find many learning resources on the web.
While you can get by with a minimum of RxJS knowledge, you'll want to grow your RxJS skills over time in order to use `HttpClient` effectively.
-->
RxJS 자체는 이 문서에서 다루는 범위가 아닙니다. RxJS 사용방법은 웹에서 쉽게 찾아볼 수 있으며, 이 문서에서는 `HttpClient`를 효율적으로 사용할 수 있을 정도로만 RxJS를 알아봅시다.

<!--
If you're following along with these code snippets, note that you must import the RxJS observable and operator symbols that appear in those snippets. These `ConfigService` imports are typical.
-->
예제 코드를 작성할 때는 RxJS를 사용하는 코드에 RxJS 옵저버블과 연산자 심볼을 로드해야 합니다. 예를 들어 `ConfigService`라면 다음과 같이 작성합니다.

<code-example 
  path="http/src/app/config/config.service.ts"
  region="rxjs-imports" 
  header="app/config/config.service.ts (RxJS imports)" linenums="false">
</code-example>

<!--
## Requesting non-JSON data
-->
## JSON 형식이 아닌 데이터 요청하기

<!--
Not all APIs return JSON data. In this next example,
a `DownloaderService` method reads a text file from the server
and logs the file contents, before returning those contents to the caller
as an `Observable<string>`. 
-->
모든 API가 JSON 데이터를 반환하는 것은 아닙니다. 이번에 살펴볼 `DownloaderService`에 정의된 메소드는 서버에서 받아온 텍스트 파일의 내용을 로그에 출력하고 `Observable<string>` 타입으로 반환합니다.

<code-example 
  path="http/src/app/downloader/downloader.service.ts"
  region="getTextFile" 
  header="app/downloader/downloader.service.ts (getTextFile)" linenums="false">
</code-example>

<!--
`HttpClient.get()` returns a string rather than the default JSON because of the `responseType` option.
-->
이제 `HttpClient.get()` 메소드는 `responseType`을 지정했기 때문에 JSON 타입 대신 문자열 타입을 반환합니다.

<!--
The RxJS `tap` operator (as in "wiretap") lets the code inspect good and error values passing through the observable without disturbing them. 
-->
그리고 이 때 옵저버블이 실행되는 흐름을 방해하지 않으면서 코드를 실행할 때 RxJS `tap` 연산자를 사용합니다.

<!--
A `download()` method in the `DownloaderComponent` initiates the request by subscribing to the service method.
-->
서비스의 코드는 `DownloaderComponent`에 정의된 `download()` 메소드에서 구독을 시작할 때 실행되며, 이 때 HTTP 요청도 시작됩니다.

<code-example 
  path="http/src/app/downloader/downloader.component.ts"
  region="download" 
  header="app/downloader/downloader.component.ts (download)" linenums="false">
</code-example>

<!--
## Sending data to the server
-->
## 서버에 데이터 보내기

<!--
In addition to fetching data from the server, `HttpClient` supports mutating requests, that is, sending data to the server with other HTTP methods such as PUT, POST, and DELETE.
-->
`HttpClient`로 서버에 데이터를 요청할 때 사용하는 HTTP 메소드가 PUT, POST, DELETE라면 서버로 추가 데이터를 보낼 수 있습니다.

<!--
The sample app for this guide includes a simplified version of the "Tour of Heroes" example
that fetches heroes and enables users to add, delete, and update them.
-->
이번 문단에서는 "히어로들의 여행" 튜토리얼에서 히어로의 목록을 가져오고 추가, 삭제, 수정했던 예제를 간단하게 다시 구현해 봅니다.

<!--
The following sections excerpt methods of the sample's `HeroesService`.
-->
예제에서 다루는 코드는 `HeroesService`만 해당됩니다.

<!--
### Adding headers
-->
### 헤더 추가하기

<!--
Many servers require extra headers for save operations.
For example, they may require a "Content-Type" header to explicitly declare 
the MIME type of the request body.
Or perhaps the server requires an authorization token.
-->
데이터를 저장하는 HTTP 요청이라면 헤더에 추가 내용을 보내야 하는 경우가 많습니다.
보내는 데이터의 MIME 타입이 어떤 것인지 지정하는 "Content-Type" 헤더도 이 중 하나입니다.
아니면 클라이언트의 인증 정보에 대한 헤더를 요청할 수도 있습니다.

<!--
The `HeroesService` defines such headers in an `httpOptions` object that will be passed
to every `HttpClient` save method.
-->
`HeroesService`가 저장과 관련된 HTTP 요청에 사용할 옵션을 `httpOptions` 객체로 정의합시다. 이 옵션에 헤더를 지정하려면 다음과 같이 작성합니다.

<code-example 
  path="http/src/app/heroes/heroes.service.ts"
  region="http-options" 
  header="app/heroes/heroes.service.ts (httpOptions)" linenums="false">
</code-example>

<!--
### Making a POST request
-->
### POST 요청 보내기

<!--
Apps often POST data to a server. They POST when submitting a form. 
In the following example, the `HeroesService` posts when adding a hero to the database.
-->
데이터는 POST 방식으로 보낼 수도 있습니다. 일반적으로 POST 메소드는 폼을 제출할 때도 사용하며, 우리가 살펴보고 있는 `HeroesService`에서는 히어로를 DB에 추가할 때 사용합니다.

<code-example 
  path="http/src/app/heroes/heroes.service.ts"
  region="addHero" 
  header="app/heroes/heroes.service.ts (addHero)" linenums="false">
</code-example>

<!--
The `HttpClient.post()` method is similar to `get()` in that it has a type parameter
(you're expecting the server to return the new hero)
and it takes a resource URL.
-->
`HttpClient.post()` 메소드는 `get()`메소드와 비슷합니다. 서버로부터 받아올 데이터의 타입을 제네릭으로 지정하고, 첫번째 인자로 서버 API의 URL을 받는 것도 같습니다.

<!--
It takes two more parameters:

1. `hero` - the data to POST in the body of the request.
1. `httpOptions` - the method options which, in this case, [specify required headers](#adding-headers).
-->
여기에 인자를 두 개 더 추가합니다.

1. `hero` - POST 메소드일 때 요청으로 보낼 body 데이터를 지정합니다.
1. `httpOptions` - HTTP 요청에 대한 옵션을 지정합니다. [헤더 추가하기](#헤더-추가하기)에서 지정한 옵션입니다.

<!--
Of course it catches errors in much the same manner [described above](#error-details).
-->
그리고 에러를 처리하는 방식도 [위에서 설명한 내용](#error-details)과 같습니다.

<!--
The `HeroesComponent` initiates the actual POST operation by subscribing to 
the `Observable` returned by this service method.
-->
이제 `HeroesComponent`가 옵저버블을 구독하면 POST 요청이 발생하며, 서버의 응답으로 받은 내용은 `Observable` 타입으로 전달됩니다.

<code-example 
  path="http/src/app/heroes/heroes.component.ts"
  region="add-hero-subscribe" 
  header="app/heroes/heroes.component.ts (addHero)" linenums="false">
</code-example>

<!--
When the server responds successfully with the newly added hero, the component adds
that hero to the displayed `heroes` list.
-->
그러면 새로운 히어로가 정상적으로 추가되었다는 것을 컴포넌트가 알 수 있고, `heroes` 배열에 이 히어로를 추가해서 새로운 목록으로 화면에 표시할 수 있습니다.

<!--
### Making a DELETE request
-->
### DELETE 요청 보내기

<!--
This application deletes a hero with the `HttpClient.delete` method by passing the hero's id
in the request URL.
-->
이 서비스는 히어로를 삭제할 때 `HttpClient.delete` 메소드를 활용하며, 삭제하려는 히어로의 ID는 url에 포함시켜 보냅니다.

<code-example 
  path="http/src/app/heroes/heroes.service.ts"
  region="deleteHero" 
  header="app/heroes/heroes.service.ts (deleteHero)" linenums="false">
</code-example>

<!--
The `HeroesComponent` initiates the actual DELETE operation by subscribing to 
the `Observable` returned by this service method.
-->
이 메소드도 `HeroesComponent`가 구독할 때 실행되기 시작하며, 메소드가 실행되면서 DELETE 요청도 시작됩니다. 그리고 메소드 실행결과는 `Observable` 타입으로 반환됩니다.

<code-example 
  path="http/src/app/heroes/heroes.component.ts"
  region="delete-hero-subscribe" 
  header="app/heroes/heroes.component.ts (deleteHero)" linenums="false">
</code-example>

<!--
The component isn't expecting a result from the delete operation, so it subscribes without a callback. Even though you are not using the result, you still have to subscribe. Calling the `subscribe()` method _executes_ the observable, which is what initiates the DELETE request. 
-->
컴포넌트는 삭제 동작의 결과값을 활용하지 않기 때문에 콜백함수 없이 구독을 시작했습니다. 옵저버블 구독은 이렇게 옵저버를 지정하지 않으면서 시작할 수도 있습니다. `subscribe()` 메소드가 실행되면 옵저버블이 실행되고, DELETE 요청도 시작됩니다.

<div class="alert is-important">

<!--
You must call _subscribe()_ or nothing happens. Just calling `HeroesService.deleteHero()` **does not initiate the DELETE request.**
-->
옵저버블은 _subscribe()_ 함수를 실행해야 시작됩니다. `HeroesService.deleteHero()`를 호출하는 것만으로는 **DELETE 요청이 시작되지 않습니다.**

</div>


<code-example 
  path="http/src/app/heroes/heroes.component.ts"
  region="delete-hero-no-subscribe" linenums="false">
</code-example>

{@a always-subscribe}
<!--
**Always _subscribe_!**
-->
**_subscribe()_ 가 꼭 있어야 합니다!**

<!--
An `HttpClient` method does not begin its HTTP request until you call `subscribe()` on the observable returned by that method. This is true for _all_ `HttpClient` _methods_.
-->
`HttpClient`에서 제공하는 모든 메소드는 `subscribe()` 없이 HTTP 요청이 시작되지 않습니다.

<div class="alert is-helpful">

<!--
The [`AsyncPipe`](api/common/AsyncPipe) subscribes (and unsubscribes) for you automatically.
-->
템플릿에서 [`AsyncPipe`](api/common/AsyncPipe)를 사용하면 옵저버블을 자동으로 구독하고 해지합니다.

</div>

<!--
All observables returned from `HttpClient` methods are _cold_ by design.
Execution of the HTTP request is _deferred_, allowing you to extend the
observable with additional operations such as  `tap` and `catchError` before anything actually happens.
-->
`HttpClient` 메소드가 반환하는 옵저버블은 모두 _콜드 옵저버블(cold observable)_ 입니다.
옵저버블을 구독하는 객체가 없으면 HTTP 요청이 시작되지 않으며, `tap`이나 `catchError`와 같은 RxJS 연산자를 연결해도 구독 전에는 아무것도 실행되지 않습니다.

<!--
Calling `subscribe(...)` triggers execution of the observable and causes
`HttpClient` to compose and send the HTTP request to the server.
-->
그리고 `subscribe(...)`를 실행해야 옵저버블이 시작되고 HTTP 요청도 발생합니다.

<!--
You can think of these observables as _blueprints_ for actual HTTP requests.
-->
옵저버블은 실제 HTTP 요청을 표현한다고 이해할 수도 있습니다.

<div class="alert is-helpful">

<!--
In fact, each `subscribe()` initiates a separate, independent execution of the observable.
Subscribing twice results in two HTTP requests.
-->
`subscribe()` 함수는 실행될 때마다 새로운 옵저버블을 구성합니다.
그래서 이 함수가 두 번 실행되면 HTTP 요청도 두 번 발생합니다.

<!--
```javascript
const req = http.get<Heroes>('/api/heroes');
// 0 requests made - .subscribe() not called.
req.subscribe();
// 1 request made.
req.subscribe();
// 2 requests made.
```
-->
```javascript
const req = http.get<Heroes>('/api/heroes');
// 요청 횟수 0 - .subscribe() 는 아직 실행되지 않았습니다.
req.subscribe();
// 요청 횟수 1
req.subscribe();
// 요청 횟수 2
```
</div>

<!--
### Making a PUT request
-->
### PUT 요청 보내기

<!--
An app will send a PUT request to completely replace a resource with updated data.
The following `HeroesService` example is just like the POST example.
-->
데이터를 교체하는 경우라면 PUT 메소드를 활용할 수 있습니다.
`HeroesService` 에서 PUT 메소드를 사용하는 코드는 POST에서 살펴봤던 것과 비슷합니다.

<code-example 
  path="http/src/app/heroes/heroes.service.ts"
  region="updateHero" 
  header="app/heroes/heroes.service.ts (updateHero)" linenums="false">
</code-example>

<!--
For the reasons [explained above](#always-subscribe), the caller (`HeroesComponent.update()` in this case) must `subscribe()` to the observable returned from the `HttpClient.put()`
in order to initiate the request.
-->
[위에서 설명했던 것처럼](#always-subscribe), 이 메소드도 옵저버블의 `subscribe()`가 실행되어야 HTTP 요청이 시작됩니다.

<!--
## Advanced usage
-->
## 더 활용하기

<!--
We have discussed the basic HTTP functionality in `@angular/common/http`, but sometimes you need to do more than make simple requests and get data back.
-->
지금까지 `@angular/common/http`에서 제공하는 기본 HTTP 기능을 살펴봤습니다. 이제부터는 HttpClient를 실제 상황에 맞게 좀 더 활용하는 방법에 대해 알아봅시다.

<!--
### Configuring the request
-->
### HTTP 요청 설정하기

<!--
Other aspects of an outgoing request can be configured via the options object
passed as the last argument to the `HttpClient` method.
-->
HTTP 요청을 보낼 때 활용하는 `HttpClient` 메소드에 마지막 인자를 지정하면 요청에 대한 옵션을 지정할 수 있습니다.

<!--
You [saw earlier](#adding-headers) that the `HeroesService` sets the default headers by
passing an options object (`httpOptions`) to its save methods.
You can do more.
-->
[이미 이전에 봤던 것처럼](#헤더-추가하기) `HeroesService`는 `httpOptions` 객체를 사용해서 헤더를 지정하고 있습니다.
헤더 외에 다른 옵션을 더 지정해 봅시다.

<!--
#### Update headers
-->
#### 헤더 수정하기

<!--
You can't directly modify the existing headers within the previous options
object because instances of the `HttpHeaders` class are immutable.
-->
이전에 헤어를 지정하면서 만든 Httpheaders 객체의 프로퍼티는 직접 수정할 수 없습니다. 왜냐하면 `HttpHeaders` 클래스는 이뮤터블(immutable)이기 때문입니다.

<!--
Use the `set()` method instead. 
It returns a clone of the current instance with the new changes applied.
-->
대신 `set()` 메소드를 활용합니다. 이 메소드를 실행하면 새로운 값이 적용된 인스턴스를 반환합니다.

<!--
Here's how you might update the authorization header (after the old token expired) 
before making the next request.
-->
이전에 발급받은 인증 토큰이 만료되었다고 가정하고, 새로운 요청을 위해 헤더의 `Authorization` 필드를 수정하는 코드는 다음과 같이 작성합니다.

<code-example 
  path="http/src/app/heroes/heroes.service.ts"
  region="update-headers" linenums="false">
</code-example>

<!--
#### URL Parameters
-->
#### URL 인자

<!--
Adding URL search parameters works a similar way.
Here is a `searchHeroes` method that queries for heroes whose names contain the search term.
-->
URL을 활용하면 검색어와 같은 인자를 추가로 전달할 수 있습니다.
다음 살펴보는 `searchHeroes` 메소드는 입력된 단어가 이름에 포함된 히어로를 찾는 함수입니다.

<code-example 
  path="http/src/app/heroes/heroes.service.ts"
  region="searchHeroes" linenums="false">
</code-example>

<!--
If there is a search term, the code constructs an options object with an HTML URL-encoded search parameter. If the term were "foo", the GET request URL would be `api/heroes/?name=foo`.
-->
이 함수가 인자를 받으면 HTML URL 방식으로 인코딩 된 객체를 생성합니다. 만약 "foo"라는 인자가 전달되면, 이 인자를 포함해서 요청하는 GET 주소는 `api/heroes/?name=foo`가 될 것입니다.

<!--
The `HttpParams` are immutable so you'll have to use the `set()` method to update the options.
-->
`HttpParams`도 이뮤터블 클래스이기 때문에, 값을 수정하려면 `set()` 메소드를 사용해야 합니다.

<!--
### Debouncing requests
-->
### 연속된 요청 처리하기 (debouncing request)

<!--
The sample includes an _npm package search_ feature.
-->
이번에는 _npm 패키지를 검색하는 기능_ 을 구현해 봅시다.

<!--
When the user enters a name in a search-box, the `PackageSearchComponent` sends
a search request for a package with that name to the NPM web API.
-->
사용자가 `PackageSearchComponent`에 있는 검색 필드에 텍스트를 입력하면, 이 값을 NPM 웹 API로 보내서 해당 패키지가 있는지 검색하려고 합니다.

<!--
Here's a pertinent excerpt from the template:
-->
먼저, 템플릿은 이렇게 구성합니다:

<code-example 
  path="http/src/app/package-search/package-search.component.html"
  region="search" 
  header="app/package-search/package-search.component.html (search)">
</code-example>

<!--
The `(keyup)` event binding sends every keystroke to the component's `search()` method.
-->
그러면 `(keyup)` 이벤트가 바인딩 되었기 떄문에, 키 입력이 발생할 때마다 컴포넌트의 `search()` 메소드가 실행됩니다.

<!---
Sending a request for every keystroke could be expensive.
It's better to wait until the user stops typing and then send a request.
That's easy to implement with RxJS operators, as shown in this excerpt.
-->
하지만 키입력이 있을 때마다 HTTP 요청을 보내는 것은 효율적이지 않습니다.
이런 경우는 사용자가 입력을 멈추기를 기다렸다가 요청을 보내는 것이 더 좋습니다.
이 동작은 RxJS 연산자를 활용하면 쉽게 구현할 수 있습니다.

<code-example 
  path="http/src/app/package-search/package-search.component.ts"
  region="debounce" 
  header="app/package-search/package-search.component.ts (excerpt)">
</code-example>

<!--
The `searchText$` is the sequence of search-box values coming from the user.
It's defined as an RxJS `Subject`, which means it is a multicasting `Observable`
that can also produce values for itself by calling `next(value)`,
as happens in the `search()` method.
-->
`searchText$`는 검색 필드에서 사용자가 입력하는 문자열을 표현합니다.
이 프로퍼티는 RxJS `Subject` 타입으로 정의되었는데, 이 객체는 `Observable`을 상속받아 만든 객체이며, `next(값)` 메소드를 실행하면 다음 값을 직접 보낼 수 있도록 확장된 객체입니다. 이 코드에서는 `next()`가 실행될 때마다 `search()` 메소드가 실행됩니다.

<!--
Rather than forward every `searchText` value directly to the injected `PackageSearchService`,
the code in `ngOnInit()` _pipes_ search values through three operators:
-->
모든 입력값을 `PackageSearchService`로 보내는 대신, 이 코드에서는 `ngOnInit()` 메소드에 _파이프_ 를 사용해서 연산자 3개를 연결합니다:

<!--
1. `debounceTime(500)` - wait for the user to stop typing (1/2 second in this case).
1. `distinctUntilChanged()` - wait until the search text changes.
1. `switchMap()` - send the search request to the service.
-->
1. `debounceTime(500)` - 사용자의 입력이 멈추는 것을 기다립니다. 이 코드의 경우는 500ms 기다립니다.
1. `distinctUntilChanged()` - 입력 필드의 값이 실제로 변경되는 것을 기다립니다.
1. `switchMap()` - 서비스로 요청을 보냅니다.

<!--
The code sets `packages$` to this re-composed `Observable` of search results.
The template subscribes to `packages$` with the [AsyncPipe](api/common/AsyncPipe)
and displays search results as they arrive.
-->
위 코드에서 `packages$`는 검색 결과로 받는 `Observable`을 표현합니다.
그리고 이 프로퍼티는 템플릿에서 [AsyncPipe](api/common/AsyncPipe)를 사용해서 구독하기 때문에, 응답이 올때 자동으로 템플릿도 갱신됩니다.

<!--
A search value reaches the service only if it's a new value and the user has stopped typing.
-->
이렇게 작성하면 사용자가 멈췄을 때, 새로운 값일 때만 서비스로 검색어가 전달됩니다.

<div class="alert is-helpful">

<!--
The `withRefresh` option is explained [below](#cache-refresh).
-->
`withRefresh` 옵션은 [아래](#cache-refresh)에서 다시 알아봅니다.

</div>

#### _switchMap()_

<!--
The `switchMap()` operator has three important characteristics.
-->
`switchMap()` 연산자에는 중요한 특징이 3가지 있습니다.

<!--
1. It takes a function argument that returns an `Observable`.
`PackageSearchService.search` returns an `Observable`, as other data service methods do.
-->
1. 이 연산자는 인자로 `Observable`을 반환하는 함수를 받습니다.
`PackageSearchService.search` 함수도 옵저버블을 반환하기 때문에 이 코드에 사용했습니다.

<!--
2. If a previous search request is still _in-flight_ (as when the connection is poor),
it cancels that request and sends a new one.
-->
2. 이전에 시작한 검색 요청이 _아직 완료되지 않았으면_ 이전 요청을 취소하고 새로운 요청을 보냅니다. 

<!--
3. It returns service responses in their original request order, even if the
server returns them out of order. 
-->
3. 이 연산자는 연산자에 전달된 스트림 순서로 결과를 반환합니다. 서버에서 어떤 순서로 반환하는지는 관계없습니다.


<div class="alert is-helpful">

<!--
If you think you'll reuse this debouncing logic,
consider moving it to a utility function or into the `PackageSearchService` itself.
-->
이 로직을 재활용하려면 이 로직의 위치를 컴포넌트 대신 `PackageSearchService`로 옮기는 것이 좋습니다.

</div>

<!--
### Intercepting requests and responses
-->
### HTTP 요청/응답 가로채기

<!--
_HTTP Interception_ is a major feature of `@angular/common/http`. 
With interception, you declare _interceptors_ that inspect and transform HTTP requests from your application to the server.
The same interceptors may also inspect and transform the server's responses on their way back to the application.
Multiple interceptors form a _forward-and-backward_ chain of request/response handlers.
-->
_HTTP 요청과 응답을 가로채는 동작_ 은 `@angular/common/http`에서 제공하는 주요 기능 중 하나입니다.
HTTP 요청을 가로채려면, 먼저 애플리케이션에서 서버로 보내는 HTTP 요청을 확인하고 조작할 수 있는 _인터셉터(interceptor)_ 를 정의해야 합니다.
그리고 이렇게 구현한 인터셉터로 서버에서 애플리케이션으로 향하는 HTTP 응답도 확인하고 조작할 수 있습니다.
인터셉터는 여러 개가 순서대로 실행되도록 체이닝할 수도 있습니다.

<!--
Interceptors can perform a variety of  _implicit_ tasks, from authentication to logging, in a routine, standard way, for every HTTP request/response. 
-->
인터셉터는 다양한 기능을 수행할 수 있습니다. 일반적으로는 HTTP 요청/응답에 대해 사용자 인증 정보를 확인하고 로그를 출력하기 위해 사용합니다.

<!--
Without interception, developers would have to implement these tasks _explicitly_ 
for each `HttpClient` method call.
-->
만약 인터셉터를 사용하지 않는다면, 모든 `HttpClient` 메소드가 실행될 때마다 필요한 작업을 _직접_ 처리해야 합니다.

<!--
#### Write an interceptor
-->
#### 인터셉터 구현하기

<!--
To implement an interceptor, declare a class that implements the `intercept()` method of the `HttpInterceptor` interface.
-->
인터셉터를 구현하려면, `HttpInterceptor` 인터페이스를 사용하는 클래스를 정의하고 이 클래스 안에 `intercept()` 메소드를 정의하면 됩니다.

<!--
 Here is a do-nothing _noop_ interceptor that simply passes the request through without touching it:
-->
다음 코드는 기존 HTTP 요청을 변형하지 않고 그대로 통과시키는 인터셉터 기본 코드입니다:

<code-example 
  path="http/src/app/http-interceptors/noop-interceptor.ts"
  header="app/http-interceptors/noop-interceptor.ts"
  linenums="false">
</code-example>

<!--
The `intercept` method transforms a request into an `Observable` that eventually returns the HTTP response. 
In this sense, each interceptor is fully capable of handling the request entirely by itself.
-->
`intercept` 메소드는 `Observable` 타입으로 HTTP 요청을 받아서 HTTP 응답을 반환합니다.
이것만 봐도, 각각의 인터셉터는 HTTP 요청에 대해 모든 것을 조작할 수 있습니다.

<!--
Most interceptors inspect the request on the way in and forward the (perhaps altered) request to the `handle()` method of the `next` object which implements the [`HttpHandler`](api/common/http/HttpHandler) interface.
-->
일반적으로 인터셉터는 요청을 보내거나 응답을 받는 방향을 그대로 유지하기 위해, [`HttpHandler`](api/common/http/HttpHandler) 인터페이스로 받은 `next` 인자의 `handle()` 메소드를 호출합니다.

```javascript
export abstract class HttpHandler {
  abstract handle(req: HttpRequest<any>): Observable<HttpEvent<any>>;
}
```

<!--
Like `intercept()`, the `handle()` method transforms an HTTP request into an `Observable` of [`HttpEvents`](#httpevents) which ultimately include the server's response. The `intercept()` method could inspect that observable and alter it before returning it to the caller.
-->
`intercept()`와 비슷하게, `handle()` 메소드도 HTTP 요청으로 받은 옵저버블을 [`HttpEvents`](#httpevents) 타입의 옵저버블로 변환하며, 이 타입이 서버의 최종 응답을 표현하는 타입입니다. `intercept()` 메소드는 이렇게 받은 서버의 응답을 확인할 수 있으며, HTTP 요청을 시작한 컨텍스트로 돌아가기 전까지 옵저버블의 내용을 조작할 수 있습니다.

<!--
This _no-op_ interceptor simply calls `next.handle()` with the original request and returns the observable without doing a thing.
-->
원래 HTTP 요청이나 응답을 조작하지 않고 그대로 통과시키려면 단순하게 `next.handle()`을 실행하면 됩니다.

<!--
#### The _next_ object
-->
#### _next_ 객체

<!--
The `next` object represents the next interceptor in the chain of interceptors. 
The final `next` in the chain is the `HttpClient` backend handler that sends the request to the server and receives the server's response.
-->
`next` 객체는 체이팅되는 인터셉터 중 다음으로 실행될 인터셉터를 의미합니다.
그리고 인터셉터 체인 중 마지막 인터셉터가 받는 `next` 객체는 `HttpClient` 백엔드 핸들러이며, 이 핸들러가 실제로 HTTP 요청을 보내고 서버의 응답을 첫번째로 받는 핸들러입니다.

<!--
Most interceptors call `next.handle()` so that the request flows through to the next interceptor and, eventually, the backend handler.
An interceptor _could_ skip calling `next.handle()`, short-circuit the chain, and [return its own `Observable`](#caching) with an artificial server response. 
-->
인터셉터는 대부분 HTTP 요청이 진행되는 흐름을 그대로 유지하기 위해 `next.handle()`를 실행하며, 최종적으로는 백엔드 핸들러가 실행됩니다.
하지만 서버의 응답을 시뮬레이션하는 경우라면 `next.handle()`을 실행하지 않고 [바로 `Observable`](#캐싱)을 반환하면서 인터셉터 체인을 멈출 수도 있습니다.

<!--
This is a common middleware pattern found in frameworks such as Express.js.
-->
이 방식은 Express.js와 같은 프레임워크에서 미들웨어 패턴으로 자주 사용하는 방식입니다.

<!--
#### Provide the interceptor
-->
#### 인터셉터 적용하기

<!--
The `NoopInterceptor` is a service managed by Angular's [dependency injection (DI)](guide/dependency-injection) system. 
Like other services, you must provide the interceptor class before the app can use it.
-->
이렇게 정의한 `NoopInterceptor`는 Angular [의존성 주입 (DI)](guide/dependency-injection) 체계에서 관리되는 Angular 서비스 입니다.
그래서 다른 서비스와 비슷하게, 애플리케이션에 사용하기 위해 프로바이더를 등록해야 합니다.

<!--
Because interceptors are (optional) dependencies of the `HttpClient` service, 
you must provide them in the same injector (or a parent of the injector) that provides `HttpClient`. 
Interceptors provided _after_ DI creates the `HttpClient` are ignored.
-->
인터셉터는 `HttpClient` 서비스에 의존적이기 때문에, `HttpClient`가 존재하는 인젝터나 이 인젝터의 상위 인젝터에 등록되어야 합니다.
`HttpClient`가 이미 생성된 _이후에_ 등록되는 인터셉터는 동작하지 않습니다.

<!--
This app provides `HttpClient` in the app's root injector, as a side-effect of importing the `HttpClientModule` in `AppModule`.
You should provide interceptors in `AppModule` as well.
-->
예제에서 다루는 앱은 `AppModule`에 `HttpClientModule`을 로드하고 있기 때문에 애플리케이션의 최상위 인젝터에 `HttpClient`가 로드 됩니다. 따라서, 이 경우라면 `AppModule`에 인터셉터를 등록해야 합니다.

<!--
After importing the `HTTP_INTERCEPTORS` injection token from `@angular/common/http`,
write the `NoopInterceptor` provider like this:
-->
인터셉터를 등록하려면 `@angular/common/http`에서 `HTTP_INTERCEPTORS` 의존성 주입 토큰을 불러와서 다음과 같이 작성합니다:

<code-example 
  path="http/src/app/http-interceptors/index.ts"
  region="noop-provider" linenums="false">
</code-example>

<!--
Note the `multi: true` option. 
This required setting tells Angular that `HTTP_INTERCEPTORS` is a token for a _multiprovider_ 
that injects an array of values, rather than a single value.
-->
이 때 `multi: true` 옵션을 지정했습니다.
이 옵션을 지정하면 `HTTP_INTERCEPTORS` 토큰으로 적용되는 인터셉터가 하나만 있는 것이 아니라, _여러 개_ 있다는 것을 의미합니다.

<!--
You _could_ add this provider directly to the providers array of the `AppModule`.
However, it's rather verbose and there's a good chance that 
you'll create more interceptors and provide them in the same way.
You must also pay [close attention to the order](#interceptor-order) 
in which you provide these interceptors.
-->
이 프로바이더 설정은 `AppModule`의 프로바이더 배열에 바로 추가할 수 있습니다.
하지만 인터셉터가 여러개 있다면, 이 프로바이더 설정을 한 번에 묶어서 사용하는 방법도 좋습니다.
이렇게 인터셉터 여러 개를 동시에 적용한다면, [인터셉터가 실행되는 순서](#인터셉터-실행-순서)에 주의해야 합니다.

<!--
Consider creating a "barrel" file that gathers all the interceptor providers into an `httpInterceptorProviders` array, starting with this first one, the `NoopInterceptor`.
-->
인터셉터 프로바이더를 모두 파일 하나로 모으고, `httpInterceptorProviders` 배열로 관리해 봅시다. 먼저, 위에서 만든 `NoopInterceptor`를 다음과 같이 추가합니다.

<code-example 
  path="http/src/app/http-interceptors/index.ts"
  region="interceptor-providers"
  header="app/http-interceptors/index.ts" linenums="false">
</code-example>

<!--
Then import and add it to the `AppModule` _providers array_ like this:
-->
그리고 `AppModule`에 작성했던 _프로바이더 배열_ 을 다음과 같이 수정합니다:

<code-example 
  path="http/src/app/app.module.ts"
  region="interceptor-providers"
  header="app/app.module.ts (interceptor providers)" linenums="false">
</code-example>

<!--
As you create new interceptors, add them to the `httpInterceptorProviders` array and
you won't have to revisit the `AppModule`.
-->
이제 새로운 인터셉터를 추가했을 때 `httpInterceptorProviders`에 등록하기만 하면, `AppModule`은 따로 수정하지 않아도 됩니다.

<div class="alert is-helpful">

<!--
There are many more interceptors in the complete sample code.
-->
이 문서의 최종 예제 코드에는 더 많은 인터셉터가 사용되었습니다.

</div>

<!--
#### Interceptor order
-->
#### 인터셉터 실행 순서

<!--
Angular applies interceptors in the order that you provide them.
If you provide interceptors _A_, then _B_, then _C_,  requests will flow in _A->B->C_ and
responses will flow out _C->B->A_.
-->
인터셉터는 등록한 순서대로 적용됩니다.
그래서 인터셉터 _A_, _B_, _C_ 순서대로 지정하면, HTTP 요청이 _A->B->C_ 순서로 처리되고 HTTP 응답은 _C->B->A_ 순서로 처리됩니다.

<!--
You cannot change the order or remove interceptors later.
If you need to enable and disable an interceptor dynamically, you'll have to build that capability into the interceptor itself.
-->
인터셉터를 등록한 이후에 실행 순서를 변경하거나 특정 인터셉터를 건너뛸 수는 없습니다.
인터셉터를 적용할지 건너뛰어야 할지 지정하려면 인터셉터 안에 동적으로 로직을 작성해야 합니다.

#### _HttpEvents_

<!--
You may have expected the `intercept()` and `handle()` methods to return observables of `HttpResponse<any>` as most `HttpClient` methods do.
-->
`intercept()`나 `handle()` 메소드는 `HttpClient`에서 제공하는 다른 메소드들처럼 `HttpResponse<any>` 타입의 옵저버블을 반환할 것이라고 생각할 수 있습니다.

<!--
Instead they return observables of `HttpEvent<any>`.
-->
하지만 이 예상과 다르게, 인터셉터에서 사용하는 함수들은 `HttpEvent<any>` 타입의 옵저버블을 반환합니다.

<!--
That's because interceptors work at a lower level than those `HttpClient` methods. A single HTTP request can generate multiple _events_, including upload and download progress events. The `HttpResponse` class itself is actually an event, whose type is `HttpEventType.HttpResponseEvent`.
-->
반환형식이 다른 이유는 인터셉터가 `HttpClient`에서 제공하는 메소드들보다 더 낮은 레벨에서 동작하기 때문입니다. HTTP 요청이 한 번 실행되는 동안 _이벤트_ 는 여러번 발생할 수 있는데, 업로드 진행률이나 다운로드 진행률에 대한 이벤트도 이런 이벤트에 포함됩니다. `HttpResponse` 클래스도 이런 이벤트 중 하나를 의미하며, 실제로도 `HttpEventType.HttpResponseEvent`으로 정의되어 있습니다.

<!--
Many interceptors are only concerned with the outgoing request and simply return the event stream from `next.handle()` without modifying it.
-->
한 인터셉터에서 그 단계에서 필요한 로직을 끝내고 나면 마지막으로 대부분 `next.handle()` 함수를 실행합니다.

<!--
But interceptors that examine and modify the response from `next.handle()` 
will see all of these events. 
Your interceptor should return _every event untouched_ unless it has a _compelling reason to do otherwise_.
-->
하지만 `next.handle()` 에서 처리되는 내용을 이벤트로 간주하고 이 내용을 직접 확인하고 조작할 수도 있습니다.
물론 _특별한 이유가 없다면_ HTTP 요청을 보내고 응답으로 받는 흐름을 유지하기 위해 _기존 흐름을 유지하는 것_ 이 좋습니다.

<!--
#### Immutability
-->
{@a 불변성}
#### 불변성 (Immutability)

<!--
Although interceptors are capable of mutating requests and responses,
the `HttpRequest` and `HttpResponse` instance properties are `readonly`,
rendering them largely immutable.
-->
인터셉터는 HTTP 요청과 응답을 조작할 수 있지만, `HttpRequest`와 `HttpResponse` 인스턴스의 프로퍼티들은 대부분 `readonly`로 지정되어 있으며, 이 프로퍼티 자체는 모두 이뮤터블입니다.

<!--
They are immutable for a good reason: the app may retry a request several times before it succeeds, which means that the interceptor chain may re-process the same request multiple times.
If an interceptor could modify the original request object, the re-tried operation would start from the modified request rather than the original. Immutability ensures that interceptors see the same request for each try.
-->
프로퍼티들이 이뮤터블로 지정된 이유가 있습니다. 애플리케이션에서 보내는 HTTP 요청은 성공하기까지 몇차례 재시도될 수 있는데, 이 말은 동일한 HTTP 요청과 인터셉터 체이닝이 몇차례 반복된다는 것을 의미합니다.
만약 인터셉터가 처음 요청된 객체를 바꿔버린다면, 재시도했을 때 보내는 요청은 처음과 달라진다는 말이 됩니다. HTTP 요청이 재시도 되더라도 같은 조건에서 실행되기 위해 인터셉터에 전달되는 객체는 불변성이 보장되어야 합니다.

<!--
TypeScript will prevent you from setting `HttpRequest` readonly properties. 
-->
그래서 다음과 같이 읽기 전용으로 지정된 `HttpRequest`의 프로퍼티로 변경하는 것은 TypeScript에서도 유효하지 않습니다.

<!--
```javascript
  // Typescript disallows the following assignment because req.url is readonly
  req.url = req.url.replace('http://', 'https://');
```
-->
```javascript
  // req.url은 읽기 전용 프로퍼티이기 때문에 다음과 같은 문법은 TypeScript에서 유효하지 않습니다.
  req.url = req.url.replace('http://', 'https://');
```

<!--
To alter the request, clone it first and modify the clone before passing it to `next.handle()`. 
You can clone and modify the request in a single step as in this example.
-->
그래서 요청으로 보내는 객체를 수정하려면, 이 객체의 인스턴스를 복사한 후에 `next.handle()` 메소드로 전달해야 합니다.
위에서 실패한 문법은 다음과 같이 수정할 수 있습니다.

<code-example 
  path="http/src/app/http-interceptors/ensure-https-interceptor.ts"
  region="excerpt" 
  header="app/http-interceptors/ensure-https-interceptor.ts (excerpt)" linenums="false">
</code-example>

<!--
The `clone()` method's hash argument allows you to mutate specific properties of the request while copying the others.
-->
`clone()` 메소드를 사용하면 특정 프로퍼티의 값을 원하는 값으로 수정한 인스턴스를 생성할 수 있고, 다음 실행되는 핸들러에 새로운 인스턴스를 전달할 수 있습니다.

<!--
##### The request body
-->
#### HTTP 요청 바디

<!--
The `readonly` assignment guard can't prevent deep updates and, in particular, 
it can't prevent you from modifying a property of a request body object.
-->
`readonly`로 지정된 프로퍼티 값은 직접 수정할 수 없습니다. 그래서 다음과 같이 HTTP 요청 바디를 직접 수정하는 구문도 유효하지 않습니다.

<!--
```javascript
  req.body.name = req.body.name.trim(); // bad idea!
```
-->
```javascript
  req.body.name = req.body.name.trim(); // 오류가 발생합니다!
```

<!--
If you must mutate the request body, copy it first, change the copy, 
`clone()` the request, and set the clone's body with the new body, as in the following example.
-->
그래서 HTTP 바디를 수정하려면, 이 인스턴스를 수정해서 복제한 인스턴스를 사용해야 합니다.
이 때 `clone()` 메소드를 다음과 같이 사용합니다.

<code-example 
  path="http/src/app/http-interceptors/trim-name-interceptor.ts"
  region="excerpt" 
  header="app/http-interceptors/trim-name-interceptor.ts (excerpt)" linenums="false">
</code-example>

<!--
##### Clearing the request body
-->
##### HTTP 요청 바디 비우기

<!--
Sometimes you need to clear the request body rather than replace it.
If you set the cloned request body to `undefined`, Angular assumes you intend to leave the body as is.
That is not what you want.
If you set the cloned request body to `null`, Angular knows you intend to clear the request body.
-->
어떤 경우에는 HTTP 요청 바디를 수정하지 않고 모두 비우는 로직이 필요할 수도 있습니다.
하지만 이전처럼 HTTP 요청을 복제하면서 바디의 내용을 `undefined`로 설정하면, Angular는 바디를 수정하지 않습니다.
원하던 것은 이게 아니죠.
이 때 HTTP 요청을 복제할 때 `undefined` 대신 `null`을 지정하면 Angular가 HTTP 요청 바디를 모두 비웁니다.

<!--
```javascript
  newReq = req.clone({ ... }); // body not mentioned => preserve original body
  newReq = req.clone({ body: undefined }); // preserve original body
  newReq = req.clone({ body: null }); // clear the body
```
-->
```javascript
  newReq = req.clone({ ... }); // 바디는 언급되지 않았습니다 => 기존 바디를 유지합니다.
  newReq = req.clone({ body: undefined }); // 기존 바디가 유지됩니다.
  newReq = req.clone({ body: null }); // 바디를 모두 비웁니다.
```

<!--
#### Set default headers
-->
#### 기본 헤더 설정하기

<!--
Apps often use an interceptor to set default headers on outgoing requests. 
-->
인터셉터는 애플리케이션에서 보내는 HTTP 요청에 기본 헤더를 설정하는 용도로도 자주 사용합니다.

<!--
The sample app has an `AuthService` that produces an authorization token.
Here is its `AuthInterceptor` that injects that service to get the token and
adds an authorization header with that token to every outgoing request:
-->
이번에 다루는 앱에는 인증 토큰을 생성하는 `AuthService`가 있습니다.
그리고 `AuthInterceptor`는 이 서비스를 주입받아 토큰을 받아오고, 애플리케이션에서 보내는 모든 HTTP 요청에 인증 헤더를 추가합니다:

<code-example 
  path="http/src/app/http-interceptors/auth-interceptor.ts"
  header="app/http-interceptors/auth-interceptor.ts">
</code-example>

<!--
The practice of cloning a request to set new headers is so common that 
there's a `setHeaders` shortcut for it:
-->
이 때 헤더를 설정하기 위해 HTTP 요청을 복제하는 것은 자주 사용되는 로직이기 때문에, `setHeaders` 옵션을 사용할 수도 있습니다.

<code-example 
  path="http/src/app/http-interceptors/auth-interceptor.ts"
  region="set-header-shortcut">
</code-example>

<!--
An interceptor that alters headers can be used for a number of different operations, including:

* Authentication/authorization
* Caching behavior; for example, `If-Modified-Since`
* XSRF protection
-->
인터셉터가 헤더를 수정하는 동작은 다음과 같은 경우에도 다양하게 적용할 수 있습니다:

* 인증 발급/확인
* `If-Modified-Since`을 활용한 캐싱
* XSRF 보안

<!--
#### Logging
-->
#### 로그

<!--
Because interceptors can process the request and response _together_, they can do things like time and log 
an entire HTTP operation. 
-->
인터셉터는 HTTP 요청과 응답에 _모두_ 관여하기 때문에, HTTP 응답 시간이나 HTTP 동작에 대한 내용을 모두 확인할 수 있습니다.

<!--
Consider the following `LoggingInterceptor`, which captures the time of the request,
the time of the response, and logs the outcome with the elapsed time
with the injected `MessageService`.
-->
HTTP 요청이 발생한 시간과 응답이 도착한 시간을 확인하고, 최종 HTTP 통신에 걸린 시간을 `MessageService`로 출력하는 인터셉터를 구현해 봅시다. 이 인터셉터는 `LoggingInterceptor`라는 이름으로 구현합니다.

<code-example 
  path="http/src/app/http-interceptors/logging-interceptor.ts"
  region="excerpt" 
  header="app/http-interceptors/logging-interceptor.ts)">
</code-example>

<<<<<<< HEAD
<!--
The RxJS `tap` operator captures whether the request succeed or failed.
=======
The RxJS `tap` operator captures whether the request succeeded or failed.
>>>>>>> 3f98ac19
The RxJS `finalize` operator is called when the response observable either errors or completes (which it must),
and reports the outcome to the `MessageService`.
-->
RxJS가 제공하는 `tap` 연산자와 `finalize`는 HTTP 요청이 성공하거나 실패하는 것에 관계없이 모든 응답에 대해 실행됩니다.
이 코드에서는 `finalize`가 실행될 때 `MessageService`로 로그를 보냅니다.

<!--
Neither `tap` nor `finalize` touch the values of the observable stream returned to the caller.
-->
`tap` 연산자와 `finalize` 연산자 모두 옵저버블의 값을 확인하기만 하고, 옵저버블의 내용은 변경하지 않습니다.

<!--
#### Caching
-->
#### 캐싱

<!--
Interceptors can handle requests by themselves, without forwarding to `next.handle()`.

For example, you might decide to cache certain requests and responses to improve performance.
You can delegate caching to an interceptor without disturbing your existing data services. 

The `CachingInterceptor` demonstrates this approach.
-->
인터셉터는 `next.handle()`을 사용하지 않고 그 단계에서 바로 응답을 보낼 수도 있습니다.

이 동작은 HTTP 요청에 대한 성능을 향상시키기 위해 특정 요청을 캐싱하는 용도로 사용할 수 있습니다.
그러면 기존에 있던 서비스 로직을 수정하지 않고도 인터셉터에 캐싱 기능을 구현할 수 있습니다.

`CachingInterceptor`는 다음과 같이 구현합니다.

<code-example 
  path="http/src/app/http-interceptors/caching-interceptor.ts"
  region="v1" 
  header="app/http-interceptors/caching-interceptor.ts)" linenums="false">
</code-example>

<!--
The `isCachable()` function determines if the request is cachable.
In this sample, only GET requests to the npm package search api are cachable.
-->
`isCachable()` 함수는 이 요청이 캐싱 대상인지 판단합니다.
이 예제에서는 npm 패키지를 GET 방식으로 검색하는 요청이 캐싱 대상입니다.

<!--
If the request is not cachable, the interceptor simply forwards the request 
to the next handler in the chain.
-->
HTTP 요청이 캐싱 대상이 아니면, 인터셉터는 이 요청을 다음 핸들러로 그냥 통과시킵니다.

<!--
If a cachable request is found in the cache, the interceptor returns an `of()` _observable_ with
the cached response, by-passing the `next` handler (and all other interceptors downstream).
-->
그리고 HTTP 요청이 캐싱 대상이고 이 응답이 캐싱되어 있으면, 인터셉터가 `of()` 연산자를 사용해서 캐싱된 응답을 바로 반환하면서 `next` 핸들러를 실행하지 않습니다.

<!--
If a cachable request is not in cache, the code calls `sendRequest`.
-->
캐싱 대상인 HTTP 요청이 캐싱되어 있지 않으면 `sendRequest` 함수를 실행해서 HTTP 요청을 보냅니다.

{@a send-request}
<code-example 
  path="http/src/app/http-interceptors/caching-interceptor.ts"
  region="send-request">
</code-example>

<!--
The `sendRequest` function creates a [request clone](#immutability) without headers
because the npm api forbids them.
-->
npm에서 제공하는 API는 헤더를 사용하지 않기 때문에 `sendRequest` 함수에서 [HTTP 요청을 복제한 인스턴스](#불변성)를 생성할 때 헤더를 모두 비웁니다.

<!--
It forwards that request to `next.handle()` which ultimately calls the server and
returns the server's response.
-->
그리고 `next.handle()`을 실행하면 서버로 HTTP 요청을 보고 응답을 받습니다.

<!--
Note how `sendRequest` _intercepts the response_ on its way back to the application.
It _pipes_ the response through the `tap()` operator,
whose callback adds the response to the cache.
-->
`sendRequest`가 응답을 어떻게 반환하는지 확인해 보세요.
이 함수는 서버에서 받은 응답을 체이닝하는데, 이 때 `tap()` 연산자를 사용해서 서버의 응답을 캐싱합니다.

<!--
The original response continues untouched back up through the chain of interceptors
to the application caller. 
-->
서버에서 받은 원래 응답은 수정되지 않은 채로 HTTP 요청을 시작한 컨텍스트로 반환됩니다.

<!--
Data services, such as `PackageSearchService`, are unaware that 
some of their `HttpClient` requests actually return cached responses.
-->
이 예제에서는 `PackageSearchService`가 서버의 응답을 받으며, 이 때 받은 응답이 실제 HTTP 요청으로 받은 것인지 캐싱된 것을 받은 것인지는 신경쓰지 않아도 됩니다.

{@a cache-refresh}
<!--
#### Return a multi-valued _Observable_
-->
#### 옵저버블 여러번 활용하기

<!--
The `HttpClient.get()` method normally returns an _observable_ 
that either emits the data or an error. 
Some folks describe it as a "_one and done_" observable.
-->
`HttpClient.get()` 메소드는 일반적으로 서버에서 받은 데이터나 에러를 _옵저버블_ 하나로 반환합니다.
그래서 이 옵저버블은 "_한 번 사용하면 끝나는_" 옵저버블이라고도 합니다.

<!--
But an interceptor can change this to an _observable_ that emits more than once.
-->
인터셉터는 이 옵저버블을 여러번 활용할 수도 있습니다.

<!--
A revised version of the `CachingInterceptor` optionally returns an _observable_ that
immediately emits the cached response, sends the request to the NPM web API anyway,
and emits again later with the updated search results.
-->
이번에는 캐싱된 서버 응답을 한 번 반환하고 끝내는 대신, NPM 웹 API로 요청을 한 번 더 보내고 이렇게 받은 서버의 응답을 다시 한 번 보내는 방식으로 `CachingInterceptor`를 수정해 봅시다.

<code-example 
  path="http/src/app/http-interceptors/caching-interceptor.ts"
  region="intercept-refresh">
</code-example>

<!--
The _cache-then-refresh_ option is triggered by the presence of a **custom `x-refresh` header**.
-->
이 때 업데이트 방식으로 동작하는지는 **`x-refresh`라는 커스텀 헤더**로 설정합니다.

<div class="alert is-helpful">

<!--
A checkbox on the `PackageSearchComponent` toggles a `withRefresh` flag,
which is one of the arguments to `PackageSearchService.search()`.
That `search()` method creates the custom `x-refresh` header
and adds it to the request before calling `HttpClient.get()`.
-->
그리고 `PackageSearchComponent` 컴포넌트에는 `withRefresh` 플래그와 연결된 체크박스를 추가합니다. 이 체크박스의 값이 true이면 `PackageSearchService.search()`에서 `HttpClient.get()` 함수를 실행하기 전에 `x-refresh` 헤더를 추가합니다.

</div>

<!--
The revised `CachingInterceptor` sets up a server request 
whether there's a cached value or not, 
using the same `sendRequest()` method described [above](#send-request).
The `results$` observable will make the request when subscribed.
-->
이렇게 수정한 `CachingInterceptor`는 캐싱된 서버 응답이 있는 것과 관계없이 `sendRequest()` 메소드로 서버 요청을 보냅니다.
그리고 서버에서 받은 응답은 `results$` 옵저버블로 처리합니다.

<!--
If there's no cached value, the interceptor returns `results$`.
-->
캐싱된 서버 응답이 없으면 인터셉터는 `results$`를 바로 반환합니다.

<!--
If there is a cached value, the code _pipes_ the cached response onto
`results$`, producing a recomposed observable that emits twice,
the cached response first (and immediately), followed later
by the response from the server.
Subscribers see a sequence of _two_ responses.
-->
그리고 캐싱된 서버 응답이 있는 경우에는 캐싱된 서버 응답을 _파이프_ 로 연결해서 `results$`와 합치는데, 이 때 캐싱된 서버 응답이 즉시 반환되고, 서버에서 응답이 왔을 때 추가 응답이 다음으로 반환됩니다.
HTTP 요청을 시작한 쪽에서는 서버 응답을 _두 번_ 받게 됩니다.

<!--
### Listening to progress events
-->
### 진행률 이벤트 확인하기

<!--
Sometimes applications transfer large amounts of data and those transfers can take a long time.
File uploads are a typical example. 
Give the users a better experience by providing feedback on the progress of such transfers.
-->
애플리케이션이 대용량 데이터를 보내거나 받는 경우에는 HTTP 통신 시간이 오래 걸릴 수 있으며,
파일을 업로드하는 경우에 흔히 발생하는 현상입니다.
이 때 사용자에게 진행상황에 대한 정보를 알려주면 더 나은 UX를 제공할 수 있습니다.

<!--
To make a request with progress events enabled, you can create an instance of `HttpRequest` 
with the `reportProgress` option set true to enable tracking of progress events.
-->
요청을 보내면서 진행률 이벤트를 활성화 하려면 `HttpRequest` 인스턴스를 생성할 때 `reportProgress` 옵션을 `true`로 설정하면 됩니다.

<code-example 
  path="http/src/app/uploader/uploader.service.ts"
  region="upload-request" 
  header="app/uploader/uploader.service.ts (upload request)">
</code-example>

<div class="alert is-important">

<!--
Every progress event triggers change detection, so only turn them on if you truly intend to report progress in the UI.
-->
진행률 이벤트가 발생할 때마다 변화 감지 싸이클이 동작하기 때문에, 실제로 UI에서 활용할 필요가 있을 때만 이 옵션을 사용하세요.

When using [`HttpClient#request()`](api/common/http/HttpClient#request) with an HTTP method, configure with
[`observe: 'events'`](api/common/http/HttpClient#request) to see all events, including the progress of transfers.

</div>

<!--
Next, pass this request object to the `HttpClient.request()` method, which
returns an `Observable` of `HttpEvents`, the same events processed by interceptors:
-->
그리고 이 인스턴스를 `HttpClient.request()` 메소드로 전달합니다. 그러면 `HttpEvents` 타입의 `Observable`이 반환되며, 인터셉터를 사용하는 것과 비슷한 방식으로 처리하면 됩니다:

<code-example 
  path="http/src/app/uploader/uploader.service.ts"
  region="upload-body" 
  header="app/uploader/uploader.service.ts (upload body)" linenums="false">
</code-example>

<!--
The `getEventMessage` method interprets each type of `HttpEvent` in the event stream.
-->
이 코드에서 사용한 `getEventMessage` 메소드는 이벤트 스트림에서 발생한 `HttpEvent`를 처리합니다.

<code-example 
  path="http/src/app/uploader/uploader.service.ts"
  region="getEventMessage" 
  header="app/uploader/uploader.service.ts (getEventMessage)" linenums="false">
</code-example>

<div class="alert is-helpful">

<!--
The sample app for this guide doesn't have a server that accepts uploaded files.
The `UploadInterceptor` in `app/http-interceptors/upload-interceptor.ts` 
intercepts and short-circuits upload requests
by returning an observable of simulated events.
-->
예제에서 다룬 앱은 업로드한 파일을 처리하는 실제 서버가 없습니다.
그래서 `app/http-interceptors/upload-interceptor.ts`에 정의한 `UploadInterceptor`가 이 요청을 가로채서 서버가 동작하는 것을 흉내냅니다.

</div>

<!--
## Security: XSRF Protection
-->
## 보안 : XSRF 방어

<!--
[Cross-Site Request Forgery (XSRF)](https://en.wikipedia.org/wiki/Cross-site_request_forgery) is an attack technique by which the attacker can trick an authenticated user into unknowingly executing actions on your website. `HttpClient` supports a [common mechanism](https://en.wikipedia.org/wiki/Cross-site_request_forgery#Cookie-to-Header_Token) used to prevent XSRF attacks. When performing HTTP requests, an interceptor reads a token from a cookie, by default `XSRF-TOKEN`, and sets it as an HTTP header, `X-XSRF-TOKEN`. Since only code that runs on your domain could read the cookie, the backend can be certain that the HTTP request came from your client application and not an attacker.
-->
[사이트간 요청 위조 (Cross-Site Request Forgery (XSRF))](https://en.wikipedia.org/wiki/Cross-site_request_forgery)는 인증받지 않은 사용자가 웹사이트를 공격하는 방법 중 하나입니다.
Angular에서 제공하는 `HttpClient`는 [XSRF 공격을 방어하는 기능](https://en.wikipedia.org/wiki/Cross-site_request_forgery#Cookie-to-Header_Token)을 탑재하고 있습니다.
그래서 HTTP 요청이 발생했을 때 쿠키에서 토큰을 읽는 인터셉터가 자동으로 동작하며, `XSRF-TOKEN`으로 설정된 HTTP 헤더를 `X-XSRF-TOKEN`으로 변경합니다.
결국 현재 도메인에 유효한 쿠키만 읽을 수 있으며, 백엔드가 HTTP 요청을 좀 더 안전하게 처리할 수 있습니다.

<!--
By default, an interceptor sends this cookie on all mutating requests (POST, etc.)
to relative URLs but not on GET/HEAD requests or
on requests with an absolute URL.
-->
기본적으로 이 인터셉터는 상대주소로 요청되는 모든 요청에 적용되며, 절대 주소로 요청되는 GET/HEAD 요청에는 적용되지 않습니다.

<!--
To take advantage of this, your server needs to set a token in a JavaScript readable session cookie called `XSRF-TOKEN` on either the page load or the first GET request. On subsequent requests the server can verify that the cookie matches the `X-XSRF-TOKEN` HTTP header, and therefore be sure that only code running on your domain could have sent the request. The token must be unique for each user and must be verifiable by the server; this prevents the client from making up its own tokens. Set the token to a digest of your site's authentication
cookie with a salt for added security.
-->
그래서 모든 요청에 사이트간 위조된 요청을 방어하려면, 페이지가 로드되거나 처음 발생하는 GET 요청에 대해서 쿠키에 `XSRF-TOKEN`이 있는지 확인해야 합니다.
그리고 이후에 발생한 요청의 헤더에 `X-XSRF-TOKEN`이 있으면 요청이 유효한 것으로 판단하며, 유효한 도메인에서 제대로 보내진 요청이라는 것으로 최종 판단할 수 있습니다.
이 때 사용하는 토큰은 사용자마다 달라야 하며, 서버에서 반드시 인증되어야 합니다.
그래야 클라이언트에서 토큰을 위조하는 것도 방어할 수 있습니다.
서버에서 토큰을 생성할 때 인증키를 활용하면 좀 더 확실합니다.

<!--
In order to prevent collisions in environments where multiple Angular apps share the same domain or subdomain, give each application a unique cookie name.
-->
만약 도메인과 서브 도메인을 공유하면서 서로 다른 환경으로 Angular 애플리케이션을 사용하면 충돌이 발생할 수도 있습니다. 각각의 환경에 유일한 쿠키 이름을 사용하세요.

<div class="alert is-important">

<!--
*Note that `HttpClient` supports only the client half of the XSRF protection scheme.* 
Your backend service must be configured to set the cookie for your page, and to verify that 
the header is present on all eligible requests. 
If not, Angular's default protection will be ineffective.
-->
*`HttpClient`에서 제공하는 XSRF 방어 동작은 클라이언트에만 적용되는 내용입니다.*
백엔드에서도 페이지에 쿠키를 설정해야 하며, 클라이언트에서 발생하는 모든 요청이 유효한지 확인해야 합니다.
백엔드에서 이 과정을 처리하지 않으면 Angular가 제공하는 기본 방어 로직도 제대로 동작하지 않을 수 있습니다.

</div>

<!--
### Configuring custom cookie/header names
-->
### 커스텀 쿠키/헤더 이름 지정하기

<!--
If your backend service uses different names for the XSRF token cookie or header, 
use `HttpClientXsrfModule.withOptions()` to override the defaults.
-->
백엔드에서 XSRF 토큰 쿠키나 헤더를 다른 이름으로 사용하고 있다면 `HttpClientXsrfModule.withOptions()` 를 사용해서 이름을 변경할 수 있습니다.

<code-example 
  path="http/src/app/app.module.ts"
  region="xsrf" 
  linenums="false">
</code-example>

<!--
## Testing HTTP requests
-->
## HTTP 요청 테스트하기

<!--
Like any external dependency, the HTTP backend needs to be mocked
so your tests can simulate interaction with a remote server. 
The `@angular/common/http/testing` library makes 
setting up such mocking straightforward.
-->
다른 외부 의존성 객체와 마찬가지로, HTTP 요청을 테스트하려면 외부 서버의 동작을 흉내내는 HTTP 백엔드의 목업이 필요합니다.
이 목업은 `@angular/common/http/testing` 라이브러리를 활용해서 구성할 수 있습니다.

<!--
### Mocking philosophy
-->
### 목업 라이브러리 활용 방법

<!--
Angular's HTTP testing library is designed for a pattern of testing wherein 
the app executes code and makes requests first.
-->
Angular의 HTTP 테스팅 라이브러리를 활용하면 목업으로 만든 애플리케이션이 실행 환경에서 HTTP 코드가 동작하는지 확인할 수 있으며, HTTP 요청도 실제로 발생합니다.

<!--
Then a test expects that certain requests have or have not been made, 
performs assertions against those requests, 
and finally provide responses by "flushing" each expected request.
-->
각 테스트 케이스에서는 특정 요청이 발생해야 하는지, 발생하지 않아야 하는지 검사할 수 있으며, 검사를 끝내고 난 후에는 이 요청들을 모두 비워야(flushing) 합니다.

<!--
At the end, tests may verify that the app has made no unexpected requests.
-->
그리고 나면 마지막으로 의도하지 않은 요청이 발생했는지 검사합니다.

<div class="alert is-helpful">

<!--
You can run <live-example stackblitz="specs">these sample tests</live-example> 
in a live coding environment.

The tests described in this guide are in `src/testing/http-client.spec.ts`.
There are also tests of an application data service that call `HttpClient` in
`src/app/heroes/heroes.service.spec.ts`.
-->
이 문단에서 다루는 내용은 <live-example stackblitz="specs">샘플 테스트</live-example>를 직접 실행해서 결과를 확인할 수 있습니다.

이 테스트들은 `src/testing/http-client.spec.ts` 파일에 작성되어 있으며, `HttpClient`를 사용하는 서비스를 테스트하는 코드는 `src/app/heroes/heroes.service.spec.ts` 파일에 작성되어 잇습니다.

</div>

<!--
### Setup
-->
### 환경설정

<!--
To begin testing calls to `HttpClient`, 
import the `HttpClientTestingModule` and the mocking controller, `HttpTestingController`,
along with the other symbols your tests require.
-->
`HttpClient`를 테스트하려면 먼저 테스트용 모듈인 `HttpClientTestingModule`과 목업 환경을 구성하는 `HttpTestingController`를 로드해야 합니다.

<code-example 
  path="http/src/testing/http-client.spec.ts"
  region="imports" 
  header="app/testing/http-client.spec.ts (imports)" linenums="false">
</code-example>

<!--
Then add the `HttpClientTestingModule` to the `TestBed` and continue with
the setup of the _service-under-test_.
-->
그리고 나면 `TestBed`에 `HttpClientTestingModule`를 추가하면서 테스트 환경을 구성합니다.

<code-example 
  path="http/src/testing/http-client.spec.ts"
  region="setup" 
  header="app/testing/http-client.spec.ts(setup)" linenums="false">
</code-example>

<!--
Now requests made in the course of your tests will hit the testing backend instead of the normal backend.
-->
이제 테스트 케이스에서 HTTP 요청이 발생하면 실제 백엔드가 아니라 테스팅 백엔드로 전달됩니다.

<!--
This setup also calls `TestBed.get()` to inject the `HttpClient` service and the mocking controller
so they can be referenced during the tests.
-->
이 코드에서는 `HttpClient` 서비스와 목업 컨트롤러를 테스트 케이스마다 동적으로 주입하기 위해 `TestBed.get()`을 사용했습니다.

<!--
### Expecting and answering requests
-->
### 요청 확인하기, 요청에 응답하기

<!--
Now you can write a test that expects a GET Request to occur and provides a mock response. 
-->
이제 GET 요청이 발생하는지 확인하고 목업 응답을 보내는 테스트 케이스를 작성해 봅시다.

<code-example 
  path="http/src/testing/http-client.spec.ts"
  region="get-test" 
  header="app/testing/http-client.spec.ts(httpClient.get)" linenums="false">
</code-example>

<!--
The last step, verifying that no requests remain outstanding, is common enough for you to move it into an `afterEach()` step:
-->
모든 응답이 처리되었는지 마지막으로 검사하는 로직은 `afterEach()`로 옮겨도 됩니다:

<code-example 
  path="http/src/testing/http-client.spec.ts"
  region="afterEach" 
  linenums="false">
</code-example>

<!--
#### Custom request expectations
-->
#### HTTP 요청 객체 검사하기

<!--
If matching by URL isn't sufficient, it's possible to implement your own matching function. 
For example, you could look for an outgoing request that has an authorization header:
-->
지정된 URL로 HTTP 요청이 왔는지 검사하는 것만으로는 충분하지 않다면, 검사 로직을 직접 작성할 수도 있습니다.
예를 들어 HTTP 요청 헤더에 인증 토큰이 있는지 검사하는 로직은 다음과 같이 구현할 수 있습니다:

<code-example 
  path="http/src/testing/http-client.spec.ts"
  region="predicate" 
  linenums="false">
</code-example>

<!--
As with the previous `expectOne()`, 
the test will fail if 0 or 2+ requests satisfy this predicate.
-->
그러면 이전에 살펴본 `expectOne()`과 마찬가지로, HTTP 요청이 발생하지 않거나 2번 이상 발생한 경우에도 마찬가지로 에러를 발생시킵니다.

<!--
#### Handling more than one request
-->
#### 여러번 요청되는 HTTP 테스트하기

<!--
If you need to respond to duplicate requests in your test, use the `match()` API instead of `expectOne()`.
It takes the same arguments but returns an array of matching requests. 
Once returned, these requests are removed from future matching and 
you are responsible for flushing and verifying them.
-->
테스트 케이스가 실행되는 중에 HTTP 요청이 같은 주소로 여러번 발생한다면, `expectOne()` 대신 `match()` API를 사용할 수도 있습니다.
이 함수는 `expectOne()`를 사용하는 방법과 같지만, 주소와 매칭되는 HTTP 요청을 배열로 반환합니다.
그러면 이 배열을 한 번에 테스트할 수도 있고, 배열의 항목을 각각 테스트할 수도 있습니다.

<code-example 
  path="http/src/testing/http-client.spec.ts"
  region="multi-request" 
  linenums="false">
</code-example>

<!--
### Testing for errors
-->
### 에러 테스트하기

<!--
You should test the app's defenses against HTTP requests that fail.
-->
HTTP 요청이 실패한 경우에 애플리케이션의 방어 로직이 제대로 동작하는지도 테스트해야 합니다.

<!--
Call `request.flush()` with an error message, as seen in the following example.
-->
이 때 `request.flush()`에 에러 객체를 보내면 HTTP 통신에 실패한 상황을 테스트할 수 있습니다.

<!--
<code-example 
  path="http/src/testing/http-client.spec.ts"
  region="404"
  linenums="false">
</code-example>
-->
<code-example 
  path="http/src/testing/http-client.spec.ts"
  region="404"
  linenums="false">
</code-example>

<!--
Alternatively, you can call `request.error()` with an `ErrorEvent`.
-->
그리고 이 방식은 `ErrorEvent` 객체를 `request.error()` 함수에 전달하는 방식으로도 구현할 수 있습니다.

<code-example
  path="http/src/testing/http-client.spec.ts"
  region="network-error"
  linenums="false">
</code-example><|MERGE_RESOLUTION|>--- conflicted
+++ resolved
@@ -1346,12 +1346,8 @@
   header="app/http-interceptors/logging-interceptor.ts)">
 </code-example>
 
-<<<<<<< HEAD
-<!--
-The RxJS `tap` operator captures whether the request succeed or failed.
-=======
+<!--
 The RxJS `tap` operator captures whether the request succeeded or failed.
->>>>>>> 3f98ac19
 The RxJS `finalize` operator is called when the response observable either errors or completes (which it must),
 and reports the outcome to the `MessageService`.
 -->
