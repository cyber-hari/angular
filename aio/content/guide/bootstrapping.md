<!--
# Launching your app with a root module
-->
# 앱 실행하기: 최상위 모듈 부트스트랩하기

<!--
#### Prerequisites
-->
#### 사전지식

<!--
A basic understanding of the following:

<hr />

An NgModule describes how the application parts fit together.
Every application has at least one Angular module, the _root_ module,
which must be present for bootstrapping the application on launch.
By convention and by default, this NgModule is named `AppModule`.

When you use the [Angular CLI](cli) command `ng new` to generate an app, the default `AppModule` looks like the following:

```typescript
/* JavaScript imports */
import { BrowserModule } from '@angular/platform-browser';
import { NgModule } from '@angular/core';

import { AppComponent } from './app.component';

/* the AppModule class with the @NgModule decorator */
@NgModule({
  declarations: [
    AppComponent
  ],
  imports: [
    BrowserModule
  ],
  providers: [],
  bootstrap: [AppComponent]
})
export class AppModule { }

```
-->
다음 내용을 이해하고 있는 것이 좋습니다:
* [JavaScript 모듈 vs. NgModules](guide/ngmodule-vs-jsmodule).

<hr />

NgModule은 애플리케이션을 구성하는 단위입니다.
애플리케이션에는 반드시 _최상위_ 모듈이 존재하기 때문에 모듈이 언제나 존재한다고 할 수 있으며, 애플리케이션은 이 최상위 모듈을 부트스트랩하면서 시작됩니다.
이 최상위 모듈은 보통 `AppModule`이라고 합니다.

[Angular CLI](cli)로 `ng new` 명령을 실행해서 프로젝트를 생성하면 `AppModule`이 다음과 같이 구성됩니다:


```typescript
/* JavaScript 모듈 로드하기 */
import { BrowserModule } from '@angular/platform-browser';
import { NgModule } from '@angular/core';
import { FormsModule } from '@angular/forms';
import { HttpClientModule } from '@angular/common/http';

import { AppComponent } from './app.component';

/* AppModule 클래스에 @NgModule 데코레이터를 사용합니다. */
@NgModule({
  declarations: [
    AppComponent
  ],
  imports: [
    BrowserModule,
    FormsModule,
    HttpClientModule
  ],
  providers: [],
  bootstrap: [AppComponent]
})
export class AppModule { }

```

<!--
After the import statements is a class with the
**`@NgModule`** [decorator](guide/glossary#decorator '"Decorator" explained').

The `@NgModule` decorator identifies `AppModule` as an `NgModule` class.
`@NgModule` takes a metadata object that tells Angular how to compile and launch the application.

* **_declarations_**&mdash;this application's lone component.
* **_imports_**&mdash;import `BrowserModule` to have browser specific services such as DOM rendering, sanitization, and location.
* **_providers_**&mdash;the service providers.
* **_bootstrap_**&mdash;the _root_ component that Angular creates and inserts
into the `index.html` host web page.

The default application created by the Angular CLI only has one component, `AppComponent`, so it
is in both the `declarations` and the `bootstrap` arrays.
-->
Angular 모듈은 JavaScript 모듈 로드 구문 뒤에 **`@NgModule`** [데코레이터](guide/glossary#decorator '"Decorator" explained')를 붙여 정의합니다.

이 때 `AppModule`에 사용하는 `@NgModule` 데코레이터의 메타데이터를 지정하면 이 모듈을 어떻게 컴파일할지, 어떻게 실행할지 지정할 수 있습니다.

* **_declarations_**&mdash;이 모듈에 속하는 컴포넌트를 등록합니다. 아직은 컴포넌트 하나밖에 없습니다.
* **_imports_**&mdash;DOM 렌더링, 위험 코드 처리, location 등 브라우저 지원이 필요한 기능을 사용하기 위해 `BrowserModule`을 로드합니다.
* **_providers_**&mdash;서비스 프로바이더를 등록합니다.
* **_bootstrap_**&mdash;`index.html` 페이지에 생성되고 실행될 _최상위_ 컴포넌트를 지정합니다.

Angular CLI로 만든 프로젝트에는 `AppComponent` 컴포넌트가 하나 있습니다. 그리고 이 컴포넌트의 `declarations`와 `bootstrap`은 배열로 지정되어 있습니다.


{@a declarations}

<!--
## The `declarations` array
-->
## `declarations` 배열

<!--
The module's `declarations` array tells Angular which components belong to that module.
As you create more components, add them to `declarations`.

You must declare every component in exactly one `NgModule` class.
If you use a component without declaring it, Angular returns an
error message.

The `declarations` array only takes declarables. Declarables
are components, [directives](guide/attribute-directives) and [pipes](guide/pipes).
All of a module's declarables must be in the `declarations` array.
Declarables must belong to exactly one module. The compiler emits
an error if you try to declare the same class in more than one module.

These declared classes are visible within the module but invisible
to components in a different module unless they are exported from
this module and the other module imports this one.

An example of what goes into a declarations array follows:

```typescript
  declarations: [
    YourComponent,
    YourPipe,
    YourDirective
  ],
```

A declarable can only belong to one module, so only declare it in
one `@NgModule`. When you need it elsewhere,
import the module that has the declarable you need in it.
-->
`declarations` 배열에는 이 모듈에 어떤 컴포넌트가 포함되는지 지정합니다.
그래서 모듈에 새로운 컴포넌트를 추가할 때마다 `declarations` 배열에도 추가해야 합니다.

컴포넌트는 `NgModule` 한 곳에 꼭 등록해야 합니다.
만약 아무 모듈에도 등록하지 않으면, Angular가 에러를 발생시킵니다.

`declarations` 배열에는 Angular 구성요소 중 컴포넌트나 [디렉티브](guide/attribute-directives), [파이프](guide/pipes)를 등록합니다.
이렇게 등록된 구성요소는 해당 모듈에 포함되도록 등록되며, 한 번 등록된 구성요소를 다른 모듈에도 등록하면 컴파일할 때 에러가 발생합니다.

모듈에 등록된 구성요소는 모듈 안에서 자유롭게 사용할 수 있으며, 다른 모듈에서는 모듈 외부로 공개하지 않은 클래스를 사용할 수 없습니다.

애플리케이션을 계속 개발하다 보면 이 배열은 다음과 같은 모습이 될 것입니다:

```typescript
  declarations: [
    YourComponent,
    YourPipe,
    YourDirective
  ],
```

이렇게 등록된 구성요소는 한 모듈에만 포함되며, 다른 모듈에서 이 구성요소를 사용하려면 구성요소가 등록된 모듈을 로드해야 합니다.


<!--
### Using directives with `@NgModule`
-->
### `@NgModule`에 디렉티브 등록하기

<!--
Use the `declarations` array for directives.
To use a directive, component, or pipe in a module, you must do a few things:

1. Export it from the file where you wrote it.
2. Import it into the appropriate module.
3. Declare it in the `@NgModule` `declarations` array.


Those three steps look like the following. In the file where you create your directive, export it.
The following example, named `ItemDirective` is the default directive structure that the CLI generates in its own file, `item.directive.ts`:

<code-example path="bootstrapping/src/app/item.directive.ts" region="directive" header="src/app/item.directive.ts"></code-example>

The key point here is that you have to export it so you can import it elsewhere. Next, import it
into the `NgModule`, in this example `app.module.ts`, with a JavaScript import statement:

<code-example path="bootstrapping/src/app/app.module.ts" region="directive-import" header="src/app/app.module.ts"></code-example>

And in the same file, add it to the `@NgModule` `declarations` array:

<code-example path="bootstrapping/src/app/app.module.ts" region="declarations" header="src/app/app.module.ts"></code-example>


Now you could use your `ItemDirective` in a component. This example uses `AppModule`, but you'd do it the same way for a feature module. For more about directives, see [Attribute Directives](guide/attribute-directives) and [Structural Directives](guide/structural-directives). You'd also use the same technique for [pipes](guide/pipes) and components.

Remember, components, directives, and pipes belong to one module only. You only need to declare them once in your app because you share them by importing the necessary modules. This saves you time and helps keep your app lean.
-->
`declarations` 배열에 디렉티브를 등록해 봅시다.
모듈에 디렉티브나 컴포넌트, 파이프를 등록하려면 다음 순서로 진행합니다:

1. 디렉티브를 작성한 파일에서 클래스에 `export` 키워드를 사용해서 파일 외부로 공개합니다.
1. 모듈을 정의하는 파일에 이 디렉티브를 로드합니다.
1. `@NgModule`의 `declarations` 배열에 이 디렉티브를 등록합니다.

이 내용을 순서대로 살펴봅시다. 디렉티브를 정의하고 나면, 이 디렉티브를 파일 외부로 공개해야 합니다.
`item.directive.ts` 파일에 `ItemDirective`를 정의해 봅시다.
Angular CLI로 디렉티브를 생성하면 디렉티브의 기본 구조가 다음과 같이 구성됩니다:

<code-example path="bootstrapping/src/app/item.directive.ts" region="directive" header="src/app/item.directive.ts"></code-example>

이 파일에서 중요한 점은, 이 클래스가 `export` 키워드로 지정되었기 때문에 다른 모듈이 이 클래스를 참조할 수 있다는 것입니다.
따라서, 앱 모듈을 정의하는 `app.module.ts` 파일에서는 다음과 같이 로드할 수 있습니다:

<<<<<<< HEAD
<code-example path="bootstrapping/src/app/app.module.ts" region="directive-import" header="src/app/app.module.ts"></code-example>

이렇게 불러온 디렉티브를 `@NgModule`의 `declarations` 배열에 추가합니다:

<code-example path="bootstrapping/src/app/app.module.ts" region="declarations" header="src/app/app.module.ts"></code-example>

이제 컴포넌트에서 `ItemDirective`를 자유롭게 사용할 수 있습니다.
그리고 이 예제에서는 `AppModule`에 디렉티브를 등록했지만, 앱 모듈 대신 기능 모듈에 디렉티브를 등록할 수도 있습니다.
디렉티브에 대해 좀 더 알아보려면 [어트리뷰트 디렉티브](guide/attribute-directives)나 [구조 디렉티브](guide/structural-directives) 문서를 참고하세요.
이 과정은 [파이프](guide/pipes)나 컴포넌트를 등록할 때도 동일합니다.

컴포넌트, 디렉티브, 파이프는 언제나 모듈 하나에만 포함된다는 것을 꼭 기억하세요.
이 구성요소들은 어떤 모듈이던지 한 곳에만 등록하면 되며, 다른 곳에서는 등록된 모듈을 불러와서 사용하기만 하면 됩니다.
이 구조는 앱을 구성하는 모듈의 결합도를 최대한 낮추기 위한 구조입니다.


=======
>>>>>>> 9af6fbf6
{@a imports}

<!--
## The `imports` array
-->
## `imports` 배열

<!--
The module's `imports` array appears exclusively in the `@NgModule` metadata object.
It tells Angular about other NgModules that this particular module needs to function properly.

<code-example
    path="bootstrapping/src/app/app.module.ts"
    region="imports"
    header="src/app/app.module.ts (excerpt)">
</code-example>

This list of modules are those that export components, directives, or pipes
that component templates in this module reference. In this case, the component is
`AppComponent`, which references components, directives, or pipes in `BrowserModule`,
`FormsModule`, or  `HttpClientModule`.
A component template can reference another component, directive,
or pipe when the referenced class is declared in this module or
the class was imported from another module.
-->
`@NgModule`의 메타데이터 중 `imports` 배열은 이 모듈에서 필요한 기능을 다른 모듈에서 로드할 때 사용합니다.

그리고 이렇게 불러온 모듈 안에서 `export` 키워드로 지정된 컴포넌트나 디렉티브, 파이프는 `imports` 배열을 지정한 현재 모듈안에서 자유롭게 사용할 수 있습니다.
Angular CLI로 생성했던 `NgModule` 모듈로 설명하면, 모듈에 포함된다고 등록한 `AppComponent`에서는 앱 모듈에서 불러온 `BrowserModule`, `FormsModule`, `HttpModule` 안에 있는 컴포넌트, 디렉티브, 파이프 중 모듈 외부로 공개된 구성요소는 자유롭게 사용할 수 있습니다.




{@a bootstrap-array}

<!--
## The `providers` array
-->
## `providers` 배열

<!--
The providers array is where you list the services the app needs. When
you list services here, they are available app-wide. You can scope
them when using feature modules and lazy loading. For more information, see
[Providers](guide/providers).
-->
`providers` 배열에는 앱에서 사용하는 서비스를 등록합니다.
이 배열에 서비스 프로바이더를 등록하면 하위 모듈에서 모두 이 서비스를 의존성으로 주입받을 수 있으며, 이 때 지연 로딩하는 모듈을 따로 구분할 수도 있습니다.
더 자세한 내용은 [프로바이더](guide/providers) 문서를 참고하세요.


<!--
## The `bootstrap` array
-->
## `bootstrap` 배열

<!--
The application launches by bootstrapping the root `AppModule`, which is
also referred to as an `entryComponent`.
Among other things, the bootstrapping process creates the component(s) listed in the `bootstrap` array
and inserts each one into the browser DOM.

Each bootstrapped component is the base of its own tree of components.
Inserting a bootstrapped component usually triggers a cascade of
component creations that fill out that tree.

While you can put more than one component tree on a host web page,
most applications have only one component tree and bootstrap a single root component.

This one root component is usually called `AppComponent` and is in the
root module's `bootstrap` array.
-->
Angular 애플리케이션은 최상위 모듈인 `AppModule`에서 시작되며, 이 때 모듈에 정의된 `entryComponent` 배열을 참조합니다.
Angular 모듈의 다른 메타데이터와는 다르게, `bootstrap` 배열에 등록된 컴포넌트는 부트스트랩 단계에서 바로 생성되어 브라우저 DOM에 추가됩니다.

이 때 각각의 컴포넌트는 트리를 구성하는 최상위 컴포넌트의 역할을 합니다.
그래서 이 컴포넌트들이 DOM에 추가된 이후에는 자식 컴포넌트들이 순차적으로 생성됩니다.

애플리케이션은 보통 하나의 컴포넌트 트리를 구성하고 이 컴포넌트를 부트스트랩하는 방식으로 작성하지만, 웹 페이지에 컴포넌트 트리를 여러개 구성하는 것도 물론 가능합니다.

컴포넌트 트리가 하나만 있다면 이 컴포넌트 트리의 최상위 컴포넌트를 보통 `AppComponent`라고 하고, Angular 모듈의 `bootstrap` 배열에는 컴포넌트 하나만 등록합니다.

<!--
## More about Angular Modules
-->
## Angular 모듈 더 알아보기

<!--
For more on NgModules you're likely to see frequently in apps,
see [Frequently Used Modules](guide/frequent-ngmodules).
-->
애플리케이션을 개발하면서 자주 사용하는 NgModule에 대해 더 알아보려면 [자주 사용하는 NgModule](guide/frequent-ngmodules) 문서를 참고하세요.<|MERGE_RESOLUTION|>--- conflicted
+++ resolved
@@ -58,8 +58,6 @@
 /* JavaScript 모듈 로드하기 */
 import { BrowserModule } from '@angular/platform-browser';
 import { NgModule } from '@angular/core';
-import { FormsModule } from '@angular/forms';
-import { HttpClientModule } from '@angular/common/http';
 
 import { AppComponent } from './app.component';
 
@@ -69,9 +67,7 @@
     AppComponent
   ],
   imports: [
-    BrowserModule,
-    FormsModule,
-    HttpClientModule
+    BrowserModule
   ],
   providers: [],
   bootstrap: [AppComponent]
@@ -220,7 +216,6 @@
 이 파일에서 중요한 점은, 이 클래스가 `export` 키워드로 지정되었기 때문에 다른 모듈이 이 클래스를 참조할 수 있다는 것입니다.
 따라서, 앱 모듈을 정의하는 `app.module.ts` 파일에서는 다음과 같이 로드할 수 있습니다:
 
-<<<<<<< HEAD
 <code-example path="bootstrapping/src/app/app.module.ts" region="directive-import" header="src/app/app.module.ts"></code-example>
 
 이렇게 불러온 디렉티브를 `@NgModule`의 `declarations` 배열에 추가합니다:
@@ -237,8 +232,6 @@
 이 구조는 앱을 구성하는 모듈의 결합도를 최대한 낮추기 위한 구조입니다.
 
 
-=======
->>>>>>> 9af6fbf6
 {@a imports}
 
 <!--
@@ -266,10 +259,14 @@
 -->
 `@NgModule`의 메타데이터 중 `imports` 배열은 이 모듈에서 필요한 기능을 다른 모듈에서 로드할 때 사용합니다.
 
+<code-example
+    path="bootstrapping/src/app/app.module.ts"
+    region="imports"
+    header="src/app/app.module.ts (일부)">
+</code-example>
+
 그리고 이렇게 불러온 모듈 안에서 `export` 키워드로 지정된 컴포넌트나 디렉티브, 파이프는 `imports` 배열을 지정한 현재 모듈안에서 자유롭게 사용할 수 있습니다.
 Angular CLI로 생성했던 `NgModule` 모듈로 설명하면, 모듈에 포함된다고 등록한 `AppComponent`에서는 앱 모듈에서 불러온 `BrowserModule`, `FormsModule`, `HttpModule` 안에 있는 컴포넌트, 디렉티브, 파이프 중 모듈 외부로 공개된 구성요소는 자유롭게 사용할 수 있습니다.
-
-
 
 
 {@a bootstrap-array}
