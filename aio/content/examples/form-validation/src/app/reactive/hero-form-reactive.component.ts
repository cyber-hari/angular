--- conflicted
+++ resolved
@@ -30,13 +30,8 @@
         asyncValidators: [this.alterEgoValidator.validate.bind(this.alterEgoValidator)],
         updateOn: 'blur'
       }),
-<<<<<<< HEAD
-      'power': new FormControl(this.hero.power, Validators.required)
+      power: new FormControl(this.hero.power, Validators.required)
     },  { validators: identityRevealedValidator }); // <-- FormGroup 레벨에 커스텀 유효성 검사기를 지정합니다.
-=======
-      power: new FormControl(this.hero.power, Validators.required)
-    },  { validators: identityRevealedValidator }); // <-- add custom validator at the FormGroup level
->>>>>>> 81f4c065
   }
 
   get name() { return this.heroForm.get('name'); }
