<!--
# Workspace and project file structure
-->
# 워크스페이스, 프로젝트 파일 구조

<!--
You develop applications in the context of an Angular [workspace](guide/glossary#workspace). A workspace contains the files for one or more [projects](guide/glossary#project). A project is the set of files that comprise a standalone application or a shareable library.

The Angular CLI `ng new` command creates a workspace.

<code-example language="bash">
ng new &lt;my-project&gt;
</code-example>

When you run this command, the CLI installs the necessary Angular npm packages and other dependencies in a new workspace, with a root-level application named *my-project*.
The workspace root folder contains various support and configuration files, and a README file with generated descriptive text that you can customize.

By default, `ng new` creates an initial skeleton application at the root level of the workspace, along with its end-to-end tests.
The skeleton is for a simple Welcome application that is ready to run and easy to modify.
The root-level application has the same name as the workspace, and the source files reside in the `src/` subfolder of the workspace.

This default behavior is suitable for a typical "multi-repo" development style where each application resides in its own workspace.
Beginners and intermediate users are encouraged to use `ng new` to create a separate workspace for each application.

Angular also supports workspaces with [multiple projects](#multiple-projects).
This type of development environment is suitable for advanced users who are developing [shareable libraries](guide/glossary#library),
and for enterprises that use a "monorepo" development style, with a single repository and global configuration for all Angular projects.

To set up a monorepo workspace, you should skip the creating the root application.
See [Setting up for a multi-project workspace](#multiple-projects) below.
-->
Angular 애플리케이션은 Angular [워크스페이스(workspace)](guide/glossary#workspace) 컨텍스트 안에서 개발합니다.
그리고 워크스페이스에는 [프로젝트(project)](guide/glossary#project)가 여러개 존재할 수도 있습니다.
프로젝트는 단독으로 동작하는 애플리케이션이나 라이브러리를 구성하는 파일 모음을 의미합니다.

Angular CLI로 `ng new` 명령을 실행하면 워크스페이스를 생성할 수 있습니다.

<code-example language="bash">
ng new &lt;my-project&gt;
</code-example>

그러면 Angular CLI가 Angular npm 패키지를 설치하면서 새로운 *my-project*라는 폴더에 워크스페이스를 생성합니다.
워크스페이스 최상위 폴더에는 워크스페이스 관리 파일이나 환경설정 파일이 생성됩니다.
워크스페이스 설명은 보통 README 파일에 작성하는데, 이 파일도 이 때 생성됩니다.

그리고 `ng new` 명령을 실행하면 워크스페이스 최상위 폴더에 애플리케이션의 기본 틀과 엔드-투-엔드 테스트 환경도 함께 구성됩니다.
이 때 생성되는 애플리케이션 기본틀은 바로 실행할 수 있을 정도로 구성되기 때문에 수정하기도 쉽습니다.
이 애플리케이션의 이름은 워크스페이스 이름과 같고, 소스 파일은 워크스페이스의 `src/` 폴더 안에 구성됩니다.

워크스페이스 하나에 애플리케이션을 여러개 구성할 수도 있습니다.
하지만 아직 Angular에 익숙하지 않다면 애플리케이션 하나를 생성할 때마다 `ng new` 명령을 실행하는 것이 좋습니다.

Angluar 워크스페이스에는 [프로젝트를 여러개](#multiple-projects) 구성할 수도 있습니다.
[라이브러리](guide/glossary#library)를 만들어서 공유할 목적이라면 이런 개발 환경도 고려해볼만 합니다.
워크스페이스 아래 생성하는 Angular 프로젝트는 모두 한 저장소(repository)로 관리할 수 있으며, 워크스페이스 환경설정의 영향을 받습니다.

단일 저장소(monorepo) 워크스페이스를 구성하려면 최상위 폴더에 생성되는 애플리케이션 생성을 건너뛰는 것이 좋습니다.
아래 [프로젝트가 여러개인 워크스페이스 구성하기](#multiple-projects) 섹션을 참고하세요.


<!--
## Workspace configuration files
-->
## 워크스페이스 환경설정 파일

<!--
All projects within a workspace share a [CLI configuration context](guide/workspace-config).
The top level of the workspace contains workspace-wide configuration files, configuration files for the root-level application, and subfolders for the root-level application source and test files.

| WORKSPACE CONFIG FILES    | PURPOSE |
| :--------------------- | :------------------------------------------|
| `.editorconfig`        | Configuration for code editors. See [EditorConfig](https://editorconfig.org/). |
| `.gitignore`           | Specifies intentionally untracked files that [Git](https://git-scm.com/) should ignore. |
| `README.md`            | Introductory documentation for the root app. |
| `angular.json`         | CLI configuration defaults for all projects in the workspace, including configuration options for build, serve, and test tools that the CLI uses, such as [TSLint](https://palantir.github.io/tslint/), [Karma](https://karma-runner.github.io/), and [Protractor](http://www.protractortest.org/). For details, see [Angular Workspace Configuration](guide/workspace-config). |
| `package.json`          | Configures [npm package dependencies](guide/npm-packages) that are available to all projects in the workspace. See [npm documentation](https://docs.npmjs.com/files/package.json) for the specific format and contents of this file. |
| `package-lock.json`     | Provides version information for all packages installed into `node_modules` by the npm client. See [npm documentation](https://docs.npmjs.com/files/package-lock.json) for details. If you use the yarn client, this file will be [yarn.lock](https://yarnpkg.com/lang/en/docs/yarn-lock/) instead. |
| `src/`                  | Source files for the root-level application project. |
| `node_modules/`         | Provides [npm packages](guide/npm-packages) to the entire workspace. Workspace-wide `node_modules` dependencies are visible to all projects. |
| `tsconfig.json`         | The base [TypeScript](https://www.typescriptlang.org/) configuration for projects in the workspace. All other configuration files inherit from this base file. For more information, see the [Configuration inheritance with extends](https://www.typescriptlang.org/docs/handbook/tsconfig-json.html#configuration-inheritance-with-extends) section of the TypeScript documentation.|
| `tslint.json`           | Default [TSLint](https://palantir.github.io/tslint/) configuration for projects in the workspace. |
-->
워크스페이스 안에 있는 모든 프로젝트는 같은 [CLI 환경설정 컨텍스트](guide/workspace-config)를 공유합니다.
그래서 워크스페이스 전역에 적용되는 환경설정 파일과 최상위 애플리케이션의 환경설정 파일은 워크스페이스 최상위 폴더에 위치하며, 그 아래로 최상위 애플리케이션의 소스 파일과 테스트 파일이 위치합니다.

| 워크스페이스 파일 | 용도 |
| :--------------------- | :------------------------------------------|
| `.editorconfig`        | 코드 에디터 환경설정 파일입니다. [EditConfig](https://editorconfig.org/)를 참고하세요. |
| `.gitignore`           | [Git](https://git-scm.com/)으로 관리하지 않을 파일을 지정합니다. |
| `README.md`            | 앱 설명 파일입니다. |
| `angular.json`         | 워크스페이스에 있는 모든 프로젝트에 적용되는 Angular CLI 환경설정파일입니다. Angular CLI로 빌드, 서빙, 테스트할 때 사용하는 [TSLint](https://palantir.github.io/tslint/), [Karma](https://karma-runner.github.io/), [Protractor](http://www.protractortest.org/) 설정도 이 파일에 구성합니다. 자세한 내용은 [Angular 워크스페이스 환경설정](guide/workspace-config) 문서를 참고하세요. |
| `package.json`          | 워크스페이스에 있는 모든 프로젝트에 적용될 [npm 패키지](guide/npm-packages) 목록을 지정합니다. 자세한 내용은 [npm 문서](https://docs.npmjs.com/files/package.json)를 참고하세요. |
| `package-lock.json`     | `node_modules`에 설치된 패키지들의 버전 정보를 저장합니다. 자세한 내용은 [npm 문서](https://docs.npmjs.com/files/package-lock.json)를 참고하세요. 이 파일은 npm을 사용했을 때 생성되며, yarn을 사용한다면 이 파일 대신 [yarn.lock](https://yarnpkg.com/lang/en/docs/yarn-lock/) 파일이 생성됩니다. |
| `src/`                  | 최상위 애플리케이션 프로젝트를 구성하는 소스 파일입니다. |
| `node_modules/`         | 워크스페이스에 사용할 [npm 패키지](guide/npm-packages)가 설치되는 폴더입니다. 이 폴더에 설치한 [npm 패키지](guide/npm-packages)는 워크스페이스에 존재하는 모든 프로젝트에 사용할 수 있습니다. |
| `tsconfig.json`         | The `tsconfig.json` file is a ["Solution Style"](https://www.typescriptlang.org/docs/handbook/release-notes/typescript-3-9.html#support-for-solution-style-tsconfigjson-files) TypeScript configuration file. Code editors and TypeScript’s language server use this file to improve development experience. Compilers do not use this file. |
| `tsconfig.base.json`    | The base [TypeScript](https://www.typescriptlang.org/) configuration for projects in the workspace. All other configuration files inherit from this base file. For more information, see the [Configuration inheritance with extends](https://www.typescriptlang.org/docs/handbook/tsconfig-json.html#configuration-inheritance-with-extends) section of the TypeScript documentation.|
| `tslint.json`           | 워크스페이스에 있는 프로젝트에 적용할 [TSLint](https://palantir.github.io/tslint/) 환경설정 파일입니다. |



<!--
## Application project files
-->
## 애플리케이션 프로젝트 파일

<!--
By default, the CLI command `ng new my-app` creates a workspace folder named "my-app" and generates a new application skeleton in a `src/` folder at the top level of the workspace.
A newly generated application contains source files for a root module, with a root component and template.

When the workspace file structure is in place, you can use the `ng generate` command on the command line to add functionality and data to the application.
This initial root-level application is the *default app* for CLI commands (unless you change the default after creating [additional apps](#multiple-projects)).

<div class="alert is-helpful">

   Besides using the CLI on the command line, you can also manipulate files directly in the app's source folder and configuration files.

</div>

For a single-application workspace, the `src/` subfolder of the workspace contains the source files (application logic, data, and assets) for the root application.
For a multi-project workspace, additional projects in the `projects/` folder contain a `project-name/src/` subfolder with the same structure.
-->
Angular CLI로 `ng new my-app` 명령을 실행하면 "my-app" 폴더가 생성되며 이 폴더의 `src/` 폴더에 애플리케이션 기본 코드가 생성됩니다.
이 때 애플리케이션에는 최상위 모듈과 최상위 컴포넌트 코드, 최상위 컴포넌트의 템플릿도 함께 구성됩니다.

그리고 워크스페이스 안에서는 `ng generate` 명령으로 애플리케이션의 구성 요소를 생성할 수 있습니다.
`ng new` 명령을 실행했을 때 생성되는 최상위 애플리케이션은 [추가로 앱을 만들어서](#multiple-projects) 변경하지 않는한 Angular CLI가 조작하는 *기본 앱*입니다.

<div class="alert is-helpful">

   커맨드라인에서 Angular CLI를 사용하는 방법 대신 [Angular Console](https://angularconsole.com/)로 개발 환경을 조작할 수 있으며, 앱 소스 파일이나 환경설정 파일을 직접 수정해도 됩니다.

</div>

워크스페이스에 애플리케이션이 하나만 존재하면 이 애플리케이션이 워크스페이스의 최상위 애플리케이션이며, 애플리케이션을 구성하는 로직, 데이터, 리소스 파일은 `src/` 폴더 안에 위치합니다.
그리고 워크스페이스에 프로젝트가 여러개 있다면 `projects/` 폴더 안에 프로젝트가 위치하며, 이 폴더의  `프로젝트-이름/src` 폴더에 해당 프로젝트가 구성됩니다.


<!--
### Application source files
-->
### 애플리케이션 소스 파일

<!--
Files at the top level of `src/` support testing and running your application. Subfolders contain the application source and application-specific configuration.

| APP SUPPORT FILES    | PURPOSE |
| :--------------------- | :------------------------------------------|
| `app/`                 | Contains the component files in which your application logic and data are defined. See details [below](#app-src). |
| `assets/`              | Contains image and other asset files to be copied as-is when you build your application. |
| `environments/`        | Contains build configuration options for particular target environments. By default there is an unnamed standard development environment and a production ("prod") environment. You can define additional target environment configurations. |
| `favicon.ico`          | An icon to use for this application in the bookmark bar. |
| `index.html`           | The main HTML page that is served when someone visits your site. The CLI automatically adds all JavaScript and CSS files when building your app, so you typically don't need to add any `<script>` or` <link>` tags here manually. |
| `main.ts`              | The main entry point for your application. Compiles the application with the [JIT compiler](guide/glossary#jit) and bootstraps the application's root module (AppModule) to run in the browser. You can also use the [AOT compiler](guide/aot-compiler) without changing any code by appending the `--aot` flag to the CLI `build` and `serve` commands. |
| `polyfills.ts`         | Provides polyfill scripts for browser support. |
| `styles.sass`          | Lists CSS files that supply styles for a project. The extension reflects the style preprocessor you have configured for the project. |
| `test.ts`              | The main entry point for your unit tests, with some Angular-specific configuration. You don't typically need to edit this file. |

<div class="alert is-helpful">

If you create an application using Angular's strict mode, you will also have an additional `package.json` file in the `src/app` directory. For more information, see [Strict mode](/guide/strict-mode).

</div>

{@a app-src}

Inside the `src/` folder, the `app/` folder contains your project's logic and data.
Angular components, templates, and styles go here.

| `src/app/` FILES | PURPOSE |
| :-------------------------- | :------------------------------------------|
| `app/app.component.ts`      | Defines the logic for the app's root component, named `AppComponent`. The view associated with this root component becomes the root of the [view hierarchy](guide/glossary#view-hierarchy) as you add components and services to your application. |
| `app/app.component.html`    | Defines the HTML template associated with the root `AppComponent`. |
| `app/app.component.css`     | Defines the base CSS stylesheet for the root `AppComponent`. |
| `app/app.component.spec.ts` | Defines a unit test for the root `AppComponent`. |
| `app/app.module.ts`         | Defines the root module, named `AppModule`, that tells Angular how to assemble the application. Initially declares only the `AppComponent`. As you add more components to the app, they must be declared here. |
<<<<<<< HEAD
| `app/package.json`              | This file is generated only in applications created using `--strict` mode. This file is not used by package managers. It is used to tell the tools and bundlers whether the code under this directory is free of non-local [side-effects](guide/strict-mode#side-effect). |
-->
`src/` 폴더에는 애플리케이션을 실행하거나 테스트할 때 필요한 파일들이 존재합니다.
그리고 이 폴더의 하위 폴더에는 해당 애플리케이션에만 적용되는 환경설정 파일이나 애플리케이션을 구성하는 파일이 존재합니다.

| 앱 지원 파일 | 용도 |
| :--------------------- | :------------------------------------------|
| `app/`                 | 애플리케이션 로직과 데이터를 관리하는 컴포넌트 파일이 구성됩니다. 자세한 내용은 [아래](#app-src)를 참고하세요. |
| `assets/`              | 애플리케이션을 빌드할 때 그대로 복사할 이미지 파일이나 리소스 파일이 존재합니다. |
| `environments/`        | 환경에 맞게 적용될 빌드 환경설정 옵션이 존재합니다. 아무 접미사 없는 파일이 기본으로 적용되는 파일이며, 운영용 빌드 환경설정 파일은 "prod" 접미사가 붙습니다. 추가로 필요하면 다른 빌드 환경설정을 추가할 수도 있습니다. |
| `favicon.ico`          | 애플리케이션이 즐겨찾기에 추가될 때 표시될 아이콘입니다. |
| `index.html`           | 웹사이트에 접근한 사용자가 보게 되는 메인 HTML 파일입니다. 앱에 사용되는 JavaScript 파일과 CSS 파일은 Angular CLI가 빌드시점에 자동으로 `index.html` 파일에 추가하기 때문에 `<script>` 태그나 `<link>` 태그를 수동으로 작성할 필요는 없습니다. |
| `main.ts`              | The main entry point for your application. Compiles the application with the [JIT compiler](guide/glossary#jit) and bootstraps the application's root module (AppModule) to run in the browser. You can also use the [AOT compiler](guide/aot-compiler) without changing any code by appending the `--aot` flag to the CLI `build` and `serve` commands. |
| `polyfills.ts`         | 오래된 브라우저를 지원하기 위한 폴리필 스크립트를 작성합니다. |
| `styles.sass`          | 프로젝트에 적용될 CSS 파일 목록을 지정합니다. 프로젝트에 지정된 기본 스타일 전처리기에 따라서 확장자가 달라질 수 있습니다. |
| `test.ts`              | 유닛 테스트를 실행할 때 진입점이 될 파일입니다. 이 파일은 수정할 일이 거의 없습니다. |

<div class="alert is-helpful">

If you create an application using Angular's strict mode, you will also have an additional `package.json` file in the `src/app` directory. For more information, see [Strict mode](/guide/strict-mode).

</div>

{@a app-src}

그리고 `src/app/` 폴더에는 프로젝트 로직과 데이터를 관리하는 파일들이 위치합니다.
Angular 컴포넌트 코드와 템플릿, 스타일 파일도 `app/` 폴더 안에 구성됩니다.

| `src/app/` 파일 | 용도 |
| :-------------------------- | :------------------------------------------|
| `app/app.component.ts`      | 앱 최상위 컴포넌트 `AppComponent`를 정의합니다. 사용자가 보는 화면은 이 최상위 컴포넌트를 기준으로 구성된 [뷰 계층](guide/glossary#view-hierarchy)이며, 개발자가 구현한 컴포넌트와 서비스도 최상위 컴포넌트 안에서 동작합니다. |
| `app/app.component.html`    | 최상위 컴포넌트 `AppComponent`의 HTML 템플릿을 정의합니다. |
| `app/app.component.css`     | 최상위 컴포넌트 `AppComponent`의 CSS 스타일을 정의합니다. |
| `app/app.component.spec.ts` | 최상위 컴포넌트 `AppComponent`의 유닛 테스트 스펙을 정의합니다. |
| `app/app.module.ts`         | 애플리케이션 구성이 시작될 최상위 모듈 `AppModule`을 정의합니다. 프로젝트를 생성한 시점에는 `AppComponent`만 존재하지만, 앱이 커질수록 컴포넌트도 계속 늘어날 것입니다. |
| `app/package.json`              | This file is generated only in applications created using `--strict` mode. This file is not used by package managers. It is used to tell the tools and bundlers whether the code under this directory is free of non-local [side-effects](guide/strict-mode#side-effect). |
=======
>>>>>>> 9af6fbf6


{@a application-configuration-files}

<!--
### Application configuration files
-->
### 애플리케이션 환경설정 파일

<!--
The application-specific configuration files for the root application reside at the workspace root level.
For a multi-project workspace, project-specific configuration files are in the project root, under `projects/project-name/`.

Project-specific [TypeScript](https://www.typescriptlang.org/) configuration files inherit from the workspace-wide `tsconfig.json`, and project-specific [TSLint](https://palantir.github.io/tslint/) configuration files inherit from the workspace-wide `tslint.json`.

| APPLICATION-SPECIFIC CONFIG FILES    | PURPOSE |
| :--------------------- | :------------------------------------------|
| `.browserslistrc`       | Configures sharing of target browsers and Node.js versions among various front-end tools. See [Browserslist on GitHub](https://github.com/browserslist/browserslist) for more information.  |
| `karma.conf.js`      | Application-specific [Karma](https://karma-runner.github.io/2.0/config/configuration-file.html) configuration. |
| `tsconfig.app.json`    | Application-specific [TypeScript](https://www.typescriptlang.org/) configuration, including TypeScript and Angular template compiler options. See [TypeScript Configuration](guide/typescript-configuration) and [Angular Compiler Options](guide/angular-compiler-options). |
| `tsconfig.spec.json`   | [TypeScript](https://www.typescriptlang.org/) configuration for the application tests. See [TypeScript Configuration](guide/typescript-configuration). |
| `tslint.json`          | Application-specific [TSLint](https://palantir.github.io/tslint/) configuration. |
-->
최상위 애플리케이션과 관련된 환경설정 파일은 워크스페이스 최상위 폴더에 위치합니다.
그리고 워크스페이스에 프로젝트가 여러개 있다면 각 프로젝트 환경설정 파일은 `projects/프로젝트-이름` 폴더 아래 위치합니다.

개별 프로젝트에 적용될 [TypeScript](https://www.typescriptlang.org/) 환경설정 파일은 워크스페이스 전역 환경설정 파일을 상속받으며, [TSLint](https://palantir.github.io/tslint/) 환경설정 파일은 워크스페이스 전역 `tslint.json` 파일을 상속받습니다.

| 애플리케이션 환경설정 파일 | 용도 |
| :--------------------- | :------------------------------------------|
| `.browserslistrc`         | 지원할 브라우저와 Node.js 버전을 지정합니다. 자세한 내용은 [GitHub에 있는 Browserlist 문서](https://github.com/browserslist/browserslist)를 참고하세요. |
| `karma.conf.js`      | [Karma](https://karma-runner.github.io/2.0/config/configuration-file.html) 실행 환경을 구성합니다. |
| `tsconfig.app.json`    | [TypeScript](https://www.typescriptlang.org/) 환경설정 파일입니다. 애플리케이션에 사용될 TypeScript 문법 옵션과 Angular 템플릿 컴파일러 옵션을 지정합니다. 자세한 내용은 [TypeScript 환경설정](guide/typescript-configuration) 문서와 [Angular 컴파일러 옵션](guide/angular-compiler-options) 문서를 참고하세요. |
| `tsconfig.spec.json`   | 애플리케이션을 테스트할 때 사용할 [TypeScript](https://www.typescriptlang.org/) 환경을 구성합니다. 자세한 내용은 [TypeScript 환경설정](guide/typescript-configuration) 문서를 참고하세요. |
| `tslint.json`          | [TSLint](https://palantir.github.io/tslint/) 환경을 구성합니다. |


<!--
### End-to-end test files
-->
### 엔드-투-엔드 테스트 파일

<!--
An `e2e/` folder at the top level contains source files for a set of end-to-end tests that correspond to the root-level application, along with test-specific configuration files.

For a multi-project workspace, application-specific end-to-end tests are in the project root, under `projects/project-name/e2e/`.

<code-example language="none">
  e2e/
     src/                 (end-to-end tests for my-app)
        app.e2e-spec.ts
        app.po.ts
      protractor.conf.js  (test-tool config)
      tsconfig.json       (TypeScript config inherits from workspace)
</code-example>
-->
`e2e/` 폴더에는 최상위 애플리케이션을 대상으로 엔드-투-엔드 테스트를 실행할 때 필요한 파일들이 존재합니다.

워크스페이스에 프로젝트가 여러개 존재한다면 특정 프로젝트에 적용될 테스트 관련 파일이 `projects/프로젝트-이름/e2e/`에 존재합니다.

<code-example language="none">
  e2e/
     src/                 (my-app 엔드-투-엔드 테스트 스펙)
        app.e2e-spec.ts
        app.po.ts
      protractor.conf.js  (테스트 환경설정)
      tsconfig.json       (워크스페이스에서 상속받은 TypeScript 환경설정)
</code-example>


{@a multiple-projects}

<!--
## Multiple projects
-->
## 프로젝트가 여러개인 경우

<!--
A multi-project workspace is suitable for an enterprise that uses a single repository and global configuration for all Angular projects (the "monorepo" model). A multi-project workspace also supports library development.
-->
레파지토리 하나에서 프로젝트 여러개를 관리하고 모든 프로젝트에 같은 환경설정을 적용한다면 이런 구성을 해보는 것도 좋습니다.
이 패턴은 라이브러리를 개발하는 경우에도 좋습니다.


<!--
### Setting up for a multi-project workspace
-->
### 프로젝트가 여러개인 워크스페이스 구성하기

<!--
If you intend to have multiple projects in a workspace, you can skip the initial application generation when you create the workspace, and give the workspace a unique name.
The following command creates a workspace with all of the workspace-wide configuration files, but no root-level application.

<code-example language="bash">
ng new my-workspace --createApplication="false"
</code-example>

You can then generate apps and libraries with names that are unique within the workspace.

<code-example language="bash">
cd my-workspace
ng generate application my-first-app
</code-example>
-->
워크스페이스에 프로젝트를 여러개 구성한다면 워크스페이스를 생성할 때 기본으로 생성되는 애플리케이션 생성을 생략할 수 있습니다.
최상위 애플리케이션 없이 워크스페이스를 생성하려면 다음 명령을 실행하면 됩니다.

<code-example language="bash">
ng new my-workspace --createApplication="false"
</code-example>

그리고 다음 명령을 실행하면 워크스페이스 안에 라이브러리 프로젝트를 생성할 수 있습니다.

<code-example language="bash">
cd my-workspace
ng generate application my-first-app
</code-example>


<!--
### Multiple project file structure
-->
### 프로젝트가 여러개인 워크스페이스의 파일 구조

<!--
The first explicitly generated application goes into the `projects/` folder along with all other projects in the workspace.
Newly generated libraries are also added under `projects/`.
When you create projects this way, the file structure of the workspace is entirely consistent with the structure of the [workspace configuration file](guide/workspace-config), `angular.json`.

<code-example language="none">
my-workspace/
  ...             (workspace-wide config files)
  projects/       (generated applications and libraries)
    my-first-app/ --(an explicitly generated application)
      ...         --(application-specific config)
      e2e/        ----(corresponding e2e tests)
         src/     ----(e2e tests source)
         ...      ----(e2e-specific config)
      src/        --(source and support files for application)
    my-lib/       --(a generated library)
      ...         --(library-specific config)
      src/        --source and support files for library)
</code-example>
-->
위 명령을 실행해서 애플리케이션을 생성하면 `projects/` 폴더 안에 새로운 애플리케이션이 생성됩니다.
그리고 애플리케이션이 아니라 라이브러리를 생성할 때도 마찬가지로 `projects/` 폴더 안에 생성됩니다.
이 때 [워크스페이스 환경설정 파일](guide/workspace-config) `angular.json` 파일에도 새로 추가된 프로젝트와 관련된 설정이 추가됩니다.

<code-example language="none">
my-workspace/
  ...             (워크스페이스 환경설정 파일)
  projects/       (새로 생성한 애플리케이션이나 라이브러리)
    my-first-app/ --(새로 생성한 애플리케이션)
      ...         --(애플리케이션 환경설정 파일)
      e2e/        ----(e2e 테스트 관련 파일)
         src/     ----(e2e 테스트 소스)
         ...      ----(e2e 환경설정 파일)
      src/        --(애플리케이션 소스 파일)
    my-lib/       --(새로 생성한 라이브러리)
      ...         --(라이브러리 환경설정 파일)
      src/        --(라이브러리 소스 파일)
</code-example>


{@a library-project-files}

<!--
## Library project files
-->
## 라이브러리 프로젝트 파일 구조

<!--
When you generate a library using the CLI (with a command such as `ng generate library my-lib`), the generated files go into the projects/ folder of the workspace. For more information about creating your own libraries, see  [Creating Libraries](guide/creating-libraries).

Libraries (unlike applications and their associated e2e projects) have their own `package.json` configuration files.

Under the `projects/` folder, the `my-lib` folder contains your library code.

| LIBRARY SOURCE FILES | PURPOSE                                                                      |
| :------------------- | :----------------------------------------------------------------------------|
| `src/lib`           |  Contains your library project's logic and data. Like an application project, a library project can contain components, services, modules, directives, and pipes.                                                            |
| `src/test.ts`       | The main entry point for your unit tests, with some library-specific configuration. You don't typically need to edit this file.                                                                                            |
| `src/public-api.ts`  | Specifies all files that are exported from your library.                                                                                                                                                                     |
| `karma.conf.js`      | Library-specific [Karma](https://karma-runner.github.io/2.0/config/configuration-file.html) configuration.                                                                                                                   |
| `ng-package.json`    | Configuration file used by [ng-packagr](https://github.com/ng-packagr/ng-packagr) for building your library.                                                                                                                 |
| `package.json`       | Configures [npm package dependencies](guide/npm-packages) that are required for this library.                                                                                                                                |
| `tsconfig.lib.json`  | Library-specific [TypeScript](https://www.typescriptlang.org/) configuration, including TypeScript and Angular template compiler options. See [TypeScript Configuration](guide/typescript-configuration).            |
| `tsconfig.spec.json` | [TypeScript](https://www.typescriptlang.org/) configuration for the library tests. See [TypeScript Configuration](guide/typescript-configuration).                                                                     |
| `tslint.json`        | Library-specific [TSLint](https://palantir.github.io/tslint/) configuration. |
-->
-->
Angular CLI로 `ng generate library my-lib` 명령을 실행하면 이 라이브러리는 워크스페이스 `projects/` 폴더 아래에 생성됩니다.
자세한 내용은 [라이브러리 만들기](guide/creating-libraries) 문서를 참고하세요.

라이브러리 프로젝트에는 애플리케이션 프로젝트나 e2e 프로젝트와는 다르게 독립적인 `package.json` 환경설정 파일이 존재합니다.

`projects/` 폴더 아래 생성되는 `my-lib` 폴더는 다음과 같이 구성됩니다.

| 라이브러리 소스 파일 | 용도 |
| :------------------- | :----------------------------------------------------------------------------|
| `src/lib`           |  라이브러리 로직과 데이터를 관리하는 파일들이 존재합니다. 애플리케이션 프로젝트와 비슷하게 라이브러리 프로젝트도 컴포넌트,서비스, 모듈, 디렉티브, 파이프로 구성할 수 있습니다. |
| `src/test.ts`       | 라이브러리를 대상으로 유닛 테스트를 실행할 때 진입점이 되는 파일입니다. 이 파일을 수정할 일은 거의 없습니다. |
| `src/public-api.ts`  | 라이브러리가 외부로 공개할 API를 지정합니다. |
| `karma.conf.js`      | [Karma](https://karma-runner.github.io/2.0/config/configuration-file.html) 환경설정 파일입니다. |
| `ng-package.json`    | 라이브러리를 빌드할 때 사용하는 [ng-packagr](https://github.com/ng-packagr/ng-packagr) 환경설정 파일입니다. |
| `package.json`       | [npm 의존 패키지](guide/npm-packages) 목록을 지정하는 파일입니다. |
| `tsconfig.lib.json`  |  [TypeScript](https://www.typescriptlang.org/) 환경설정 파일입니다. 라이브러리에 사용될 TypeScript 문법 옵션과 Angular 템플릿 컴파일러 옵션을 지정합니다. 자세한 내용은 [TypeScript 환경설정](guide/typescript-configuration) 문서를 참고하세요.  |
| `tsconfig.spec.json` | 라이브러리를 테스트할 때 사용할 [TypeScript](https://www.typescriptlang.org/) 환경설정 파일입니다. 자세한 내용은 [TypeScript 환경설정](guide/typescript-configuration) 문서를 참고하세요. |
| `tslint.json`        | [TSLint](https://palantir.github.io/tslint/) 환경설정 파일입니다. |<|MERGE_RESOLUTION|>--- conflicted
+++ resolved
@@ -174,8 +174,6 @@
 | `app/app.component.css`     | Defines the base CSS stylesheet for the root `AppComponent`. |
 | `app/app.component.spec.ts` | Defines a unit test for the root `AppComponent`. |
 | `app/app.module.ts`         | Defines the root module, named `AppModule`, that tells Angular how to assemble the application. Initially declares only the `AppComponent`. As you add more components to the app, they must be declared here. |
-<<<<<<< HEAD
-| `app/package.json`              | This file is generated only in applications created using `--strict` mode. This file is not used by package managers. It is used to tell the tools and bundlers whether the code under this directory is free of non-local [side-effects](guide/strict-mode#side-effect). |
 -->
 `src/` 폴더에는 애플리케이션을 실행하거나 테스트할 때 필요한 파일들이 존재합니다.
 그리고 이 폴더의 하위 폴더에는 해당 애플리케이션에만 적용되는 환경설정 파일이나 애플리케이션을 구성하는 파일이 존재합니다.
@@ -210,9 +208,6 @@
 | `app/app.component.css`     | 최상위 컴포넌트 `AppComponent`의 CSS 스타일을 정의합니다. |
 | `app/app.component.spec.ts` | 최상위 컴포넌트 `AppComponent`의 유닛 테스트 스펙을 정의합니다. |
 | `app/app.module.ts`         | 애플리케이션 구성이 시작될 최상위 모듈 `AppModule`을 정의합니다. 프로젝트를 생성한 시점에는 `AppComponent`만 존재하지만, 앱이 커질수록 컴포넌트도 계속 늘어날 것입니다. |
-| `app/package.json`              | This file is generated only in applications created using `--strict` mode. This file is not used by package managers. It is used to tell the tools and bundlers whether the code under this directory is free of non-local [side-effects](guide/strict-mode#side-effect). |
-=======
->>>>>>> 9af6fbf6
 
 
 {@a application-configuration-files}
