/**
 * @license
 * Copyright Google Inc. All Rights Reserved.
 *
 * Use of this source code is governed by an MIT-style license that can be
 * found in the LICENSE file at https://angular.io/license
 */

import {Injectable, Injector, ModuleWithProviders, NgModule} from '@angular/core';
import {Observable} from 'rxjs';

import {HttpBackend, HttpHandler} from './backend';
import {HttpClient} from './client';
import {HTTP_INTERCEPTORS, HttpInterceptor, HttpInterceptorHandler, NoopInterceptor} from './interceptor';
import {JsonpCallbackContext, JsonpClientBackend, JsonpInterceptor} from './jsonp';
import {HttpRequest} from './request';
import {HttpEvent} from './response';
import {BrowserXhr, HttpXhrBackend, XhrFactory} from './xhr';
import {HttpXsrfCookieExtractor, HttpXsrfInterceptor, HttpXsrfTokenExtractor, XSRF_COOKIE_NAME, XSRF_HEADER_NAME} from './xsrf';

/**
 * An `HttpHandler` that applies a bunch of `HttpInterceptor`s
 * to a request before passing it to the given `HttpBackend`.
 *
 * The interceptors are loaded lazily from the injector, to allow
 * interceptors to themselves inject classes depending indirectly
 * on `HttpInterceptingHandler` itself.
 */
@Injectable()
export class HttpInterceptingHandler implements HttpHandler {
  private chain: HttpHandler|null = null;
<<<<<<< HEAD

  constructor(private backend: HttpBackend, private injector: Injector) {}

=======

  constructor(private backend: HttpBackend, private injector: Injector) {}

>>>>>>> 77ff72f9
  handle(req: HttpRequest<any>): Observable<HttpEvent<any>> {
    if (this.chain === null) {
      const interceptors = this.injector.get(HTTP_INTERCEPTORS, []);
      this.chain = interceptors.reduceRight(
          (next, interceptor) => new HttpInterceptorHandler(next, interceptor), this.backend);
    }
    return this.chain.handle(req);
  }
}

/**
 * Constructs an `HttpHandler` that applies a bunch of `HttpInterceptor`s
 * to a request before passing it to the given `HttpBackend`.
 *
 * Meant to be used as a factory function within `HttpClientModule`.
 *
 *
 */
export function interceptingHandler(
    backend: HttpBackend, interceptors: HttpInterceptor[] | null = []): HttpHandler {
  if (!interceptors) {
    return backend;
  }
  return interceptors.reduceRight(
      (next, interceptor) => new HttpInterceptorHandler(next, interceptor), backend);
}

/**
 * Factory function that determines where to store JSONP callbacks.
 *
 * Ordinarily JSONP callbacks are stored on the `window` object, but this may not exist
 * in test environments. In that case, callbacks are stored on an anonymous object instead.
 *
 *
 */
export function jsonpCallbackContext(): Object {
  if (typeof window === 'object') {
    return window;
  }
  return {};
}

/**
 * `NgModule` which adds XSRF protection support to outgoing requests.
 *
 * Provided the server supports a cookie-based XSRF protection system, this
 * module can be used directly to configure XSRF protection with the correct
 * cookie and header names.
 *
 * If no such names are provided, the default is to use `X-XSRF-TOKEN` for
 * the header name and `XSRF-TOKEN` for the cookie name.
 *
 *
 */
@NgModule({
  providers: [
    HttpXsrfInterceptor,
    {provide: HTTP_INTERCEPTORS, useExisting: HttpXsrfInterceptor, multi: true},
    {provide: HttpXsrfTokenExtractor, useClass: HttpXsrfCookieExtractor},
    {provide: XSRF_COOKIE_NAME, useValue: 'XSRF-TOKEN'},
    {provide: XSRF_HEADER_NAME, useValue: 'X-XSRF-TOKEN'},
  ],
})
export class HttpClientXsrfModule {
  /**
   * Disable the default XSRF protection.
   */
  static disable(): ModuleWithProviders {
    return {
      ngModule: HttpClientXsrfModule,
      providers: [
        {provide: HttpXsrfInterceptor, useClass: NoopInterceptor},
      ],
    };
  }

  /**
   * Configure XSRF protection to use the given cookie name or header name,
   * or the default names (as described above) if not provided.
   */
  static withOptions(options: {
    cookieName?: string,
    headerName?: string,
  } = {}): ModuleWithProviders {
    return {
      ngModule: HttpClientXsrfModule,
      providers: [
        options.cookieName ? {provide: XSRF_COOKIE_NAME, useValue: options.cookieName} : [],
        options.headerName ? {provide: XSRF_HEADER_NAME, useValue: options.headerName} : [],
      ],
    };
  }
}

/**
 * `NgModule` which provides the `HttpClient` and associated services.
 *
 * Interceptors can be added to the chain behind `HttpClient` by binding them
 * to the multiprovider for `HTTP_INTERCEPTORS`.
 *
 *
 */
@NgModule({
  imports: [
    HttpClientXsrfModule.withOptions({
      cookieName: 'XSRF-TOKEN',
      headerName: 'X-XSRF-TOKEN',
    }),
  ],
  providers: [
    HttpClient,
    {provide: HttpHandler, useClass: HttpInterceptingHandler},
    HttpXhrBackend,
    {provide: HttpBackend, useExisting: HttpXhrBackend},
    BrowserXhr,
    {provide: XhrFactory, useExisting: BrowserXhr},
  ],
})
export class HttpClientModule {
}

/**
 * `NgModule` which enables JSONP support in `HttpClient`.
 *
 * Without this module, Jsonp requests will reach the backend
 * with method JSONP, where they'll be rejected.
 *
 *
 */
@NgModule({
  providers: [
    JsonpClientBackend,
    {provide: JsonpCallbackContext, useFactory: jsonpCallbackContext},
    {provide: HTTP_INTERCEPTORS, useClass: JsonpInterceptor, multi: true},
  ],
})
export class HttpClientJsonpModule {
}<|MERGE_RESOLUTION|>--- conflicted
+++ resolved
@@ -29,15 +29,9 @@
 @Injectable()
 export class HttpInterceptingHandler implements HttpHandler {
   private chain: HttpHandler|null = null;
-<<<<<<< HEAD
 
   constructor(private backend: HttpBackend, private injector: Injector) {}
 
-=======
-
-  constructor(private backend: HttpBackend, private injector: Injector) {}
-
->>>>>>> 77ff72f9
   handle(req: HttpRequest<any>): Observable<HttpEvent<any>> {
     if (this.chain === null) {
       const interceptors = this.injector.get(HTTP_INTERCEPTORS, []);
