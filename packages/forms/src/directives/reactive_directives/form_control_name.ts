--- conflicted
+++ resolved
@@ -220,19 +220,6 @@
     (this as Writable<this>).control = this.formDirective.addControl(this);
     this._added = true;
   }
-<<<<<<< HEAD
-}
-
-function checkParentType(parent: ControlContainer | null, name: string | number | null) {
-  if (!(parent instanceof FormGroupName) && parent instanceof AbstractFormGroupDirective) {
-    throw ngModelGroupException();
-  } else if (
-    !(parent instanceof FormGroupName) &&
-    !(parent instanceof FormGroupDirective) &&
-    !(parent instanceof FormArrayName)
-  ) {
-    throw controlParentException(name);
-=======
 
   /**
    * @description
@@ -254,6 +241,17 @@
         }
       });
     }
->>>>>>> 1ba8543b
+  }
+}
+
+function checkParentType(parent: ControlContainer | null, name: string | number | null) {
+  if (!(parent instanceof FormGroupName) && parent instanceof AbstractFormGroupDirective) {
+    throw ngModelGroupException();
+  } else if (
+    !(parent instanceof FormGroupName) &&
+    !(parent instanceof FormGroupDirective) &&
+    !(parent instanceof FormArrayName)
+  ) {
+    throw controlParentException(name);
   }
 }