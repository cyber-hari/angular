/**
 * @license
 * Copyright Google Inc. All Rights Reserved.
 *
 * Use of this source code is governed by an MIT-style license that can be
 * found in the LICENSE file at https://angular.io/license
 */

import {ɵɵdefineComponent} from '../../src/render3/definition';
<<<<<<< HEAD
import {ɵɵcontainer, ɵɵcontainerRefreshEnd, ɵɵcontainerRefreshStart, ɵɵelement, ɵɵelementEnd, ɵɵelementStart, ɵɵembeddedViewEnd, ɵɵembeddedViewStart, ɵɵselect, ɵɵtext, ɵɵtextBinding} from '../../src/render3/instructions/all';
=======
import {ɵɵcontainer, ɵɵcontainerRefreshEnd, ɵɵcontainerRefreshStart, ɵɵelement, ɵɵelementEnd, ɵɵelementStart, ɵɵembeddedViewEnd, ɵɵembeddedViewStart, ɵɵselect, ɵɵtext, ɵɵtextInterpolate} from '../../src/render3/instructions/all';
>>>>>>> ae0253f3
import {RenderFlags} from '../../src/render3/interfaces/definition';
import {ComponentFixture, TemplateFixture, createComponent} from './render_util';

describe('JS control flow', () => {
  it('should work with if block', () => {
    const App = createComponent('app', function(rf: RenderFlags, ctx: any) {
      if (rf & RenderFlags.Create) {
        ɵɵelementStart(0, 'div');
        { ɵɵcontainer(1); }
        ɵɵelementEnd();
      }
      if (rf & RenderFlags.Update) {
        ɵɵcontainerRefreshStart(1);
        {
          if (ctx.condition) {
            let rf1 = ɵɵembeddedViewStart(1, 2, 1);
            {
              if (rf1 & RenderFlags.Create) {
                ɵɵelementStart(0, 'span');
                { ɵɵtext(1); }
                ɵɵelementEnd();
              }
              if (rf1 & RenderFlags.Update) {
                ɵɵselect(1);
<<<<<<< HEAD
                ɵɵtextBinding(ctx.message);
=======
                ɵɵtextInterpolate(ctx.message);
>>>>>>> ae0253f3
              }
            }
            ɵɵembeddedViewEnd();
          }
        }
        ɵɵcontainerRefreshEnd();
      }
    }, 2);

    const fixture = new ComponentFixture(App);
    fixture.component.condition = true;
    fixture.component.message = 'Hello';
    fixture.update();
    expect(fixture.html).toEqual('<div><span>Hello</span></div>');

    fixture.component.condition = false;
    fixture.component.message = 'Hi!';
    fixture.update();
    expect(fixture.html).toEqual('<div></div>');

    fixture.component.condition = true;
    fixture.update();
    expect(fixture.html).toEqual('<div><span>Hi!</span></div>');
  });

  it('should work with nested if blocks', () => {
    /**
     * <div>
     *   % if(ctx.condition) {
     *     <span>
     *       % if(ctx.condition2) {
     *          Hello
     *       % }
     *     </span>
     *   % }
     * </div>
     */
    const App = createComponent('app', function(rf: RenderFlags, ctx: any) {
      if (rf & RenderFlags.Create) {
        ɵɵelementStart(0, 'div');
        { ɵɵcontainer(1); }
        ɵɵelementEnd();
      }
      if (rf & RenderFlags.Update) {
        ɵɵcontainerRefreshStart(1);
        {
          if (ctx.condition) {
            let rf1 = ɵɵembeddedViewStart(1, 2, 0);
            {
              if (rf1 & RenderFlags.Create) {
                ɵɵelementStart(0, 'span');
                { ɵɵcontainer(1); }
                ɵɵelementEnd();
              }
              if (rf1 & RenderFlags.Update) {
                ɵɵcontainerRefreshStart(1);
                {
                  if (ctx.condition2) {
                    let rf2 = ɵɵembeddedViewStart(2, 1, 0);
                    {
                      if (rf2 & RenderFlags.Create) {
                        ɵɵtext(0, 'Hello');
                      }
                    }
                    ɵɵembeddedViewEnd();
                  }
                }
                ɵɵcontainerRefreshEnd();
              }
            }
            ɵɵembeddedViewEnd();
          }
        }
        ɵɵcontainerRefreshEnd();
      }
    }, 2);

    const fixture = new ComponentFixture(App);
    fixture.component.condition = true;
    fixture.component.condition2 = true;
    fixture.update();
    expect(fixture.html).toEqual('<div><span>Hello</span></div>');

    fixture.component.condition = false;
    fixture.update();
    expect(fixture.html).toEqual('<div></div>');

    fixture.component.condition = true;
    fixture.update();
    expect(fixture.html).toEqual('<div><span>Hello</span></div>');

    fixture.component.condition2 = false;
    fixture.update();
    expect(fixture.html).toEqual('<div><span></span></div>');

    fixture.component.condition2 = true;
    fixture.update();
    expect(fixture.html).toEqual('<div><span>Hello</span></div>');

    fixture.component.condition2 = false;
    fixture.update();
    expect(fixture.html).toEqual('<div><span></span></div>');

    fixture.component.condition = false;
    fixture.update();
    expect(fixture.html).toEqual('<div></div>');

    fixture.component.condition = true;
    fixture.update();
    expect(fixture.html).toEqual('<div><span></span></div>');

    fixture.component.condition2 = true;
    fixture.update();
    expect(fixture.html).toEqual('<div><span>Hello</span></div>');
  });

  it('should work with nested adjacent if blocks', () => {
    const ctx: {condition: boolean,
                condition2: boolean,
                condition3: boolean} = {condition: true, condition2: false, condition3: true};

    /**
     * % if(ctx.condition) {
     *   % if(ctx.condition2) {
     *     Hello
     *   % }
     *   % if(ctx.condition3) {
     *     World
     *   % }
     * % }
     */
    function createTemplate() { ɵɵcontainer(0); }

    function updateTemplate() {
      ɵɵcontainerRefreshStart(0);
      {
        if (ctx.condition) {
          let rf1 = ɵɵembeddedViewStart(1, 2, 0);
          {
            if (rf1 & RenderFlags.Create) {
              { ɵɵcontainer(0); }
              { ɵɵcontainer(1); }
            }
            if (rf1 & RenderFlags.Update) {
              ɵɵcontainerRefreshStart(0);
              {
                if (ctx.condition2) {
                  let rf2 = ɵɵembeddedViewStart(2, 1, 0);
                  {
                    if (rf2 & RenderFlags.Create) {
                      ɵɵtext(0, 'Hello');
                    }
                  }
                  ɵɵembeddedViewEnd();
                }
              }
              ɵɵcontainerRefreshEnd();
              ɵɵcontainerRefreshStart(1);
              {
                if (ctx.condition3) {
                  let rf2 = ɵɵembeddedViewStart(2, 1, 0);
                  {
                    if (rf2 & RenderFlags.Create) {
                      ɵɵtext(0, 'World');
                    }
                  }
                  ɵɵembeddedViewEnd();
                }
              }
              ɵɵcontainerRefreshEnd();
            }
          }
          ɵɵembeddedViewEnd();
        }
      }
      ɵɵcontainerRefreshEnd();
    }

    const fixture = new TemplateFixture(createTemplate, updateTemplate, 1);
    expect(fixture.html).toEqual('World');

    ctx.condition2 = true;
    fixture.update();
    expect(fixture.html).toEqual('HelloWorld');
  });

  it('should work with adjacent if blocks managing views in the same container', () => {
    /**
    *   % if(ctx.condition1) {
    *     1
    *   % }; if(ctx.condition2) {
    *     2
    *   % }; if(ctx.condition3) {
    *     3
    *   % }
    */
    const App = createComponent('app', function(rf: RenderFlags, ctx: any) {
      if (rf & RenderFlags.Create) {
        ɵɵcontainer(0);
      }
      if (rf & RenderFlags.Update) {
        ɵɵcontainerRefreshStart(0);
        if (ctx.condition1) {
          const rf1 = ɵɵembeddedViewStart(1, 1, 0);
          if (rf1 & RenderFlags.Create) {
            ɵɵtext(0, '1');
          }
          ɵɵembeddedViewEnd();
        }  // can't have ; here due linting rules
        if (ctx.condition2) {
          const rf2 = ɵɵembeddedViewStart(2, 1, 0);
          if (rf2 & RenderFlags.Create) {
            ɵɵtext(0, '2');
          }
          ɵɵembeddedViewEnd();
        }  // can't have ; here due linting rules
        if (ctx.condition3) {
          const rf3 = ɵɵembeddedViewStart(3, 1, 0);
          if (rf3 & RenderFlags.Create) {
            ɵɵtext(0, '3');
          }
          ɵɵembeddedViewEnd();
        }
        ɵɵcontainerRefreshEnd();
      }
    }, 1);

    const fixture = new ComponentFixture(App);
    fixture.component.condition1 = true;
    fixture.component.condition2 = true;
    fixture.component.condition3 = true;
    fixture.update();
    expect(fixture.html).toEqual('123');

    fixture.component.condition2 = false;
    fixture.update();
    expect(fixture.html).toEqual('13');
  });

  it('should work with containers with views as parents', () => {
    const App = createComponent('app', function(rf: RenderFlags, ctx: any) {
      if (rf & RenderFlags.Create) {
        ɵɵelementStart(0, 'div');
        { ɵɵtext(1, 'hello'); }
        ɵɵelementEnd();
        ɵɵcontainer(2);
      }
      if (rf & RenderFlags.Update) {
        ɵɵcontainerRefreshStart(2);
        {
          if (ctx.condition1) {
            let rf0 = ɵɵembeddedViewStart(0, 1, 0);
            {
              if (rf0 & RenderFlags.Create) {
                ɵɵcontainer(0);
              }
              if (rf0 & RenderFlags.Update) {
                ɵɵcontainerRefreshStart(0);
                {
                  if (ctx.condition2) {
                    let rf0 = ɵɵembeddedViewStart(0, 1, 0);
                    {
                      if (rf0 & RenderFlags.Create) {
                        ɵɵtext(0, 'world');
                      }
                    }
                    ɵɵembeddedViewEnd();
                  }
                }
                ɵɵcontainerRefreshEnd();
              }
            }
            ɵɵembeddedViewEnd();
          }
        }
        ɵɵcontainerRefreshEnd();
      }
    }, 3);

    const fixture = new ComponentFixture(App);
    fixture.component.condition1 = true;
    fixture.component.condition2 = true;
    fixture.update();
    expect(fixture.html).toEqual('<div>hello</div>world');

    fixture.component.condition1 = false;
    fixture.component.condition2 = false;
    fixture.update();
    expect(fixture.html).toEqual('<div>hello</div>');
  });

  it('should work with loop block', () => {
    let data: string[] = ['a', 'b', 'c'];
    const App = createComponent('app', function(rf: RenderFlags, ctx: any) {
      if (rf & RenderFlags.Create) {
        ɵɵelementStart(0, 'ul');
        { ɵɵcontainer(1); }
        ɵɵelementEnd();
      }
      if (rf & RenderFlags.Update) {
        ɵɵcontainerRefreshStart(1);
        {
          for (let i = 0; i < data.length; i++) {
            let rf1 = ɵɵembeddedViewStart(1, 2, 1);
            {
              if (rf1 & RenderFlags.Create) {
                ɵɵelementStart(0, 'li');
                { ɵɵtext(1); }
                ɵɵelementEnd();
              }
              if (rf1 & RenderFlags.Update) {
                ɵɵselect(1);
<<<<<<< HEAD
                ɵɵtextBinding(data[i]);
=======
                ɵɵtextInterpolate(data[i]);
>>>>>>> ae0253f3
              }
            }
            ɵɵembeddedViewEnd();
          }
        }
        ɵɵcontainerRefreshEnd();
      }
    }, 2);

    const fixture = new ComponentFixture(App);
    fixture.update();
    expect(fixture.html).toEqual('<ul><li>a</li><li>b</li><li>c</li></ul>');

    data = ['e', 'f'];
    fixture.update();
    expect(fixture.html).toEqual('<ul><li>e</li><li>f</li></ul>');

    data = [];
    fixture.update();
    expect(fixture.html).toEqual('<ul></ul>');

    data = ['a', 'b', 'c'];
    fixture.update();
    expect(fixture.html).toEqual('<ul><li>a</li><li>b</li><li>c</li></ul>');

    data.push('d');
    fixture.update();
    expect(fixture.html).toEqual('<ul><li>a</li><li>b</li><li>c</li><li>d</li></ul>');

    data = ['e'];
    fixture.update();
    expect(fixture.html).toEqual('<ul><li>e</li></ul>');
  });

  it('should work with nested loop blocks', () => {
    let data: string[][] = [['a', 'b', 'c'], ['m', 'n']];

    const App = createComponent('app', function(rf: RenderFlags, ctx: any) {
      if (rf & RenderFlags.Create) {
        ɵɵelementStart(0, 'ul');
        { ɵɵcontainer(1); }
        ɵɵelementEnd();
      }
      if (rf & RenderFlags.Update) {
        ɵɵcontainerRefreshStart(1);
        {
          for (let i = 0; i < data[0].length; i++) {
            let rf1 = ɵɵembeddedViewStart(1, 2, 0);
            {
              if (rf1 & RenderFlags.Create) {
                ɵɵelementStart(0, 'li');
                { ɵɵcontainer(1); }
                ɵɵelementEnd();
              }
              if (rf1 & RenderFlags.Update) {
                ɵɵcontainerRefreshStart(1);
                {
                  data[1].forEach((value: string, ind: number) => {
                    let rf2 = ɵɵembeddedViewStart(2, 1, 1);
                    if (rf2 & RenderFlags.Create) {
                      ɵɵtext(0);
                    }
                    if (rf2 & RenderFlags.Update) {
                      ɵɵselect(0);
<<<<<<< HEAD
                      ɵɵtextBinding(data[0][i] + value);
=======
                      ɵɵtextInterpolate(data[0][i] + value);
>>>>>>> ae0253f3
                    }
                    ɵɵembeddedViewEnd();
                  });
                }
                ɵɵcontainerRefreshEnd();
              }
            }
            ɵɵembeddedViewEnd();
          }
        }
        ɵɵcontainerRefreshEnd();
      }
    }, 2);

    const fixture = new ComponentFixture(App);
    fixture.update();
    expect(fixture.html).toEqual('<ul><li>aman</li><li>bmbn</li><li>cmcn</li></ul>');

    data = [[], []];
    fixture.update();
    expect(fixture.html).toEqual('<ul></ul>');
  });

  it('should work with nested loop blocks where nested container is a root node', () => {
    let cafes = [
      {name: '1', entrees: ['a', 'b', 'c']}, {name: '2', entrees: ['d', 'e', 'f']},
      {name: '3', entrees: ['g', 'h', 'i']}
    ];

    /**
     * <div>
     *   Before
     *   % for (let i = 0; i < cafes.length; i++) {
     *      <h2> {{ cafes[i].name }} </h2>
     *      % for (let j = 0; j < cafes[i].entrees; j++) {
     *        {{ cafes[i].entrees[j] }}
     *      % }
     *      -
     *   % }
     *   After
     * <div>
     */
    const App = createComponent('app', function(rf: RenderFlags, ctx: any) {
      if (rf & RenderFlags.Create) {
        ɵɵelementStart(0, 'div');
        {
          ɵɵtext(1, 'Before');
          ɵɵcontainer(2);
          ɵɵtext(3, 'After');
        }
        ɵɵelementEnd();
      }
      if (rf & RenderFlags.Update) {
        ɵɵcontainerRefreshStart(2);
        {
          for (let i = 0; i < cafes.length; i++) {
            let rf1 = ɵɵembeddedViewStart(1, 4, 1);
            {
              if (rf1 & RenderFlags.Create) {
                ɵɵelementStart(0, 'h2');
                { ɵɵtext(1); }
                ɵɵelementEnd();
                ɵɵcontainer(2);
                ɵɵtext(3, '-');
              }
              if (rf1 & RenderFlags.Update) {
                ɵɵselect(1);
<<<<<<< HEAD
                ɵɵtextBinding(cafes[i].name);
=======
                ɵɵtextInterpolate(cafes[i].name);
>>>>>>> ae0253f3
                ɵɵcontainerRefreshStart(2);
                {
                  for (let j = 0; j < cafes[i].entrees.length; j++) {
                    let rf2 = ɵɵembeddedViewStart(2, 1, 1);
                    if (rf2 & RenderFlags.Create) {
                      ɵɵtext(0);
                    }
                    if (rf2 & RenderFlags.Update) {
                      ɵɵselect(0);
<<<<<<< HEAD
                      ɵɵtextBinding(cafes[i].entrees[j]);
=======
                      ɵɵtextInterpolate(cafes[i].entrees[j]);
>>>>>>> ae0253f3
                    }
                    ɵɵembeddedViewEnd();
                  }
                }
                ɵɵcontainerRefreshEnd();
              }
            }
            ɵɵembeddedViewEnd();
          }
        }
        ɵɵcontainerRefreshEnd();
      }
    }, 4);

    const fixture = new ComponentFixture(App);
    fixture.update();
    expect(fixture.html)
        .toEqual('<div>Before<h2>1</h2>abc-<h2>2</h2>def-<h2>3</h2>ghi-After</div>');

    cafes = [];
    fixture.update();
    expect(fixture.html).toEqual('<div>BeforeAfter</div>');

    cafes = [
      {name: '1', entrees: ['a', 'c']},
      {name: '2', entrees: ['d', 'e']},
    ];
    fixture.update();
    expect(fixture.html).toEqual('<div>Before<h2>1</h2>ac-<h2>2</h2>de-After</div>');
  });

  it('should work with loop blocks nested three deep', () => {
    let cafes = [
      {
        name: '1',
        entrees:
            [{name: 'a', foods: [1, 2]}, {name: 'b', foods: [3, 4]}, {name: 'c', foods: [5, 6]}]
      },
      {
        name: '2',
        entrees:
            [{name: 'd', foods: [1, 2]}, {name: 'e', foods: [3, 4]}, {name: 'f', foods: [5, 6]}]
      }
    ];

    /**
     * <div>
     *   Before
     *   % for (let i = 0; i < cafes.length; i++) {
       *      <h2> {{ cafes[i].name }} </h2>
       *      % for (let j = 0; j < cafes[i].entrees.length; j++) {
       *        <h3>  {{ cafes[i].entrees[j].name }} </h3>
       *        % for (let k = 0; k < cafes[i].entrees[j].foods.length; k++) {
       *          {{ cafes[i].entrees[j].foods[k] }}
       *        % }
       *      % }
       *      -
       *   % }
     *   After
     * <div>
     */
    const App = createComponent('app', function(rf: RenderFlags, ctx: any) {
      if (rf & RenderFlags.Create) {
        ɵɵelementStart(0, 'div');
        {
          ɵɵtext(1, 'Before');
          ɵɵcontainer(2);
          ɵɵtext(3, 'After');
        }
        ɵɵelementEnd();
      }
      if (rf & RenderFlags.Update) {
        ɵɵcontainerRefreshStart(2);
        {
          for (let i = 0; i < cafes.length; i++) {
            let rf1 = ɵɵembeddedViewStart(1, 4, 1);
            {
              if (rf1 & RenderFlags.Create) {
                ɵɵelementStart(0, 'h2');
                { ɵɵtext(1); }
                ɵɵelementEnd();
                ɵɵcontainer(2);
                ɵɵtext(3, '-');
              }
              if (rf1 & RenderFlags.Update) {
                ɵɵselect(1);
<<<<<<< HEAD
                ɵɵtextBinding(cafes[i].name);
=======
                ɵɵtextInterpolate(cafes[i].name);
>>>>>>> ae0253f3
                ɵɵcontainerRefreshStart(2);
                {
                  for (let j = 0; j < cafes[i].entrees.length; j++) {
                    let rf1 = ɵɵembeddedViewStart(1, 3, 1);
                    {
                      if (rf1 & RenderFlags.Create) {
                        ɵɵelementStart(0, 'h3');
                        { ɵɵtext(1); }
                        ɵɵelementEnd();
                        ɵɵcontainer(2);
                      }
                      if (rf1 & RenderFlags.Update) {
                        ɵɵselect(1);
<<<<<<< HEAD
                        ɵɵtextBinding(cafes[i].entrees[j].name);
=======
                        ɵɵtextInterpolate(cafes[i].entrees[j].name);
>>>>>>> ae0253f3
                        ɵɵcontainerRefreshStart(2);
                        {
                          for (let k = 0; k < cafes[i].entrees[j].foods.length; k++) {
                            let rf2 = ɵɵembeddedViewStart(1, 1, 1);
                            if (rf2 & RenderFlags.Create) {
                              ɵɵtext(0);
                            }
                            if (rf2 & RenderFlags.Update) {
                              ɵɵselect(0);
<<<<<<< HEAD
                              ɵɵtextBinding(cafes[i].entrees[j].foods[k]);
=======
                              ɵɵtextInterpolate(cafes[i].entrees[j].foods[k]);
>>>>>>> ae0253f3
                            }
                            ɵɵembeddedViewEnd();
                          }
                        }
                        ɵɵcontainerRefreshEnd();
                      }
                    }
                    ɵɵembeddedViewEnd();
                  }
                }
                ɵɵcontainerRefreshEnd();
              }
            }
            ɵɵembeddedViewEnd();
          }
        }
        ɵɵcontainerRefreshEnd();
      }
    }, 4);

    const fixture = new ComponentFixture(App);
    fixture.update();
    expect(fixture.html)
        .toEqual(
            '<div>' +
            'Before' +
            '<h2>1</h2><h3>a</h3>12<h3>b</h3>34<h3>c</h3>56-' +
            '<h2>2</h2><h3>d</h3>12<h3>e</h3>34<h3>f</h3>56-' +
            'After' +
            '</div>');

    cafes = [];
    fixture.update();
    expect(fixture.html).toEqual('<div>BeforeAfter</div>');
  });

  it('should work with if/else blocks', () => {
    const App = createComponent('app', function(rf: RenderFlags, ctx: any) {
      if (rf & RenderFlags.Create) {
        ɵɵelementStart(0, 'div');
        { ɵɵcontainer(1); }
        ɵɵelementEnd();
      }
      if (rf & RenderFlags.Update) {
        ɵɵcontainerRefreshStart(1);
        {
          if (ctx.condition) {
            let rf1 = ɵɵembeddedViewStart(1, 2, 0);
            {
              if (rf1 & RenderFlags.Create) {
                ɵɵelementStart(0, 'span');
                { ɵɵtext(1, 'Hello'); }
                ɵɵelementEnd();
              }
            }
            ɵɵembeddedViewEnd();
          } else {
            let rf2 = ɵɵembeddedViewStart(2, 2, 0);
            {
              if (rf2) {
                ɵɵelementStart(0, 'div');
                { ɵɵtext(1, 'Goodbye'); }
                ɵɵelementEnd();
              }
            }
            ɵɵembeddedViewEnd();
          }
        }
        ɵɵcontainerRefreshEnd();
      }
    }, 2);

    const fixture = new ComponentFixture(App);
    fixture.component.condition = true;
    fixture.update();
    expect(fixture.html).toEqual('<div><span>Hello</span></div>');

    fixture.component.condition = false;
    fixture.update();
    expect(fixture.html).toEqual('<div><div>Goodbye</div></div>');

    fixture.component.condition = true;
    fixture.update();
    expect(fixture.html).toEqual('<div><span>Hello</span></div>');
  });

  it('should work with sibling if blocks with children', () => {
    let log: string[] = [];

    // Intentionally duplicating the templates in test below so we are
    // testing the behavior on firstCreatePass for each of these tests
    class Comp {
      static ɵfac =
          () => {
            log.push('comp!');
            return new Comp();
          }

      static ɵcmp = ɵɵdefineComponent({
        type: Comp,
        selectors: [['comp']],
        decls: 0,
        vars: 0,
        template: function(rf: RenderFlags, ctx: Comp) {}
      });
    }

    class App {
      condition = true;
      condition2 = true;

      static ɵfac = () => new App();
      static ɵcmp = ɵɵdefineComponent({
        type: App,
        selectors: [['app']],
        decls: 3,
        vars: 0,
        template: function(rf: RenderFlags, ctx: any) {
          if (rf & RenderFlags.Create) {
            ɵɵelement(0, 'div');
            ɵɵcontainer(1);
            ɵɵcontainer(2);
          }
          if (rf & RenderFlags.Update) {
            ɵɵcontainerRefreshStart(1);
            {
              if (ctx.condition) {
                let rf1 = ɵɵembeddedViewStart(0, 1, 0);
                if (rf1 & RenderFlags.Create) {
                  ɵɵelement(0, 'comp');
                }
                ɵɵembeddedViewEnd();
              }
            }
            ɵɵcontainerRefreshEnd();
            ɵɵcontainerRefreshStart(2);
            {
              if (ctx.condition2) {
                let rf1 = ɵɵembeddedViewStart(0, 1, 0);
                if (rf1 & RenderFlags.Create) {
                  ɵɵelement(0, 'comp');
                }
                ɵɵembeddedViewEnd();
              }
            }
            ɵɵcontainerRefreshEnd();
          }
        },
        directives: () => [Comp]
      });
    }

    const fixture = new ComponentFixture(App);
    expect(log).toEqual(['comp!', 'comp!']);
  });

  it('should work with a sibling if block that starts closed', () => {
    let log: string[] = [];

    // Intentionally duplicating the templates from above so we are
    // testing the behavior on firstCreatePass for each of these tests
    class Comp {
      static ɵfac =
          () => {
            log.push('comp!');
            return new Comp();
          }

      static ɵcmp = ɵɵdefineComponent({
        type: Comp,
        selectors: [['comp']],
        decls: 0,
        vars: 0,
        template: function(rf: RenderFlags, ctx: Comp) {}
      });
    }

    class App {
      condition = false;
      condition2 = true;

      static ɵfac = () => new App();
      static ɵcmp = ɵɵdefineComponent({
        type: App,
        selectors: [['app']],
        decls: 3,
        vars: 0,
        template: function(rf: RenderFlags, ctx: any) {
          if (rf & RenderFlags.Create) {
            ɵɵelement(0, 'div');
            ɵɵcontainer(1);
            ɵɵcontainer(2);
          }
          if (rf & RenderFlags.Update) {
            ɵɵcontainerRefreshStart(1);
            {
              if (ctx.condition) {
                let rf1 = ɵɵembeddedViewStart(0, 1, 0);
                if (rf1 & RenderFlags.Create) {
                  ɵɵelement(0, 'comp');
                }
                ɵɵembeddedViewEnd();
              }
            }
            ɵɵcontainerRefreshEnd();
            ɵɵcontainerRefreshStart(2);
            {
              if (ctx.condition2) {
                let rf1 = ɵɵembeddedViewStart(0, 1, 0);
                if (rf1 & RenderFlags.Create) {
                  ɵɵelement(0, 'comp');
                }
                ɵɵembeddedViewEnd();
              }
            }
            ɵɵcontainerRefreshEnd();
          }
        },
        directives: () => [Comp]
      });
    }

    const fixture = new ComponentFixture(App);
    expect(log).toEqual(['comp!']);

    fixture.component.condition = true;
    fixture.update();
    expect(log).toEqual(['comp!', 'comp!']);
  });
});

describe('JS for loop', () => {
  it('should work with sibling for blocks', () => {
    const config: {data1: string[], data2: number[]} = {data1: ['a', 'b', 'c'], data2: [1, 2]};

    /**
     * <div>
     *    % for (let i = 0; i < ctx.data1.length; i++) {
     *        {{data1[i]}}
     *    % } for (let j = 0; j < ctx.data2.length; j++) {
     *        {{data1[j]}}
     *    % }
     * </div>
     */
    const App = createComponent('app', function(rf: RenderFlags, ctx: any) {
      if (rf & RenderFlags.Create) {
        ɵɵelementStart(0, 'div');
        { ɵɵcontainer(1); }
        ɵɵelementEnd();
      }
      if (rf & RenderFlags.Update) {
        ɵɵcontainerRefreshStart(1);
        {
          for (let i = 0; i < config.data1.length; i++) {
            let rf2 = ɵɵembeddedViewStart(1, 1, 1);
            if (rf2 & RenderFlags.Create) {
              ɵɵtext(0);
            }
            if (rf2 & RenderFlags.Update) {
              ɵɵselect(0);
<<<<<<< HEAD
              ɵɵtextBinding(config.data1[i]);
=======
              ɵɵtextInterpolate(config.data1[i]);
>>>>>>> ae0253f3
            }
            ɵɵembeddedViewEnd();
          }
          for (let j = 0; j < config.data2.length; j++) {
            let rf2 = ɵɵembeddedViewStart(1, 1, 1);
            if (rf2 & RenderFlags.Create) {
              ɵɵtext(0);
            }
            if (rf2 & RenderFlags.Update) {
              ɵɵselect(0);
<<<<<<< HEAD
              ɵɵtextBinding(config.data2[j]);
=======
              ɵɵtextInterpolate(config.data2[j]);
>>>>>>> ae0253f3
            }
            ɵɵembeddedViewEnd();
          }
        }
        ɵɵcontainerRefreshEnd();
      }
    }, 2);

    const fixture = new ComponentFixture(App);
    expect(fixture.html).toEqual('<div>abc12</div>');

    config.data1 = ['e', 'f'];
    fixture.update();
    expect(fixture.html).toEqual('<div>ef12</div>');

    config.data2 = [8];
    fixture.update();
    expect(fixture.html).toEqual('<div>ef8</div>');

    config.data1 = ['x', 'y'];
    fixture.update();
    expect(fixture.html).toEqual('<div>xy8</div>');
  });
});

describe('function calls', () => {
  it('should work', () => {
    let data: string[] = ['foo', 'bar'];

    function spanify(rf: RenderFlags, ctx: {message: string | null}) {
      const message = ctx.message;
      if (rf & RenderFlags.Create) {
        ɵɵelementStart(0, 'span');
        { ɵɵtext(1); }
        ɵɵelementEnd();
      }
      if (rf & RenderFlags.Update) {
        ɵɵselect(1);
<<<<<<< HEAD
        ɵɵtextBinding(message);
=======
        ɵɵtextInterpolate(message);
>>>>>>> ae0253f3
      }
    }

    const App = createComponent('app', function(rf: RenderFlags, ctx: any) {
      if (rf & RenderFlags.Create) {
        ɵɵelementStart(0, 'div');
        {
          ɵɵtext(1, 'Before');
          ɵɵcontainer(2);
          ɵɵcontainer(3);
          ɵɵtext(4, 'After');
        }
        ɵɵelementEnd();
      }
      if (rf & RenderFlags.Update) {
        ɵɵcontainerRefreshStart(2);
        {
          let rf0 = ɵɵembeddedViewStart(0, 2, 1);
          { spanify(rf0, {message: data[0]}); }
          ɵɵembeddedViewEnd();
        }
        ɵɵcontainerRefreshEnd();
        ɵɵcontainerRefreshStart(3);
        {
          let rf0 = ɵɵembeddedViewStart(0, 2, 1);
          { spanify(rf0, {message: data[1]}); }
          ɵɵembeddedViewEnd();
        }
        ɵɵcontainerRefreshEnd();
      }
    }, 5);

    const fixture = new ComponentFixture(App);
    expect(fixture.html).toEqual('<div>Before<span>foo</span><span>bar</span>After</div>');

    data = [];
    fixture.update();
    expect(fixture.html).toEqual('<div>Before<span></span><span></span>After</div>');

  });
});<|MERGE_RESOLUTION|>--- conflicted
+++ resolved
@@ -7,12 +7,9 @@
  */
 
 import {ɵɵdefineComponent} from '../../src/render3/definition';
-<<<<<<< HEAD
-import {ɵɵcontainer, ɵɵcontainerRefreshEnd, ɵɵcontainerRefreshStart, ɵɵelement, ɵɵelementEnd, ɵɵelementStart, ɵɵembeddedViewEnd, ɵɵembeddedViewStart, ɵɵselect, ɵɵtext, ɵɵtextBinding} from '../../src/render3/instructions/all';
-=======
 import {ɵɵcontainer, ɵɵcontainerRefreshEnd, ɵɵcontainerRefreshStart, ɵɵelement, ɵɵelementEnd, ɵɵelementStart, ɵɵembeddedViewEnd, ɵɵembeddedViewStart, ɵɵselect, ɵɵtext, ɵɵtextInterpolate} from '../../src/render3/instructions/all';
->>>>>>> ae0253f3
 import {RenderFlags} from '../../src/render3/interfaces/definition';
+
 import {ComponentFixture, TemplateFixture, createComponent} from './render_util';
 
 describe('JS control flow', () => {
@@ -36,11 +33,7 @@
               }
               if (rf1 & RenderFlags.Update) {
                 ɵɵselect(1);
-<<<<<<< HEAD
-                ɵɵtextBinding(ctx.message);
-=======
                 ɵɵtextInterpolate(ctx.message);
->>>>>>> ae0253f3
               }
             }
             ɵɵembeddedViewEnd();
@@ -353,11 +346,7 @@
               }
               if (rf1 & RenderFlags.Update) {
                 ɵɵselect(1);
-<<<<<<< HEAD
-                ɵɵtextBinding(data[i]);
-=======
                 ɵɵtextInterpolate(data[i]);
->>>>>>> ae0253f3
               }
             }
             ɵɵembeddedViewEnd();
@@ -422,11 +411,7 @@
                     }
                     if (rf2 & RenderFlags.Update) {
                       ɵɵselect(0);
-<<<<<<< HEAD
-                      ɵɵtextBinding(data[0][i] + value);
-=======
                       ɵɵtextInterpolate(data[0][i] + value);
->>>>>>> ae0253f3
                     }
                     ɵɵembeddedViewEnd();
                   });
@@ -494,11 +479,7 @@
               }
               if (rf1 & RenderFlags.Update) {
                 ɵɵselect(1);
-<<<<<<< HEAD
-                ɵɵtextBinding(cafes[i].name);
-=======
                 ɵɵtextInterpolate(cafes[i].name);
->>>>>>> ae0253f3
                 ɵɵcontainerRefreshStart(2);
                 {
                   for (let j = 0; j < cafes[i].entrees.length; j++) {
@@ -508,11 +489,7 @@
                     }
                     if (rf2 & RenderFlags.Update) {
                       ɵɵselect(0);
-<<<<<<< HEAD
-                      ɵɵtextBinding(cafes[i].entrees[j]);
-=======
                       ɵɵtextInterpolate(cafes[i].entrees[j]);
->>>>>>> ae0253f3
                     }
                     ɵɵembeddedViewEnd();
                   }
@@ -599,11 +576,7 @@
               }
               if (rf1 & RenderFlags.Update) {
                 ɵɵselect(1);
-<<<<<<< HEAD
-                ɵɵtextBinding(cafes[i].name);
-=======
                 ɵɵtextInterpolate(cafes[i].name);
->>>>>>> ae0253f3
                 ɵɵcontainerRefreshStart(2);
                 {
                   for (let j = 0; j < cafes[i].entrees.length; j++) {
@@ -617,11 +590,7 @@
                       }
                       if (rf1 & RenderFlags.Update) {
                         ɵɵselect(1);
-<<<<<<< HEAD
-                        ɵɵtextBinding(cafes[i].entrees[j].name);
-=======
                         ɵɵtextInterpolate(cafes[i].entrees[j].name);
->>>>>>> ae0253f3
                         ɵɵcontainerRefreshStart(2);
                         {
                           for (let k = 0; k < cafes[i].entrees[j].foods.length; k++) {
@@ -631,11 +600,7 @@
                             }
                             if (rf2 & RenderFlags.Update) {
                               ɵɵselect(0);
-<<<<<<< HEAD
-                              ɵɵtextBinding(cafes[i].entrees[j].foods[k]);
-=======
                               ɵɵtextInterpolate(cafes[i].entrees[j].foods[k]);
->>>>>>> ae0253f3
                             }
                             ɵɵembeddedViewEnd();
                           }
@@ -896,11 +861,7 @@
             }
             if (rf2 & RenderFlags.Update) {
               ɵɵselect(0);
-<<<<<<< HEAD
-              ɵɵtextBinding(config.data1[i]);
-=======
               ɵɵtextInterpolate(config.data1[i]);
->>>>>>> ae0253f3
             }
             ɵɵembeddedViewEnd();
           }
@@ -911,11 +872,7 @@
             }
             if (rf2 & RenderFlags.Update) {
               ɵɵselect(0);
-<<<<<<< HEAD
-              ɵɵtextBinding(config.data2[j]);
-=======
               ɵɵtextInterpolate(config.data2[j]);
->>>>>>> ae0253f3
             }
             ɵɵembeddedViewEnd();
           }
@@ -954,11 +911,7 @@
       }
       if (rf & RenderFlags.Update) {
         ɵɵselect(1);
-<<<<<<< HEAD
-        ɵɵtextBinding(message);
-=======
         ɵɵtextInterpolate(message);
->>>>>>> ae0253f3
       }
     }
 
