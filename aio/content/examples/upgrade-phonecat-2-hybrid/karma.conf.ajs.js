--- conflicted
+++ resolved
@@ -56,15 +56,9 @@
     // #docregion html
     // 애셋을 로드하기 위해 기본 경로를 변경합니다.
     proxies: {
-<<<<<<< HEAD
       // Angular가 컴포넌트를 컴파일하려면 애셋 파일이 필요합니다.
-      "/phone-detail": '/base/app/phone-detail',
-      "/phone-list": '/base/app/phone-list'
-=======
-      // required for component assets fetched by Angular's compiler
       '/phone-detail': '/base/app/phone-detail',
       '/phone-list': '/base/app/phone-list'
->>>>>>> 385cadf2
     },
     // #enddocregion html
 
