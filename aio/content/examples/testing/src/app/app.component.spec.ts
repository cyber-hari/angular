// #docplaster
import { Component, DebugElement, NO_ERRORS_SCHEMA } from '@angular/core';
import { ComponentFixture, TestBed, waitForAsync } from '@angular/core/testing';
import { By } from '@angular/platform-browser';

import { RouterLinkDirectiveStub } from '../testing';

import { AppComponent } from './app.component';

// #docregion component-stubs
@Component({selector: 'app-banner', template: ''})
class BannerStubComponent {
}

@Component({selector: 'router-outlet', template: ''})
class RouterOutletStubComponent {
}

@Component({selector: 'app-welcome', template: ''})
class WelcomeStubComponent {
}
// #enddocregion component-stubs

let comp: AppComponent;
let fixture: ComponentFixture<AppComponent>;

describe('AppComponent & TestModule', () => {
  beforeEach(waitForAsync(() => {
    // #docregion testbed-stubs
    TestBed
        .configureTestingModule({
          declarations: [
            AppComponent, RouterLinkDirectiveStub, BannerStubComponent, RouterOutletStubComponent,
            WelcomeStubComponent
          ]
        })
        // #enddocregion testbed-stubs
        .compileComponents()
        .then(() => {
          fixture = TestBed.createComponent(AppComponent);
          comp = fixture.componentInstance;
        });
  }));
  tests();
});

//////// Testing w/ NO_ERRORS_SCHEMA //////
describe('AppComponent & NO_ERRORS_SCHEMA', () => {
  beforeEach(waitForAsync(() => {
    // #docregion no-errors-schema, mixed-setup
    TestBed
        .configureTestingModule({
          declarations: [
            AppComponent,
            // #enddocregion no-errors-schema
            BannerStubComponent,
            // #docregion no-errors-schema
            RouterLinkDirectiveStub
          ],
          schemas: [NO_ERRORS_SCHEMA]
        })
        // #enddocregion no-errors-schema, mixed-setup
        .compileComponents()
        .then(() => {
          fixture = TestBed.createComponent(AppComponent);
          comp = fixture.componentInstance;
        });
  }));
  tests();
});

//////// Testing w/ real root module //////
// Tricky because we are disabling the router and its configuration
// Better to use RouterTestingModule
import { AppModule } from './app.module';
import { AppRoutingModule } from './app-routing.module';

describe('AppComponent & AppModule', () => {
  beforeEach(waitForAsync(() => {
    TestBed
        .configureTestingModule({imports: [AppModule]})

        // Get rid of app's Router configuration otherwise many failures.
        // Doing so removes Router declarations; add the Router stubs
        .overrideModule(AppModule, {
          remove: {imports: [AppRoutingModule]},
          add: {declarations: [RouterLinkDirectiveStub, RouterOutletStubComponent]}
        })

        .compileComponents()

        .then(() => {
          fixture = TestBed.createComponent(AppComponent);
          comp = fixture.componentInstance;
        });
  }));

  tests();
});

function tests() {
  let routerLinks: RouterLinkDirectiveStub[];
  let linkDes: DebugElement[];

  // #docregion test-setup
  beforeEach(() => {
<<<<<<< HEAD
    fixture.detectChanges(); //초기 데이터 바인딩을 실행합니다.

    // RouterLinkStubDirective가 사용된 DebugElement를 쿼리합니다.
    linkDes = fixture.debugElement
      .queryAll(By.directive(RouterLinkDirectiveStub));
=======
    fixture.detectChanges();  // trigger initial data binding

    // find DebugElements with an attached RouterLinkStubDirective
    linkDes = fixture.debugElement.queryAll(By.directive(RouterLinkDirectiveStub));
>>>>>>> 81f4c065

    // DebugElement의 인젝터를 사용해서 개별 디렉티브 인스턴스를 참조합니다.
    routerLinks = linkDes.map(de => de.injector.get(RouterLinkDirectiveStub));
  });
  // #enddocregion test-setup

  it('can instantiate the component', () => {
    expect(comp).not.toBeNull();
  });

  // #docregion tests
  it('can get RouterLinks from template', () => {
    expect(routerLinks.length).toBe(3, 'should have 3 routerLinks');
    expect(routerLinks[0].linkParams).toBe('/dashboard');
    expect(routerLinks[1].linkParams).toBe('/heroes');
    expect(routerLinks[2].linkParams).toBe('/about');
  });

  it('can click Heroes link in template', () => {
<<<<<<< HEAD
    const heroesLinkDe = linkDes[1];   // 히어로 목록으로 가는 링크를 표현하는 DebugElement
    const heroesLink = routerLinks[1]; // 히어로 목록으로 가는 링크와 연결된 디렉티브
=======
    const heroesLinkDe = linkDes[1];    // heroes link DebugElement
    const heroesLink = routerLinks[1];  // heroes link directive
>>>>>>> 81f4c065

    expect(heroesLink.navigatedTo).toBeNull('should not have navigated yet');

    heroesLinkDe.triggerEventHandler('click', null);
    fixture.detectChanges();

    expect(heroesLink.navigatedTo).toBe('/heroes');
  });
  // #enddocregion tests
}<|MERGE_RESOLUTION|>--- conflicted
+++ resolved
@@ -104,18 +104,10 @@
 
   // #docregion test-setup
   beforeEach(() => {
-<<<<<<< HEAD
-    fixture.detectChanges(); //초기 데이터 바인딩을 실행합니다.
+    fixture.detectChanges(); // 초기 데이터 바인딩을 실행합니다.
 
     // RouterLinkStubDirective가 사용된 DebugElement를 쿼리합니다.
-    linkDes = fixture.debugElement
-      .queryAll(By.directive(RouterLinkDirectiveStub));
-=======
-    fixture.detectChanges();  // trigger initial data binding
-
-    // find DebugElements with an attached RouterLinkStubDirective
     linkDes = fixture.debugElement.queryAll(By.directive(RouterLinkDirectiveStub));
->>>>>>> 81f4c065
 
     // DebugElement의 인젝터를 사용해서 개별 디렉티브 인스턴스를 참조합니다.
     routerLinks = linkDes.map(de => de.injector.get(RouterLinkDirectiveStub));
@@ -135,13 +127,8 @@
   });
 
   it('can click Heroes link in template', () => {
-<<<<<<< HEAD
-    const heroesLinkDe = linkDes[1];   // 히어로 목록으로 가는 링크를 표현하는 DebugElement
-    const heroesLink = routerLinks[1]; // 히어로 목록으로 가는 링크와 연결된 디렉티브
-=======
-    const heroesLinkDe = linkDes[1];    // heroes link DebugElement
-    const heroesLink = routerLinks[1];  // heroes link directive
->>>>>>> 81f4c065
+    const heroesLinkDe = linkDes[1];    // 히어로 목록으로 가는 링크를 표현하는 DebugElement
+    const heroesLink = routerLinks[1];  // 히어로 목록으로 가는 링크와 연결된 디렉티브
 
     expect(heroesLink.navigatedTo).toBeNull('should not have navigated yet');
 
