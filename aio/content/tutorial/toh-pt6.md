--- conflicted
+++ resolved
@@ -11,23 +11,23 @@
 * Users can add, edit, and delete heroes and save these changes over HTTP.
 * Users can search for heroes by name.
 
-<<<<<<< HEAD
-When you're done with this page, the app should look like this <live-example></live-example>.
+<div class="alert is-helpful">
+
+  For the sample app that this page describes, see the <live-example></live-example>.
+
+</div>
 -->
 이번 튜토리얼에서는 Angular가 제공하는 `HttpClient`를 사용해서 데이터를 처리하는 기능에 대해 알아봅니다.
-=======
-<div class="alert is-helpful">
-
-  For the sample app that this page describes, see the <live-example></live-example>.
-
-</div>
->>>>>>> 385cadf2
 
 * `HeroService`가 히어로 데이터를 가져올 때 HTTP 요청을 통해 가져올 것입니다.
 * 사용자가 추가, 변경, 삭제한 히어로 데이터는 HTTP 요청을 보내서 서버에 저장할 것입니다.
 * 사용자가 히어로의 이름으로 검색할 수 있는 기능을 만들어 봅니다.
 
-이번 튜토리얼에서 만들 앱은 <live-example></live-example>에서 직접 확인하거나 다운받아 확인할 수 있습니다.
+<div class="alert is-helpful">
+
+  이번 튜토리얼에서 만들 앱은 <live-example></live-example>에서 직접 확인하거나 다운받아 확인할 수 있습니다.
+
+</div>
 
 <!--
 ## Enable HTTP services
@@ -38,26 +38,23 @@
 `HttpClient` is Angular's mechanism for communicating with a remote server over HTTP.
 
 Make `HttpClient` available everywhere in the app in two steps. First, add it to the root `AppModule` by importing it:
--->
-
+
+<code-example path="toh-pt6/src/app/app.module.ts" region="import-http-client" header="src/app/app.module.ts (HttpClientModule import)">
+</code-example>
+
+Next, still in the `AppModule`, add `HttpClient` to the `imports` array:
+
+<code-example path="toh-pt6/src/app/app.module.ts" region="import-httpclientmodule" header="src/app/app.module.ts (imports array excerpt)">
+</code-example>
+-->
 `HttpClient`는 리모트 서버와 HTTP 통신을 하기 위해 Angular가 제공하는 서비스입니다.
 애플리케이션 전역 범위에서 `HttpClient`를 사용하려면 다음과 같이 설정합니다:
 
-<!--
-<code-example path="toh-pt6/src/app/app.module.ts" region="import-http-client" header="src/app/app.module.ts (HttpClientModule import)">
--->
 <code-example path="toh-pt6/src/app/app.module.ts" region="import-http-client" header="src/app/app.module.ts (HttpClientModule 로드하기)">
 </code-example>
 
-<!--
-Next, still in the `AppModule`, add `HttpClient` to the `imports` array:
--->
 그리고 `AppModule`의 `imports` 배열에 `HttpClientModule`을 추가합니다.
 
-<!--
-<code-example path="toh-pt6/src/app/app.module.ts" region="import-httpclientmodule" header="src/app/app.module.ts (imports array excerpt)">
-</code-example>
--->
 <code-example path="toh-pt6/src/app/app.module.ts" region="import-httpclientmodule" header="src/app/app.module.ts (imports 배열 일부)">
 </code-example>
 
@@ -100,71 +97,71 @@
 
 <!--
 Install the In-memory Web API package from npm with the following command:
--->
-다음 명령을 실행해서 npm 저장소에 있는 인-메모리 Web API 패키지를 설치합니다:
 
 <code-example language="sh" class="code-shell">
   npm install angular-in-memory-web-api --save
 </code-example>
 
-<!--
 In the `AppModule`, import the `HttpClientInMemoryWebApiModule` and the `InMemoryDataService` class,
 which you will create in a moment.
--->
-`AppModule`에서 `HttpClientInMemoryWebApiModule`과 `InMemoryDataService` 클래스를 로드합니다.
-
-<!--
+
 <code-example path="toh-pt6/src/app/app.module.ts" region="import-in-mem-stuff" header="src/app/app.module.ts (In-memory Web API imports)">
 </code-example>
--->
-<code-example path="toh-pt6/src/app/app.module.ts" region="import-in-mem-stuff" header="src/app/app.module.ts (인-메모리 Web API 로드하기)">
-</code-example>
-
-<!--
+
 After the `HttpClientModule`, add the `HttpClientInMemoryWebApiModule`
 to the `AppModule` `imports` array and configure it with the `InMemoryDataService`.
--->
-`AppModule`의 `imports` 배열 `HttpClientModule` 뒤에 `HttpClientInMemoryWebApiModule`을 추가하고 `InMemoryDataservice`를 사용할 수 있도록 다음과 같이 작성합니다.
-
-<!--
+
 <code-example path="toh-pt6/src/app/app.module.ts" header="src/app/app.module.ts (imports array excerpt)" region="in-mem-web-api-imports">
 </code-example>
--->
-<code-example path="toh-pt6/src/app/app.module.ts" header="src/app/app.module.ts (imports 배열 일부)" region="in-mem-web-api-imports">
-</code-example>
-
-<!--
+
 The `forRoot()` configuration method takes an `InMemoryDataService` class
 that primes the in-memory database.
 
 Generate the class `src/app/in-memory-data.service.ts` with the following command:
--->
-`forRoot()` 메소드는 `InMemoryDataService` 클래스를 인자로 받아서 인-메모리 데이터베이스의 실행환경을 구성하는 메소드입니다.
-
-다음 명령을 실행해서 `src/app/in-memory-data.service.ts` 클래스를 생성합니다:
 
 <code-example language="sh" class="code-shell">
   ng generate service InMemoryData
 </code-example>
 
-<!--
 Replace the default contents of `in-memory-data.service.ts` with the following:
--->
-그리고 이 파일의 내용을 다음과 같이 수정합니다:
 
 <code-example path="toh-pt6/src/app/in-memory-data.service.ts" region="init" header="src/app/in-memory-data.service.ts"></code-example>
 
-<<<<<<< HEAD
-<!--
-The `in-memory-data.service.ts` file replaces `mock-heroes.ts`, which is now safe to delete.
-=======
 The `in-memory-data.service.ts` file will take over the function of `mock-heroes.ts`.
 However, don't delete `mock-heroes.ts` yet, as you still need it for a few more steps of this tutorial.
->>>>>>> 385cadf2
 
 When the server is ready, you'll detach the In-memory Web API, and the app's requests will go through to the server.
 -->
-이제 `in-memory-data.service.ts` 파일이 `mock-heroes.ts` 파일을 대신하기 때문에 `mock-heroes.ts` 파일은 삭제해도 됩니다.
+다음 명령을 실행해서 npm 저장소에 있는 인-메모리 Web API 패키지를 설치합니다:
+
+<code-example language="sh" class="code-shell">
+  npm install angular-in-memory-web-api --save
+</code-example>
+
+`AppModule`에서 `HttpClientInMemoryWebApiModule`과 `InMemoryDataService` 클래스를 로드합니다.
+
+<code-example path="toh-pt6/src/app/app.module.ts" region="import-in-mem-stuff" header="src/app/app.module.ts (인-메모리 Web API 로드하기)">
+</code-example>
+
+`AppModule`의 `imports` 배열 `HttpClientModule` 뒤에 `HttpClientInMemoryWebApiModule`을 추가하고 `InMemoryDataservice`를 사용할 수 있도록 다음과 같이 작성합니다.
+
+<code-example path="toh-pt6/src/app/app.module.ts" header="src/app/app.module.ts (imports 배열 일부)" region="in-mem-web-api-imports">
+</code-example>
+
+`forRoot()` 메소드는 `InMemoryDataService` 클래스를 인자로 받아서 인-메모리 데이터베이스의 실행환경을 구성하는 메소드입니다.
+
+다음 명령을 실행해서 `src/app/in-memory-data.service.ts` 클래스를 생성합니다:
+
+<code-example language="sh" class="code-shell">
+  ng generate service InMemoryData
+</code-example>
+
+그리고 이 파일의 내용을 다음과 같이 수정합니다:
+
+<code-example path="toh-pt6/src/app/in-memory-data.service.ts" region="init" header="src/app/in-memory-data.service.ts"></code-example>
+
+The `in-memory-data.service.ts` file will take over the function of `mock-heroes.ts`.
+However, don't delete `mock-heroes.ts` yet, as you still need it for a few more steps of this tutorial.
 
 나중에 서버가 준비되면 인-메모리 Web API를 제거하기만 하면 클라이언트가 보내는 요청이 서버에서 이전과 같이 처리될 것입니다.
 
@@ -177,37 +174,42 @@
 
 <!--
 In the `HeroService`, import `HttpClient` and `HttpHeaders`:
--->
-`HeroService`에서 `HttpClient` 심볼과 `HttpHeaders` 심볼을 로드합니다:
-
-<!--
+
 <code-example path="toh-pt6/src/app/hero.service.ts" region="import-httpclient" header="src/app/hero.service.ts (import HTTP symbols)">
 </code-example>
--->
-<code-example path="toh-pt6/src/app/hero.service.ts" region="import-httpclient" header="src/app/hero.service.ts (HTTP 심볼 로드하기)">
-</code-example>
-
-<!--
+
 Still in the `HeroService`, inject `HttpClient` into the constructor in a private property called `http`.
--->
-그리고 `HeroService`의 생성자에서 `HttpClient`를 `http` 프로퍼티로 주입합니다.
 
 <code-example path="toh-pt6/src/app/hero.service.ts" header="src/app/hero.service.ts" region="ctor" >
 </code-example>
 
-<!--
 Notice that you keep injecting the `MessageService` but since you'll call it so frequently, wrap it in a private `log()` method:
--->
-`MessageService`도 의존성으로 주입되지만, 이 서비스는 가끔 사용하기 때문에 private `log()` 메소드로 랩핑합니다.
 
 <code-example path="toh-pt6/src/app/hero.service.ts" header="src/app/hero.service.ts" region="log" >
 </code-example>
 
-<!--
 Define the `heroesUrl` of the form `:base/:collectionName` with the address of the heroes resource on the server.
  Here `base` is the resource to which requests are made,
  and `collectionName` is the heroes data object in the `in-memory-data-service.ts`.
--->
+
+<code-example path="toh-pt6/src/app/hero.service.ts" header="src/app/hero.service.ts" region="heroesUrl" >
+</code-example>
+-->
+`HeroService`에서 `HttpClient` 심볼과 `HttpHeaders` 심볼을 로드합니다:
+
+<code-example path="toh-pt6/src/app/hero.service.ts" region="import-httpclient" header="src/app/hero.service.ts (HTTP 심볼 로드하기)">
+</code-example>
+
+그리고 `HeroService`의 생성자에서 `HttpClient`를 `http` 프로퍼티로 주입합니다.
+
+<code-example path="toh-pt6/src/app/hero.service.ts" header="src/app/hero.service.ts" region="ctor" >
+</code-example>
+
+`MessageService`도 의존성으로 주입되지만, 이 서비스는 가끔 사용하기 때문에 private `log()` 메소드로 랩핑합니다.
+
+<code-example path="toh-pt6/src/app/hero.service.ts" header="src/app/hero.service.ts" region="log" >
+</code-example>
+
 `heroesUrl`을 `:base/:collectionName`과 같은 형태로 정의합니다. 이 주소는 서버의 리소스 위치에 따라 달라질 수 있습니다.
 이 주소에서 `base`는 어떤 종류의 요청인지 구별하는 변수이며, `collectionName`은 `in-memory-data-service.ts` 파일에 있는 콜렉션을 구별하는 변수입니다.
 
@@ -223,36 +225,37 @@
 The current `HeroService.getHeroes()`
 uses the RxJS `of()` function to return an array of mock heroes
 as an `Observable<Hero[]>`.
--->
-지금까지 `HeroService.getHeroes()` 메소드는 히어로 목록 목 데이터를 `Observable<Hero[]>` 타입으로 반환하기 위해 RxJs `of()` 함수를 사용했습니다.
-
-<!--
+
 <code-example path="toh-pt4/src/app/hero.service.ts" region="getHeroes-1" header="src/app/hero.service.ts (getHeroes with RxJs 'of()')">
 </code-example>
--->
-<code-example path="toh-pt4/src/app/hero.service.ts" region="getHeroes-1" header="src/app/hero.service.ts (RxJs 'of()'를 사용하는 getHeroes)">
-</code-example>
-
-<!--
+
 Convert that method to use `HttpClient` as follows:
--->
-이 메소드가 `HttpClient`로 동작하도록 다음과 같이 수정합니다:
 
 <code-example path="toh-pt6/src/app/hero.service.ts" header="src/app/hero.service.ts" region="getHeroes-1">
 </code-example>
 
-<!--
 Refresh the browser. The hero data should successfully load from the
 mock server.
 
 You've swapped `of()` for `http.get()` and the app keeps working without any other changes
 because both functions return an `Observable<Hero[]>`.
 -->
+지금까지 `HeroService.getHeroes()` 메소드는 히어로 목록 목 데이터를 `Observable<Hero[]>` 타입으로 반환하기 위해 RxJs `of()` 함수를 사용했습니다.
+
+<code-example path="toh-pt4/src/app/hero.service.ts" region="getHeroes-1" header="src/app/hero.service.ts (RxJs 'of()'를 사용하는 getHeroes)">
+</code-example>
+
+이 메소드가 `HttpClient`로 동작하도록 다음과 같이 수정합니다:
+
+<code-example path="toh-pt6/src/app/hero.service.ts" header="src/app/hero.service.ts" region="getHeroes-1">
+</code-example>
+
 브라우저가 갱신되면 이제 히어로 데이터는 목 서버에서 받아옵니다.
 
 `of` 함수를 `http.get`으로 변경했지만 이 서비스 외의 다른 부분은 변경하지 않아도 됩니다.
 두 함수는 모두 `Observable<Hero[]>` 타입을 반환합니다.
 
+
 <!--
 ### `HttpClient` methods return one value
 -->
@@ -279,6 +282,7 @@
 
 예제에서 사용한 `HttpClient.get()`도 `Observable<Hero[]>` 데이터를 한번만 반환합니다.
 
+
 <!--
 ### `HttpClient.get()` returns response data
 -->
@@ -290,29 +294,31 @@
 
 The server's data API determines the shape of the JSON data.
 The _Tour of Heroes_ data API returns the hero data as an array.
--->
-`HttpClient.get` 함수는 HTTP 응답으로 받은 _몸체(body)_ 를 반환하는데, 이 객체는 타입이 지정되지 않은 JSON 객체로 처리됩니다.
-그래서 이 객체에 타입을 지정하려면 `<Hero[]>`와 같이 제네릭을 지정하면 됩니다.
-
-JSON 데이터의 형식은 서버에 정의된 데이터 API에 따라 달라집니다.
-_히어로들의 여행_ 에서 사용하는 데이터 API는 모두 히어로 데이터를 배열로 반환합니다.
 
 <div class="alert is-helpful">
 
-<!--
 Other APIs may bury the data that you want within an object.
 You might have to dig that data out by processing the `Observable` result
 with the RxJS `map()` operator.
 
 Although not discussed here, there's an example of `map()` in the `getHeroNo404()`
 method included in the sample source code.
--->
+
+</div>
+-->
+`HttpClient.get` 함수는 HTTP 응답으로 받은 _몸체(body)_ 를 반환하는데, 이 객체는 타입이 지정되지 않은 JSON 객체로 처리됩니다.
+그래서 이 객체에 타입을 지정하려면 `<Hero[]>`와 같이 제네릭을 지정하면 됩니다.
+
+JSON 데이터의 형식은 서버에 정의된 데이터 API에 따라 달라집니다.
+_히어로들의 여행_ 에서 사용하는 데이터 API는 모두 히어로 데이터를 배열로 반환합니다.
+
+<div class="alert is-helpful">
+
 데이터는 HTTP 응답으로 받은 객체 안에 깊숙히 들어있을 수도 있습니다.
 이런 경우에는 원하는 데이터를 추출하기 위해 RxJS `map` 연산자를 사용해야 합니다.
 
 이 내용은 이 문서에서 다루지 않지만 예제 코드에 구현된 `getHeroNo404()` 메소드를 보면 `map` 연산자를 사용하는 코드를 확인할 수 있습니다.
 
-</div>
 
 <!--
 ### Error handling
@@ -326,6 +332,21 @@
 To catch errors, you **"pipe" the observable** result from `http.get()` through an RxJS `catchError()` operator.
 
 Import the `catchError` symbol from `rxjs/operators`, along with some other operators you'll need later.
+
+<code-example path="toh-pt6/src/app/hero.service.ts" header="src/app/hero.service.ts" region="import-rxjs-operators">
+</code-example>
+
+Now extend the observable result with the `pipe()` method and
+give it a `catchError()` operator.
+
+<code-example path="toh-pt6/src/app/hero.service.ts" region="getHeroes-2" header="src/app/hero.service.ts">
+</code-example>
+
+The `catchError()` operator intercepts an **`Observable` that failed**.
+It passes the error an error handler that can do what it wants with the error.
+
+The following `handleError()` method reports the error and then returns an
+innocuous result so that the application keeps working.
 -->
 리모트 서버에서 데이터를 가져오는 과정은 얼마든지 잘못될 수 있습니다.
 그래서 `HeroService.getHeroes()` 메소드에는 에러가 발생했을 때 처리하는 로직이 필요합니다.
@@ -338,28 +359,18 @@
 <code-example path="toh-pt6/src/app/hero.service.ts" header="src/app/hero.service.ts" region="import-rxjs-operators">
 </code-example>
 
-<!--
-Now extend the observable result with the `pipe()` method and
-give it a `catchError()` operator.
--->
 이제 옵저버블로 받은 데이터를 `pipe()` 메소드로 확장하고 이 파이프에 `catchError()` 연산자를 연결합니다.
 
 <code-example path="toh-pt6/src/app/hero.service.ts" region="getHeroes-2" header="src/app/hero.service.ts">
 </code-example>
 
-<!--
-The `catchError()` operator intercepts an **`Observable` that failed**.
-It passes the error an error handler that can do what it wants with the error.
-
-The following `handleError()` method reports the error and then returns an
-innocuous result so that the application keeps working.
--->
 `catchError()` 연산자는 **`Observable`이 실패했을 때** 실행되는 연산자입니다.
 이 연산자에는 에러가 발생했을 때 실행할 _에러 핸들러 함수_ 를 인자로 전달합니다.
 
 다음 섹션에서 구현할 `handleError()` 메소드는 에러를 콘솔에 출력한 뒤에 빈 배열을 반환합니다.
 그래서 서버에 보낸 요청이 실패하는 에러가 발생하더라도 애플리케이션은 계속 동작할 수 있습니다.
 
+
 #### `handleError`
 
 <!--
@@ -368,24 +379,27 @@
 
 Instead of handling the error directly, it returns an error handler function to `catchError` that it
 has configured with both the name of the operation that failed and a safe return value.
--->
-`HeroService`의 메소드들은 에러 처리로직이 비슷하기 때문에 `handleError()` 메소드에 이 로직을 정의합니다.
-
-이렇게 구현하면 각 메소드에서 에러를 직접 처리하는 대신 `catchError`에 이 핸들러 함수의 반환값을 처리하기 때문에, 옵저버블이 처리되는 도중 데이터가 잘못되어 발생하는 오류를 방지할 수 있습니다.
 
 <code-example path="toh-pt6/src/app/hero.service.ts" header="src/app/hero.service.ts" region="handleError">
 </code-example>
 
-<!--
 After reporting the error to the console, the handler constructs
 a user friendly message and returns a safe value to the app so the app can keep working.
 
 Because each service method returns a different kind of `Observable` result,
 `handleError()` takes a type parameter so it can return the safe value as the type that the app expects.
 -->
+`HeroService`의 메소드들은 에러 처리로직이 비슷하기 때문에 `handleError()` 메소드에 이 로직을 정의합니다.
+
+이렇게 구현하면 각 메소드에서 에러를 직접 처리하는 대신 `catchError`에 이 핸들러 함수의 반환값을 처리하기 때문에, 옵저버블이 처리되는 도중 데이터가 잘못되어 발생하는 오류를 방지할 수 있습니다.
+
+<code-example path="toh-pt6/src/app/hero.service.ts" header="src/app/hero.service.ts" region="handleError">
+</code-example>
+
 에러를 콘솔에 출력하고나면 핸들러 함수는 사용자가 이해하기 쉬운 형식의 메시지를 반환하면서 앱이 중단되지 않도록 기본값을 반환합니다.
 
 이 때 서비스의 각 메소드는 서로 다른 타입으로 `Observable` 결과를 반환하기 때문에 `handleError()` 메소드는 각 메소드의 기본값을 인자로 받을수 있도록 정의했습니다.
+
 
 <!--
 ### Tap into the Observable
@@ -402,6 +416,9 @@
 The `tap()` call back doesn't touch the values themselves.
 
 Here is the final version of `getHeroes()` with the `tap()` that logs the operation.
+
+<code-example path="toh-pt6/src/app/hero.service.ts" header="src/app/hero.service.ts"  region="getHeroes" >
+</code-example>
 -->
 `HeroService`에 정의하는 메소드는 옵저버블 데이터를 살짝 참조해서(`tap`) `log()` 함수로 메시지를 화면에 출력합니다.
 
@@ -413,6 +430,7 @@
 <code-example path="toh-pt6/src/app/hero.service.ts" header="src/app/hero.service.ts"  region="getHeroes" >
 </code-example>
 
+
 <!--
 ### Get hero by id
 -->
@@ -425,16 +443,9 @@
 the number of the hero that you want to retrieve. For example, `api/heroes/11`.
 
 Update the `HeroService` `getHero()` method with the following to make that request:
--->
-일반적으로 웹 API는 _id로 데이터를 검색하는 기능을_ `:baseURL/:id`와 같은 방식으로 제공합니다.
-
-이번에는 [히어로 데이터와 HTTP](http://localhost:4800/tutorial/toh-pt6#heroes-and-http) 섹션에서 정의한 `heroesURL`에 _기본 URL_ 과 히어로 id에 해당하는 숫자를 사용해서 `api/heroes/11`라는 주소로 히어로 데이터를 요청해 봅시다.
-
-`HeroService`의 `getHero()` 메소드를 다음과 같이 수정합니다:
 
 <code-example path="toh-pt6/src/app/hero.service.ts" region="getHero" header="src/app/hero.service.ts"></code-example>
 
-<!--
 There are three significant differences from  `getHeroes()`:
 
 * `getHero()` constructs a request URL with the desired hero's id.
@@ -442,12 +453,21 @@
 * `getHero()` returns an `Observable<Hero>` ("_an observable of Hero objects_")
  rather than an observable of hero _arrays_ .
 -->
+일반적으로 웹 API는 _id로 데이터를 검색하는 기능을_ `:baseURL/:id`와 같은 방식으로 제공합니다.
+
+이번에는 [히어로 데이터와 HTTP](http://localhost:4800/tutorial/toh-pt6#heroes-and-http) 섹션에서 정의한 `heroesURL`에 _기본 URL_ 과 히어로 id에 해당하는 숫자를 사용해서 `api/heroes/11`라는 주소로 히어로 데이터를 요청해 봅시다.
+
+`HeroService`의 `getHero()` 메소드를 다음과 같이 수정합니다:
+
+<code-example path="toh-pt6/src/app/hero.service.ts" region="getHero" header="src/app/hero.service.ts"></code-example>
+
 이 메소드는 `getHeroes`와 다른 점이 3가지 있습니다.
 
 * 인자로 받은 히어로 id로 URL을 구성합니다.
 * 서버가 반환하는 응답은 배열 형태의 히어로 목록이 아니라 히어로 한 명의 데이터입니다.
 * 그래서 `getHero`가 반환하는 결과물은 `Observable<Hero>` 타입으로 "_히어로 객체를 표현하는 옵저버블_" 입니다. 배열이 아닙니다.
 
+
 <!--
 ## Update heroes
 -->
@@ -463,29 +483,29 @@
 
 At the end of the hero detail template, add a save button with a `click` event
 binding that invokes a new component method named `save()`.
+
+<code-example path="toh-pt6/src/app/hero-detail/hero-detail.component.html" region="save" header="src/app/hero-detail/hero-detail.component.html (save)"></code-example>
+
+In the `HeroDetail` component class, add the following `save()` method, which persists hero name changes using the hero service
+`updateHero()` method and then navigates back to the previous view.
+
+<code-example path="toh-pt6/src/app/hero-detail/hero-detail.component.ts" region="save" header="src/app/hero-detail/hero-detail.component.ts (save)"></code-example>
 -->
 히어로 상세정보 화면에서는 히어로의 이름을 수정할 수 있습니다.
 그런데 사용자가 히어로의 이름을 입력하면 이 내용이 페이지 위쪽에 표시되지만 "뒤로 가기 버튼"을 누르면 변경된 내용이 폐기됩니다.
 
 히어로의 이름을 영구적으로 저장하려면 사용자가 입력한 내용을 서버로 보내서 저장해야 합니다.
 
-히어로 상세정보 화면을 정의하는 템플릿 제일 아래에 저장 버튼을 추가하고 이 버튼에 `click` 이벤트를 바인딩해 봅시다. 이 이벤트는 컴포넌트 클래스의 `save()` 메소드로 연결할 것입니다.
-
-<!--
-<code-example path="toh-pt6/src/app/hero-detail/hero-detail.component.html" region="save" header="src/app/hero-detail/hero-detail.component.html (save)"></code-example>
--->
+히어로 상세정보 화면을 정의하는 템플릿 제일 아래에 저장 버튼을 추가하고 이 버튼에 `click` 이벤트를 바인딩해 봅시다.
+이 이벤트는 컴포넌트 클래스의 `save()` 메소드로 연결할 것입니다.
+
 <code-example path="toh-pt6/src/app/hero-detail/hero-detail.component.html" region="save" header="src/app/hero-detail/hero-detail.component.html (저장하기)"></code-example>
 
-<!--
-In the `HeroDetail` component class, add the following `save()` method, which persists hero name changes using the hero service
-`updateHero()` method and then navigates back to the previous view.
--->
-그리고 아래 내용으로 `HeroDetail` 컴포넌트에 `save()` 메소드를 구현합니다. 이 메소드는 `HeroService.updateHero()` 메소드를 실행해서 변경된 내용을 저장하고 이전 화면으로 돌아가는 동작을 합니다.
-
-<!--
-<code-example path="toh-pt6/src/app/hero-detail/hero-detail.component.ts" region="save" header="src/app/hero-detail/hero-detail.component.ts (save)"></code-example>
--->
+그리고 아래 내용으로 `HeroDetail` 컴포넌트에 `save()` 메소드를 구현합니다.
+이 메소드는 `HeroService.updateHero()` 메소드를 실행해서 변경된 내용을 저장하고 이전 화면으로 돌아가는 동작을 합니다.
+
 <code-example path="toh-pt6/src/app/hero-detail/hero-detail.component.ts" region="save" header="src/app/hero-detail/hero-detail.component.ts (저장하기)"></code-example>
+
 
 <!--
 #### Add `HeroService.updateHero()`
@@ -496,16 +516,10 @@
 The overall structure of the `updateHero()` method is similar to that of
 `getHeroes()`, but it uses `http.put()` to persist the changed hero
 on the server. Add the following to the `HeroService`.
--->
-`updateHero()` 메소드는 `getHeroes()` 메소드와 거의 비슷합니다. 대신 `updateHero()` 메소드는 `http.get()`이 아니라 `http.put()` 함수를 사용합니다.
-
-<!--
+
 <code-example path="toh-pt6/src/app/hero.service.ts" region="updateHero" header="src/app/hero.service.ts (update)">
--->
-<code-example path="toh-pt6/src/app/hero.service.ts" region="updateHero" header="src/app/hero.service.ts (수정하기)">
-</code-example>
-
-<!--
+</code-example>
+
 The `HttpClient.put()` method takes three parameters:
 * the URL
 * the data to update (the modified hero in this case)
@@ -515,7 +529,19 @@
 
 The heroes web API expects a special header in HTTP save requests.
 That header is in the `httpOptions` constant defined in the `HeroService`. Add the following to the `HeroService` class.
--->
+
+<code-example path="toh-pt6/src/app/hero.service.ts" region="http-options" header="src/app/hero.service.ts">
+</code-example>
+
+Refresh the browser, change a hero name and save your change. The `save()`
+method in `HeroDetailComponent` navigates to the previous view.
+The hero now appears in the list with the changed name.
+-->
+`updateHero()` 메소드는 `getHeroes()` 메소드와 거의 비슷합니다. 대신 `updateHero()` 메소드는 `http.get()`이 아니라 `http.put()` 함수를 사용합니다.
+
+<code-example path="toh-pt6/src/app/hero.service.ts" region="updateHero" header="src/app/hero.service.ts (수정하기)">
+</code-example>
+
 `HttpClient.put()` 메소드는 3개의 인자를 받습니다:
 * URL
 * 수정할 데이터 (수정된 히어로 데이터)
@@ -530,14 +556,10 @@
 <code-example path="toh-pt6/src/app/hero.service.ts" region="http-options" header="src/app/hero.service.ts">
 </code-example>
 
-<!--
-Refresh the browser, change a hero name and save your change. The `save()`
-method in `HeroDetailComponent` navigates to the previous view.
-The hero now appears in the list with the changed name.
--->
 이제 브라우저가 갱신된 후에 히어로의 이름을 변경하고 저장해보세요.
 그러면 `HeroDetailComponent`에 정의한 대로 이전 페이지로 돌아가는데, 전환된 화면에는 변경된 내용이 반영되어 표시될 것입니다.
 
+
 <!--
 ## Add a new hero
 -->
@@ -549,31 +571,15 @@
 
 Insert the following into the `HeroesComponent` template, just after
 the heading:
--->
-이 문서에서 만들고 있는 앱은 히어로를 추가할 때 이름만 있으면 됩니다.
-화면에 `<input>` 엘리먼트 하나와 버튼 하나만 추가해 봅시다.
-
-`HeroesComponent` 템플릿의 헤더 아래에 아래 내용을 추가합니다:
-
-<!--
+
 <code-example path="toh-pt6/src/app/heroes/heroes.component.html" region="add" header="src/app/heroes/heroes.component.html (add)"></code-example>
--->
-<code-example path="toh-pt6/src/app/heroes/heroes.component.html" region="add" header="src/app/heroes/heroes.component.html (추가하기)"></code-example>
-
-<!--
+
 In response to a click event, call the component's click handler, `add()`, and then
 clear the input field so that it's ready for another name. Add the following to the
 `HeroesComponent` class:
--->
-클릭 이벤트가 발생하면 컴포넌트의 클릭 핸들러인 `add()` 메소드를 실행하고 입력 필드를 비우면서 다른 이름을 받을 준비를 합니다.
-이 로직을 `HeroesComponent` 클래스에 정의합니다:
-
-<!--
+
 <code-example path="toh-pt6/src/app/heroes/heroes.component.ts" region="add" header="src/app/heroes/heroes.component.ts (add)"></code-example>
--->
-<code-example path="toh-pt6/src/app/heroes/heroes.component.ts" region="add" header="src/app/heroes/heroes.component.ts (추가하기)"></code-example>
-
-<!--
+
 When the given name is non-blank, the handler creates a `Hero`-like object
 from the name (it's only missing the `id`) and passes it to the services `addHero()` method.
 
@@ -581,14 +587,9 @@
 receives the new hero and pushes it into to the `heroes` list for display.
 
 Add the following `addHero()` method to the `HeroService` class.
--->
-사용자가 입력한 이름이 유효하다면 핸들러 함수는 이름을 사용해서 `Hero`와 호환되는 객체를 생성하고(`id`는 생략되었습니다) 이 객체를 `addHero()` 메소드로 전달합니다.
-
-그리고 `addHero()`가 문제없이 실행되면 `subscribe()` 콜백함수가 새 히어로 객체를 받고 이 객체를 `heroes` 목록에 추가하기 때문에 화면에도 표시됩니다.
 
 <code-example path="toh-pt6/src/app/hero.service.ts" region="addHero" header="src/app/hero.service.ts (addHero)"></code-example>
 
-<!--
 `addHero()` differs from `updateHero()` in two ways:
 
 * It calls `HttpClient.post()` instead of `put()`.
@@ -597,6 +598,24 @@
 
 Refresh the browser and add some heroes.
 -->
+이 문서에서 만들고 있는 앱은 히어로를 추가할 때 이름만 있으면 됩니다.
+화면에 `<input>` 엘리먼트 하나와 버튼 하나만 추가해 봅시다.
+
+`HeroesComponent` 템플릿의 헤더 아래에 아래 내용을 추가합니다:
+
+<code-example path="toh-pt6/src/app/heroes/heroes.component.html" region="add" header="src/app/heroes/heroes.component.html (추가하기)"></code-example>
+
+클릭 이벤트가 발생하면 컴포넌트의 클릭 핸들러인 `add()` 메소드를 실행하고 입력 필드를 비우면서 다른 이름을 받을 준비를 합니다.
+이 로직을 `HeroesComponent` 클래스에 정의합니다:
+
+<code-example path="toh-pt6/src/app/heroes/heroes.component.ts" region="add" header="src/app/heroes/heroes.component.ts (추가하기)"></code-example>
+
+사용자가 입력한 이름이 유효하다면 핸들러 함수는 이름을 사용해서 `Hero`와 호환되는 객체를 생성하고(`id`는 생략되었습니다) 이 객체를 `addHero()` 메소드로 전달합니다.
+
+그리고 `addHero()`가 문제없이 실행되면 `subscribe()` 콜백함수가 새 히어로 객체를 받고 이 객체를 `heroes` 목록에 추가하기 때문에 화면에도 표시됩니다.
+
+<code-example path="toh-pt6/src/app/hero.service.ts" region="addHero" header="src/app/hero.service.ts (addHero)"></code-example>
+
 `addHero()`는 `updateHero()`와 두 가지가 다릅니다:
 
 * `HttpClient.post()` 대센 `put()`을 실행합니다.
@@ -604,48 +623,32 @@
 
 브라우저를 새로고침하고 히어로를 추가해 보세요.
 
+
 <!--
 ## Delete a hero
 -->
-## 히어로 제거하기
+## 히어로 삭제하기
 
 <!--
 Each hero in the heroes list should have a delete button.
 
 Add the following button element to the `HeroesComponent` template, after the hero
 name in the repeated `<li>` element.
--->
-히어로 목록에 있는 각 항목에는 제거 버튼이 있어야 합니다.
-
-그래서 `HeroesComponent` 템플릿의 `<li>` 엘리먼트로 반복되는 히어로 이름 뒤에 다음과 같은 버튼 엘리먼트를 추가합니다.
 
 <code-example path="toh-pt6/src/app/heroes/heroes.component.html" header="src/app/heroes/heroes.component.html" region="delete"></code-example>
 
-<!--
 The HTML for the list of heroes should look like this:
--->
-그러면 히어로 목록을 표시하는 템플릿이 다음과 같이 구성될 것입니다:
-
-<!--
+
 <code-example path="toh-pt6/src/app/heroes/heroes.component.html" region="list" header="src/app/heroes/heroes.component.html (list of heroes)"></code-example>
--->
-<code-example path="toh-pt6/src/app/heroes/heroes.component.html" region="list" header="src/app/heroes/heroes.component.html (히어로 목록)"></code-example>
-
-<!--
+
 To position the delete button at the far right of the hero entry,
 add some CSS to the `heroes.component.css`. You'll find that CSS
 in the [final review code](#heroescomponent) below.
 
 Add the `delete()` handler to the component class.
--->
-제거 버튼을 원하는 곳에 두려면 `heroes.component.css` 파일에 CSS 스타일을 추가해야 합니다.
-이 내용은 [최종코드 리뷰](#heroescomponent) 섹션에서 확인할 수 있습니다.
-
-그 다음에는 컴포넌트 클래스에 `delete()` 핸들러를 추가합니다.
 
 <code-example path="toh-pt6/src/app/heroes/heroes.component.ts" region="delete" header="src/app/heroes/heroes.component.ts (delete)"></code-example>
 
-<!--
 Although the component delegates hero deletion to the `HeroService`,
 it remains responsible for updating its own list of heroes.
 The component's `delete()` method immediately removes the _hero-to-delete_ from that list,
@@ -653,38 +656,22 @@
 
 There's really nothing for the component to do with the `Observable` returned by
 `heroService.delete()` **but it must subscribe anyway**.
--->
-히어로를 제거하는 기능은 `HeroService`가 담당하지만, 변경된 내용으로 화면을 갱신하는 것은 컴포넌트가 처리해야 합니다.
-그래서 컴포넌트에 정의된 `delete()` 메소드는 서버로 보내는 요청이 성공할 것으로 간주하고 _이 히어로_ 를 목록에서 바로 제거합니다.
-
-`heroService.delete()` 메소드를 실행하고 받은 `Observable`로는 아무것도 하지 않습니다.
-함수를 실행하기 위해 **단순하게 구독만 할 뿐입니다.**
 
 <div class="alert is-important">
 
-  <!--
   If you neglect to `subscribe()`, the service will not send the delete request to the server.
   As a rule, an `Observable` _does nothing_ until something subscribes.
 
   Confirm this for yourself by temporarily removing the `subscribe()`,
   clicking "Dashboard", then clicking "Heroes".
   You'll see the full list of heroes again.
-  -->
-  `subscribe()`를 생략하면 서버로 제거 요청을 보내지 않습니다!
-  왜냐하면 아무도 구독하지 않은 `Observable`은 _아무 동작도_ 하지 않기 때문입니다!
-
-  이 내용을 확인해 보려면 `subscribe()` 부분을 제거하고 앱을 다시 실행해 보세요.
-  히어로를 제거한 뒤 다른 페이지로 이동했다가 돌아오면 이전에 표시되었던 히어로 목록이 그대로 표시되는 것을 확인할 수 있습니다.
+
 </div>
 
-<!--
 Next, add a `deleteHero()` method to `HeroService` like this.
--->
-그리고 `HeroService`에 다음과 같이 `deleteHero()` 메소드를 추가합니다.
 
 <code-example path="toh-pt6/src/app/hero.service.ts" region="deleteHero" header="src/app/hero.service.ts (delete)"></code-example>
 
-<!--
 Note the following key points:
 
 * `deleteHero()` calls `HttpClient.delete()`.
@@ -694,6 +681,43 @@
 
 Refresh the browser and try the new delete functionality.
 -->
+히어로 목록에 있는 각 항목에는 제거 버튼이 있어야 합니다.
+
+그래서 `HeroesComponent` 템플릿의 `<li>` 엘리먼트로 반복되는 히어로 이름 뒤에 다음과 같은 버튼 엘리먼트를 추가합니다.
+
+<code-example path="toh-pt6/src/app/heroes/heroes.component.html" header="src/app/heroes/heroes.component.html" region="delete"></code-example>
+
+그러면 히어로 목록을 표시하는 템플릿이 다음과 같이 구성될 것입니다:
+
+<code-example path="toh-pt6/src/app/heroes/heroes.component.html" region="list" header="src/app/heroes/heroes.component.html (히어로 목록)"></code-example>
+
+제거 버튼을 원하는 곳에 두려면 `heroes.component.css` 파일에 CSS 스타일을 추가해야 합니다.
+이 내용은 [최종코드 리뷰](#heroescomponent) 섹션에서 확인할 수 있습니다.
+
+그 다음에는 컴포넌트 클래스에 `delete()` 핸들러를 추가합니다.
+
+<code-example path="toh-pt6/src/app/heroes/heroes.component.ts" region="delete" header="src/app/heroes/heroes.component.ts (delete)"></code-example>
+
+히어로를 제거하는 기능은 `HeroService`가 담당하지만, 변경된 내용으로 화면을 갱신하는 것은 컴포넌트가 처리해야 합니다.
+그래서 컴포넌트에 정의된 `delete()` 메소드는 서버로 보내는 요청이 성공할 것으로 간주하고 _이 히어로_ 를 목록에서 바로 제거합니다.
+
+`heroService.delete()` 메소드를 실행하고 받은 `Observable`로는 아무것도 하지 않습니다.
+함수를 실행하기 위해 **단순하게 구독만 할 뿐입니다.**
+
+<div class="alert is-important">
+
+  `subscribe()`를 생략하면 서버로 제거 요청을 보내지 않습니다!
+  왜냐하면 아무도 구독하지 않은 `Observable`은 _아무 동작도_ 하지 않기 때문입니다!
+
+  이 내용을 확인해 보려면 `subscribe()` 부분을 제거하고 앱을 다시 실행해 보세요.
+  히어로를 제거한 뒤 다른 페이지로 이동했다가 돌아오면 이전에 표시되었던 히어로 목록이 그대로 표시되는 것을 확인할 수 있습니다.
+
+</div>
+
+그리고 `HeroService`에 다음과 같이 `deleteHero()` 메소드를 추가합니다.
+
+<code-example path="toh-pt6/src/app/hero.service.ts" region="deleteHero" header="src/app/hero.service.ts (delete)"></code-example>
+
 이런 점을 주목하세요:
 
 * `deleteHero()`는 `HttpClient.delete()`를 실행합니다.
@@ -703,6 +727,7 @@
 
 이제 브라우저를 새로 고침하고 제거 기능이 제대로 동작하는지 확인해 보세요.
 
+
 <!--
 ## Search by name
 -->
@@ -728,21 +753,24 @@
 
 <!--
 Start by adding a `searchHeroes()` method to the `HeroService`.
--->
-아래 내용으로 `HeroService`에 `searchHeroes()` 메소드를 추가합니다.
 
 <code-example path="toh-pt6/src/app/hero.service.ts" region="searchHeroes" header="src/app/hero.service.ts">
 </code-example>
 
-<!--
 The method returns immediately with an empty array if there is no search term.
 The rest of it closely resembles `getHeroes()`, the only significant difference being
 the URL, which includes a query string with the search term.
 -->
+아래 내용으로 `HeroService`에 `searchHeroes()` 메소드를 추가합니다.
+
+<code-example path="toh-pt6/src/app/hero.service.ts" region="searchHeroes" header="src/app/hero.service.ts">
+</code-example>
+
 이 메소드는 입력된 내용이 없을 때 빈 배열을 즉시 반환합니다.
 이 경우가 아니라면 `getHeroes()`와 거의 비슷합니다.
 사용자가 입력한 문구가 URL에 쿼리 스트링으로 포함된다는 것만 다릅니다.
 
+
 <!--
 ### Add search to the Dashboard
 -->
@@ -751,20 +779,22 @@
 <!--
 Open the `DashboardComponent` template and
 add the hero search element, `<app-hero-search>`, to the bottom of the markup.
+
+<code-example path="toh-pt6/src/app/dashboard/dashboard.component.html" header="src/app/dashboard/dashboard.component.html"></code-example>
+
+This template looks a lot like the `*ngFor` repeater in the `HeroesComponent` template.
+
+For this to work, the next step is to add a component with a selector that matches `<app-hero-search>`.
 -->
 `DashboardComponent` _템플릿_ 을 열고 이 템플릿 제일 아래에 `<app-hero-search>`를 추가합니다.
 
 <code-example path="toh-pt6/src/app/dashboard/dashboard.component.html" header="src/app/dashboard/dashboard.component.html"></code-example>
 
-<!--
-This template looks a lot like the `*ngFor` repeater in the `HeroesComponent` template.
-
-For this to work, the next step is to add a component with a selector that matches `<app-hero-search>`.
--->
 이 템플릿은 `HeroesComponent` 템플릿에서 `*ngFor` 반복자가 사용된 부분과 거의 비슷합니다.
 
 이 부분을 구현하기 위해 다음 단계에서는 컴포넌트에 `<app-hero-search>` 컴포넌트를 추가해 봅시다.
 
+
 <!--
 ### Create `HeroSearchComponent`
 -->
@@ -772,52 +802,59 @@
 
 <!--
 Create a `HeroSearchComponent` with the CLI.
--->
-Angular CLI로 다음 명령을 실행해서 `HeroSearchComponent`를 생성합니다.
 
 <code-example language="sh" class="code-shell">
   ng generate component hero-search
 </code-example>
 
-<!--
 The CLI generates the three `HeroSearchComponent` files and adds the component to the `AppModule` declarations.
 
 Replace the generated `HeroSearchComponent` template with an `<input>` and a list of matching search results, as follows.
--->
-그러면 Angular CLI가 `HeroSearchComponent`를 구성하는 파일을 생성하면서 `AppModule`에 이 컴포넌트를 자동으로 등록합니다.
-
-이렇게 생성된 `HeroSearchComponent`의 _템플릿_ 을 다음과 같이 수정합니다. 이 템플릿에는 사용자가 내용을 입력할 수 있는 텍스트 박스가 하나 있고, 검색 결과를 표시하는 목록이 있습니다.
 
 <code-example path="toh-pt6/src/app/hero-search/hero-search.component.html" header="src/app/hero-search/hero-search.component.html"></code-example>
 
-<!--
 Add private CSS styles to `hero-search.component.css`
 as listed in the [final code review](#herosearchcomponent) below.
 
 As the user types in the search box, an input event binding calls the
 component's `search()` method with the new search box value.
 -->
+Angular CLI로 다음 명령을 실행해서 `HeroSearchComponent`를 생성합니다.
+
+<code-example language="sh" class="code-shell">
+  ng generate component hero-search
+</code-example>
+
+그러면 Angular CLI가 `HeroSearchComponent`를 구성하는 파일을 생성하면서 `AppModule`에 이 컴포넌트를 자동으로 등록합니다.
+
+이렇게 생성된 `HeroSearchComponent`의 _템플릿_ 을 다음과 같이 수정합니다. 이 템플릿에는 사용자가 내용을 입력할 수 있는 텍스트 박스가 하나 있고, 검색 결과를 표시하는 목록이 있습니다.
+
+<code-example path="toh-pt6/src/app/hero-search/hero-search.component.html" header="src/app/hero-search/hero-search.component.html"></code-example>
+
 그리고 [최종코드 리뷰](#herosearchcomponent)에 있는 내용처럼 `hero-search.component.css` 파일에 컴포넌트 CSS 스타일을 추가합니다.
 
 이제 사용자가 검색창에 내용을 입력하면 *입력* 이벤트에 바인딩된 `search()` 메소드가 실행될 것입니다.
 
+
 {@a asyncpipe}
 
 ### `AsyncPipe`
 
 <!--
 The `*ngFor` repeats hero objects. Notice that the `*ngFor` iterates over a list called `heroes$`, not `heroes`. The `$` is a convention that indicates `heroes$` is an `Observable`, not an array.
--->
-`*ngFor`는 히어로 객체를 순회하는데, 이 때 `heroes` 배열대신 `heroes$`를 사용합니다.
-`$`는 `Observable`을 뜻하는 관용적 표현입니다.
+
 
 <code-example path="toh-pt6/src/app/hero-search/hero-search.component.html" header="src/app/hero-search/hero-search.component.html" region="async"></code-example>
 
-<!--
 Since `*ngFor` can't do anything with an `Observable`, use the
 pipe character (`|`) followed by `async`. This identifies Angular's `AsyncPipe` and subscribes to an `Observable` automatically so you won't have to
 do so in the component class.
 -->
+`*ngFor`는 히어로 객체를 순회하는데, 이 때 `heroes` 배열대신 `heroes$`를 사용합니다.
+`$`는 `Observable`을 뜻하는 관용적 표현입니다.
+
+<code-example path="toh-pt6/src/app/hero-search/hero-search.component.html" header="src/app/hero-search/hero-search.component.html" region="async"></code-example>
+
 `*ngFor` 자체로는 `Observable`을 대상으로 어떤 작업도 수행하지 않기 때문에 파이프 문자(`|`)를 붙이고 `async` 파이프를 연결해 줍니다.
 이 파이프는 `AsyncPipe`에 정의된 파이프이며, `Observable`을 자동으로 구독하는 역할을 합니다. 컴포넌트에서 따로 구독할 필요는 없습니다.
 
@@ -829,27 +866,30 @@
 
 <!--
 Replace the generated `HeroSearchComponent` class and metadata as follows.
+
+<code-example path="toh-pt6/src/app/hero-search/hero-search.component.ts" header="src/app/hero-search/hero-search.component.ts"></code-example>
+
+Notice the declaration of `heroes$` as an `Observable`:
+
+<code-example path="toh-pt6/src/app/hero-search/hero-search.component.ts" header="src/app/hero-search/hero-search.component.ts" region="heroes-stream">
+</code-example>
+
+You'll set it in [`ngOnInit()`](#search-pipe).
+Before you do, focus on the definition of `searchTerms`.
 -->
 Angular CLI가 생성한 `HeroSearchComponent` 클래스와 메타데이터의 내용을 다음과 같이 수정합니다.
 
 <code-example path="toh-pt6/src/app/hero-search/hero-search.component.ts" header="src/app/hero-search/hero-search.component.ts"></code-example>
 
-<!--
-Notice the declaration of `heroes$` as an `Observable`:
--->
 `heroes$` 프로퍼티는 `Observable` 타입으로 선언하는 것을 잊지 마세요.
 
 <code-example path="toh-pt6/src/app/hero-search/hero-search.component.ts" header="src/app/hero-search/hero-search.component.ts" region="heroes-stream">
 </code-example>
 
-<!--
-You'll set it in [`ngOnInit()`](#search-pipe).
-
-Before you do, focus on the definition of `searchTerms`.
--->
 이 옵저버블 구독은 [`ngOnInit()`](#search-pipe)에서 시작됩니다.
 지금은 `searchTerms`을 선언하는 방법에 대해 먼저 알아봅시다.
 
+
 <!--
 ### The `searchTerms` RxJS subject
 -->
@@ -857,12 +897,9 @@
 
 <!--
 The `searchTerms` property is an RxJS `Subject`.
--->
-`searchTerms` 프로퍼티는 RxJS가 제공하는 `Subject` 객체로 선언합니다.
 
 <code-example path="toh-pt6/src/app/hero-search/hero-search.component.ts" header="src/app/hero-search/hero-search.component.ts" region="searchTerms"></code-example>
 
-<!--
 A `Subject` is both a source of observable values and an `Observable` itself.
 You can subscribe to a `Subject` as you would any `Observable`.
 
@@ -870,7 +907,16 @@
 as the `search()` method does.
 
 The event binding to the textbox's `input` event calls the `search()` method.
--->
+
+<code-example path="toh-pt6/src/app/hero-search/hero-search.component.html" header="src/app/hero-search/hero-search.component.html" region="input"></code-example>
+
+Every time the user types in the textbox, the binding calls `search()` with the textbox value, a "search term".
+The `searchTerms` becomes an `Observable` emitting a steady stream of search terms.
+-->
+`searchTerms` 프로퍼티는 RxJS가 제공하는 `Subject` 객체로 선언합니다.
+
+<code-example path="toh-pt6/src/app/hero-search/hero-search.component.ts" header="src/app/hero-search/hero-search.component.ts" region="searchTerms"></code-example>
+
 `Subject`는 옵저버블의 원천 소스이며 `Observable` 그 자체이기도 합니다.
 그래서 `Subject` 객체는 `Observable` 객체처럼 구독할 수도 있습니다.
 
@@ -881,13 +927,10 @@
 
 <code-example path="toh-pt6/src/app/hero-search/hero-search.component.html" header="src/app/hero-search/hero-search.component.html" region="input"></code-example>
 
-<!--
-Every time the user types in the textbox, the binding calls `search()` with the textbox value, a "search term".
-The `searchTerms` becomes an `Observable` emitting a steady stream of search terms.
--->
 사용자가 텍스트박스에 키보드를 입력할 때마다 입력된 내용이 인자로 전달되면서 `search()` 메소드가 실행됩니다.
 이 메소드에서 `searchTerms` 프로퍼티는 `Observable`로 동작하며, 사용자가 입력한 내용을 옵저버블 스트림으로 보냅니다.
 
+
 {@a search-pipe}
 
 <!--
@@ -903,6 +946,19 @@
 ultimately returning an observable of timely hero search results (each a `Hero[]`).
 
 Here's a closer look at the code.
+
+<code-example path="toh-pt6/src/app/hero-search/hero-search.component.ts" header="src/app/hero-search/hero-search.component.ts" region="search">
+</code-example>
+
+Each operator works as follows:
+
+* `debounceTime(300)` waits until the flow of new string events pauses for 300 milliseconds
+before passing along the latest string. You'll never make requests more frequently than 300ms.
+
+* `distinctUntilChanged()` ensures that a request is sent only if the filter text changed.
+
+* `switchMap()` calls the search service for each search term that makes it through `debounce()` and `distinctUntilChanged()`.
+It cancels and discards previous search observables, returning only the latest search service observable.
 -->
 사용자가 입력한 검색어가 `searchHeroes()`로 바로 넘어간다면 사용자의 키입력마다 HTTP 요청이 발생하기 때문에 수많은 HTTP 요청이 발생할 것입니다.
 이렇게 되면 서버에 과도한 부하가 걸릴 수 있으며 모바일 장비의 네트워크 요금도 빠르게 올라갈 것입니다.
@@ -914,17 +970,6 @@
 <code-example path="toh-pt6/src/app/hero-search/hero-search.component.ts" header="src/app/hero-search/hero-search.component.ts" region="search">
 </code-example>
 
-<!--
-Each operator works as follows:
-
-* `debounceTime(300)` waits until the flow of new string events pauses for 300 milliseconds
-before passing along the latest string. You'll never make requests more frequently than 300ms.
-
-* `distinctUntilChanged()` ensures that a request is sent only if the filter text changed.
-
-* `switchMap()` calls the search service for each search term that makes it through `debounce()` and `distinctUntilChanged()`.
-It cancels and discards previous search observables, returning only the latest search service observable.
--->
 각 연산자는 이렇게 동작합니다:
 
 * `debounceTime(300)`는 옵저버블로 전달된 문자열을 바로 보내지 않고 다음 이벤트가 올 떄까지 300 밀리초 기다립니다. 사용자가 보내는 요청은 300ms에 하나로 제한됩니다.
@@ -967,6 +1012,7 @@
 컴포넌트 _클래스_ 에서 `heroes$` _옵저버블_ 을 구독하지 않는 것에 주의하세요.
 [`AsyncPipe`](#asyncpipe)는 템플릿에서 옵저버블을 구독하기 위해 사용되었습니다.
 
+
 <!--
 #### Try it
 -->
@@ -975,29 +1021,27 @@
 <!--
 Run the app again. In the *Dashboard*, enter some text in the search box.
 If you enter characters that match any existing hero names, you'll see something like this.
--->
-애플리케이션을 다시 실행해 보세요.
-*대시보드* 화면에 있는 검색창에 무언가를 입력했을 때 이 입력값이 포함된 히어로의 이름이 있으면 다음과 같은 모습으로 화면에 표시될 것입니다.
 
 <div class="lightbox">
   <img src='generated/images/guide/toh/toh-hero-search.png' alt="Hero Search Component">
 </div>
+-->
+애플리케이션을 다시 실행해 보세요.
+*대시보드* 화면에 있는 검색창에 무언가를 입력했을 때 이 입력값이 포함된 히어로의 이름이 있으면 다음과 같은 모습으로 화면에 표시될 것입니다.
+
+<div class="lightbox">
+  <img src='generated/images/guide/toh/toh-hero-search.png' alt="Hero Search Component">
+</div>
+
 
 <!--
 ## Final code review
 -->
 ## 최종코드 리뷰
 
-<<<<<<< HEAD
-<!--
-Your app should look like this <live-example></live-example>.
-
-=======
->>>>>>> 385cadf2
+<!--
 Here are the code files discussed on this page (all in the `src/app/` folder).
 -->
-최종 코드는 <live-example></live-example>에서 직접 확인하거나 다운받아 확인할 수 있습니다.
-
 이 문서에서 다룬 코드들을 확인해 보세요.
 
 {@a heroservice}
