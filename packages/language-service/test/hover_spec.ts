/**
 * @license
 * Copyright Google Inc. All Rights Reserved.
 *
 * Use of this source code is governed by an MIT-style license that can be
 * found in the LICENSE file at https://angular.io/license
 */

import * as ts from 'typescript';

import {createLanguageService} from '../src/language_service';
import {TypeScriptServiceHost} from '../src/typescript_host';

import {MockTypescriptHost} from './test_utils';

const TEST_TEMPLATE = '/app/test.ng';

describe('hover', () => {
<<<<<<< HEAD
  let documentRegistry = ts.createDocumentRegistry();
  let mockHost = new MockTypescriptHost(['/app/main.ts', '/app/parsing-cases.ts'], toh);
  let service = ts.createLanguageService(mockHost, documentRegistry);
  let ngHost = new TypeScriptServiceHost(mockHost, service);
  let ngService = createLanguageService(ngHost);
=======
  const mockHost = new MockTypescriptHost(['/app/main.ts']);
  const tsLS = ts.createLanguageService(mockHost);
  const ngLSHost = new TypeScriptServiceHost(mockHost, tsLS);
  const ngLS = createLanguageService(ngLSHost);
>>>>>>> ae0253f3

  beforeEach(() => { mockHost.reset(); });

  it('should be able to find field in an interpolation', () => {
    const fileName = mockHost.addCode(`
      @Component({
        template: '{{«name»}}'
      })
      export class MyComponent {
        name: string;
      }`);
    const marker = mockHost.getReferenceMarkerFor(fileName, 'name');
    const quickInfo = ngLS.getQuickInfoAtPosition(fileName, marker.start);
    expect(quickInfo).toBeTruthy();
    const {textSpan, displayParts} = quickInfo !;
    expect(textSpan).toEqual(marker);
    expect(toText(displayParts)).toBe('(property) MyComponent.name: string');
  });

  it('should be able to find a field in a attribute reference', () => {
    const fileName = mockHost.addCode(`
      @Component({
        template: '<input [(ngModel)]="«name»">'
      })
      export class MyComponent {
        name: string;
      }`);
    const marker = mockHost.getReferenceMarkerFor(fileName, 'name');
    const quickInfo = ngLS.getQuickInfoAtPosition(fileName, marker.start);
    expect(quickInfo).toBeTruthy();
    const {textSpan, displayParts} = quickInfo !;
    expect(textSpan).toEqual(marker);
    expect(toText(displayParts)).toBe('(property) MyComponent.name: string');
  });

  it('should be able to find a method from a call', () => {
    const fileName = mockHost.addCode(`
      @Component({
        template: '<div (click)="«ᐱmyClickᐱ()»;"></div>'
      })
      export class MyComponent {
        myClick() { }
      }`);
    const marker = mockHost.getDefinitionMarkerFor(fileName, 'myClick');
    const quickInfo = ngLS.getQuickInfoAtPosition(fileName, marker.start);
    expect(quickInfo).toBeTruthy();
    const {textSpan, displayParts} = quickInfo !;
    expect(textSpan).toEqual(marker);
    expect(textSpan.length).toBe('myClick()'.length);
    expect(toText(displayParts)).toBe('(method) MyComponent.myClick: () => void');
  });

  it('should be able to find a field reference in an *ngIf', () => {
    const fileName = mockHost.addCode(`
      @Component({
        template: '<div *ngIf="«include»"></div>'
      })
      export class MyComponent {
        include = true;
      }`);
    const marker = mockHost.getReferenceMarkerFor(fileName, 'include');
    const quickInfo = ngLS.getQuickInfoAtPosition(fileName, marker.start);
    expect(quickInfo).toBeTruthy();
    const {textSpan, displayParts} = quickInfo !;
    expect(textSpan).toEqual(marker);
    expect(toText(displayParts)).toBe('(property) MyComponent.include: boolean');
  });

  it('should be able to find a reference to a component', () => {
    mockHost.override(TEST_TEMPLATE, '<~{cursor}test-comp></test-comp>');
    const marker = mockHost.getLocationMarkerFor(TEST_TEMPLATE, 'cursor');
    const quickInfo = ngLS.getQuickInfoAtPosition(TEST_TEMPLATE, marker.start);
    expect(quickInfo).toBeDefined();
    const {displayParts, documentation} = quickInfo !;
    expect(toText(displayParts)).toBe('(component) AppModule.TestComponent: typeof TestComponent');
    expect(toText(documentation)).toBe('This Component provides the `test-comp` selector.');
  });

  it('should be able to find a reference to a directive', () => {
    const content = mockHost.override(TEST_TEMPLATE, `<div string-model~{cursor}></div>`);
    const marker = mockHost.getLocationMarkerFor(TEST_TEMPLATE, 'cursor');
    const quickInfo = ngLS.getQuickInfoAtPosition(TEST_TEMPLATE, marker.start);
    expect(quickInfo).toBeDefined();
    const {displayParts, textSpan} = quickInfo !;
    expect(toText(displayParts)).toBe('(directive) AppModule.StringModel: typeof StringModel');
    expect(content.substring(textSpan.start, textSpan.start + textSpan.length))
        .toBe('string-model');
  });

  it('should be able to find an event provider', () => {
    const fileName = mockHost.addCode(`
      @Component({
        template: '<test-comp «(ᐱtestᐱ)="myHandler()"»></div>'
      })
      export class MyComponent {
        myHandler() {}
      }`);
    const marker = mockHost.getDefinitionMarkerFor(fileName, 'test');
    const quickInfo = ngLS.getQuickInfoAtPosition(fileName, marker.start);
    expect(quickInfo).toBeTruthy();
    const {textSpan, displayParts} = quickInfo !;
    expect(textSpan).toEqual(marker);
    expect(toText(displayParts)).toBe('(event) TestComponent.testEvent: EventEmitter<any>');
  });

  it('should be able to find an input provider', () => {
    const fileName = mockHost.addCode(`
      @Component({
        template: '<test-comp «[ᐱtcNameᐱ]="name"»></div>'
      })
      export class MyComponent {
        name = 'my name';
      }`);
    const marker = mockHost.getDefinitionMarkerFor(fileName, 'tcName');
    const quickInfo = ngLS.getQuickInfoAtPosition(fileName, marker.start);
    expect(quickInfo).toBeTruthy();
    const {textSpan, displayParts} = quickInfo !;
    expect(textSpan).toEqual(marker);
    expect(toText(displayParts)).toBe('(property) TestComponent.name: string');
  });

  describe('over structural directive', () => {
    it('should be able to find the directive', () => {
      mockHost.override(TEST_TEMPLATE, `<div «*ᐱngForᐱ="let item of heroes"»></div>`);
      const marker = mockHost.getDefinitionMarkerFor(TEST_TEMPLATE, 'ngFor');
      const quickInfo = ngLS.getQuickInfoAtPosition(TEST_TEMPLATE, marker.start);
      expect(quickInfo).toBeTruthy();
      const {textSpan, displayParts} = quickInfo !;
      expect(textSpan).toEqual(marker);
      expect(toText(displayParts)).toBe('(directive) NgForOf: typeof NgForOf');
    });

    it('should be able to find the directive property', () => {
      mockHost.override(
          TEST_TEMPLATE, `<div *ngFor="let item of heroes; «ᐱtrackByᐱ: test»;"></div>`);
      const marker = mockHost.getDefinitionMarkerFor(TEST_TEMPLATE, 'trackBy');
      const quickInfo = ngLS.getQuickInfoAtPosition(TEST_TEMPLATE, marker.start);
      expect(quickInfo).toBeTruthy();
      const {textSpan, displayParts} = quickInfo !;
      expect(textSpan).toEqual(marker);
      expect(toText(displayParts)).toBe('(method) NgForOf<T, U>.ngForTrackBy: TrackByFunction<T>');
    });

    it('should be able to find the property value', () => {
      mockHost.override(TEST_TEMPLATE, `<div *ngFor="let item of «heroes»; trackBy: test;"></div>`);
      const marker = mockHost.getReferenceMarkerFor(TEST_TEMPLATE, 'heroes');
      const quickInfo = ngLS.getQuickInfoAtPosition(TEST_TEMPLATE, marker.start);
      expect(quickInfo).toBeTruthy();
      const {textSpan, displayParts} = quickInfo !;
      expect(textSpan).toEqual(marker);
      expect(toText(displayParts)).toBe('(property) TemplateReference.heroes: Hero[]');
    });
  });

  it('should be able to find a reference to a two-way binding', () => {
    mockHost.override(TEST_TEMPLATE, `<test-comp string-model «[(ᐱmodelᐱ)]="title"»></test-comp>`);
    const marker = mockHost.getDefinitionMarkerFor(TEST_TEMPLATE, 'model');
    const quickInfo = ngLS.getQuickInfoAtPosition(TEST_TEMPLATE, marker.start);
    expect(quickInfo).toBeTruthy();
    const {textSpan, displayParts} = quickInfo !;
    expect(textSpan).toEqual(marker);
    expect(toText(displayParts)).toBe('(property) StringModel.model: string');
  });

  it('should be able to ignore a reference declaration', () => {
    const fileName = mockHost.addCode(`
      @Component({
        template: '<div #«chart»></div>'
      })
      export class MyComponent {  }`);
    const marker = mockHost.getReferenceMarkerFor(fileName, 'chart');
    const quickInfo = ngLS.getQuickInfoAtPosition(fileName, marker.start);
    expect(quickInfo).toBeUndefined();
  });

  it('should be able to find the NgModule of a component', () => {
    const fileName = '/app/app.component.ts';
    mockHost.override(fileName, `
      import {Component} from '@angular/core';

      @Component({
        template: '<div></div>'
      })
      export class «AppComponent» {
        name: string;
      }`);
    const marker = mockHost.getReferenceMarkerFor(fileName, 'AppComponent');
    const quickInfo = ngLS.getQuickInfoAtPosition(fileName, marker.start);
    expect(quickInfo).toBeTruthy();
    const {textSpan, displayParts} = quickInfo !;
    expect(textSpan).toEqual(marker);
    expect(toText(displayParts)).toBe('(component) AppModule.AppComponent: class');
  });

  it('should be able to find the NgModule of a directive', () => {
    const fileName = '/app/parsing-cases.ts';
    const content = mockHost.readFile(fileName) !;
    const position = content.indexOf('StringModel');
    expect(position).toBeGreaterThan(0);
    const quickInfo = ngLS.getQuickInfoAtPosition(fileName, position);
    expect(quickInfo).toBeTruthy();
    const {textSpan, displayParts} = quickInfo !;
    expect(textSpan).toEqual({
      start: position,
      length: 'StringModel'.length,
    });
    expect(toText(displayParts)).toBe('(directive) AppModule.StringModel: class');
  });

  it('should be able to provide quick info for $any() cast function', () => {
    const content = mockHost.override(TEST_TEMPLATE, '<div>{{$any(title)}}</div>');
    const position = content.indexOf('$any');
    const quickInfo = ngLS.getQuickInfoAtPosition(TEST_TEMPLATE, position);
    expect(quickInfo).toBeDefined();
    const {textSpan, displayParts} = quickInfo !;
    expect(textSpan).toEqual({
      start: position,
      length: '$any(title)'.length,
    });
    expect(toText(displayParts)).toBe('(method) $any: $any');
  });

  it('should provide documentation for a property', () => {
    mockHost.override(TEST_TEMPLATE, `<div>{{~{cursor}title}}</div>`);
    const marker = mockHost.getLocationMarkerFor(TEST_TEMPLATE, 'cursor');
    const quickInfo = ngLS.getQuickInfoAtPosition(TEST_TEMPLATE, marker.start);
    expect(quickInfo).toBeDefined();
    const documentation = toText(quickInfo !.documentation);
    expect(documentation).toBe('This is the title of the `TemplateReference` Component.');
  });

  it('should provide documentation for a selector', () => {
    mockHost.override(TEST_TEMPLATE, `<~{cursor}test-comp></test-comp>`);
    const marker = mockHost.getLocationMarkerFor(TEST_TEMPLATE, 'cursor');
    const quickInfo = ngLS.getQuickInfoAtPosition(TEST_TEMPLATE, marker.start);
    expect(quickInfo).toBeDefined();
    const documentation = toText(quickInfo !.documentation);
    expect(documentation).toBe('This Component provides the `test-comp` selector.');
  });

  it('should not expand i18n templates', () => {
    const fileName = mockHost.addCode(`
      @Component({
        template: '<div i18n="@@el">{{«name»}}</div>'
      })
      export class MyComponent {
        name: string;
      }`);
    const marker = mockHost.getReferenceMarkerFor(fileName, 'name');
    const quickInfo = ngLS.getQuickInfoAtPosition(fileName, marker.start);
    expect(quickInfo).toBeTruthy();
    const {textSpan, displayParts} = quickInfo !;
    expect(textSpan).toEqual(marker);
    expect(toText(displayParts)).toBe('(property) MyComponent.name: string');
  });
});

function toText(displayParts?: ts.SymbolDisplayPart[]): string {
  return (displayParts || []).map(p => p.text).join('');
}<|MERGE_RESOLUTION|>--- conflicted
+++ resolved
@@ -16,18 +16,10 @@
 const TEST_TEMPLATE = '/app/test.ng';
 
 describe('hover', () => {
-<<<<<<< HEAD
-  let documentRegistry = ts.createDocumentRegistry();
-  let mockHost = new MockTypescriptHost(['/app/main.ts', '/app/parsing-cases.ts'], toh);
-  let service = ts.createLanguageService(mockHost, documentRegistry);
-  let ngHost = new TypeScriptServiceHost(mockHost, service);
-  let ngService = createLanguageService(ngHost);
-=======
   const mockHost = new MockTypescriptHost(['/app/main.ts']);
   const tsLS = ts.createLanguageService(mockHost);
   const ngLSHost = new TypeScriptServiceHost(mockHost, tsLS);
   const ngLS = createLanguageService(ngLSHost);
->>>>>>> ae0253f3
 
   beforeEach(() => { mockHost.reset(); });
 
