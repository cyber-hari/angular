--- conflicted
+++ resolved
@@ -8,11 +8,7 @@
 
 import {defineDirective} from '../../src/render3/index';
 import {bind, elementEnd, elementProperty, elementStart, loadDirective} from '../../src/render3/instructions';
-<<<<<<< HEAD
-
-=======
 import {RenderFlags} from '../../src/render3/interfaces/definition';
->>>>>>> 77ff72f9
 import {renderToHtml} from './render_util';
 
 describe('directive', () => {
@@ -26,11 +22,7 @@
         klass = 'foo';
         static ngDirectiveDef = defineDirective({
           type: Directive,
-<<<<<<< HEAD
-          selector: [[['', 'dir', ''], null]],
-=======
           selectors: [['', 'dir', '']],
->>>>>>> 77ff72f9
           factory: () => directiveInstance = new Directive,
           hostBindings: (directiveIndex: number, elementIndex: number) => {
             elementProperty(
@@ -39,23 +31,14 @@
         });
       }
 
-<<<<<<< HEAD
-      function Template(ctx: any, cm: boolean) {
-        if (cm) {
-=======
       function Template(rf: RenderFlags, ctx: any) {
         if (rf & RenderFlags.Create) {
->>>>>>> 77ff72f9
           elementStart(0, 'span', ['dir', '']);
           elementEnd();
         }
       }
 
-<<<<<<< HEAD
-      const defs = [Directive.ngDirectiveDef];
-=======
       const defs = [Directive];
->>>>>>> 77ff72f9
       expect(renderToHtml(Template, {}, defs)).toEqual('<span class="foo" dir=""></span>');
       directiveInstance !.klass = 'bar';
       expect(renderToHtml(Template, {}, defs)).toEqual('<span class="bar" dir=""></span>');
