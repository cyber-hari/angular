--- conflicted
+++ resolved
@@ -7,24 +7,23 @@
 Angular applications are styled with standard CSS. That means you can apply
 everything you know about CSS stylesheets, selectors, rules, and media queries
 directly to Angular applications.
--->
-Angular 애플리케이션의 스타일은 표준 CSS를 사용해서 지정합니다. 따라서 기존에 사용하고 있는 CSS 스타일시트, 셀렉터, 룰, 미디어 쿼리도 Angular 애플리케이션에 그대로 사용할 수 있습니다.
-
-<!--
+
 Additionally, Angular can bundle *component styles*
 with components, enabling a more modular design than regular stylesheets.
--->
+
+This page describes how to load and apply these component styles.
+
+You can run the <live-example></live-example> in Stackblitz and download the code from there.
+-->
+Angular 애플리케이션의 스타일은 표준 CSS를 사용해서 지정합니다.
+따라서 기존에 사용하고 있는 CSS 스타일시트, 셀렉터, 룰, 미디어 쿼리도 Angular 애플리케이션에 그대로 사용할 수 있습니다.
+
 Angular는 여기에 추가로 개별 컴포넌트에 *컴포넌트 스타일*을 적용할 수 있으며, CSS 스타일 외에 다른 스타일 도구도 활용할 수 있습니다.
 
-<!--
-This page describes how to load and apply these component styles.
--->
 이 문서는 컴포넌트 스타일을 어떻게 불러오거나 지정할 수 있는지 안내합니다.
 
-<!--
-You can run the <live-example></live-example> in Stackblitz and download the code from there.
--->
 이 문서에서 다루는 예제는 <live-example></live-example>에서 확인하거나 다운받을 수 있습니다.
+
 
 <!--
 ## Using component styles
@@ -35,82 +34,82 @@
 For every Angular component you write, you may define not only an HTML template,
 but also the CSS styles that go with that template,
 specifying any selectors, rules, and media queries that you need.
--->
-개발자가 만드는 모든 Angular 컴포넌트는 HTML 템플릿 외에 CSS 스타일도 지정할 수 있습니다.
-이 스타일 설정에는 기존에 사용하던 셀렉터, 룰, 미디어 쿼리도 그대로 사용할 수 있습니다.
-
-<!--
+
 One way to do this is to set the `styles` property in the component metadata.
 The `styles` property takes an array of strings that contain CSS code.
 Usually you give it one string, as in the following example:
--->
+
+<code-example path="component-styles/src/app/hero-app.component.ts" header="src/app/hero-app.component.ts"></code-example>
+-->
+개발자가 만드는 모든 Angular 컴포넌트는 HTML 템플릿 외에 CSS 스타일도 지정할 수 있습니다.
+이 스타일 설정에는 기존에 사용하던 셀렉터, 룰, 미디어 쿼리도 그대로 사용할 수 있습니다.
+
 가장 간단한 방법은 컴포넌트 메타데이터에 `styles` 프로퍼티를 사용하는 것입니다.
 `styles` 프로퍼티에는 CSS 코드를 문자열 배열 형태로 지정하며, 다음과 같이 문자열 하나로도 간단하게 지정할 수 있습니다:
 
 <code-example path="component-styles/src/app/hero-app.component.ts" header="src/app/hero-app.component.ts"></code-example>
 
+
 <!--
 ## Style scope
 -->
 ## 스타일 적용 범위
 
-<div class="alert is-critical">
-
-<!--
+<!--
+<div class="alert is-critical">
+
 The styles specified in `@Component` metadata _apply only within the template of that component_.
--->
-`@Component` 메타데이터에 지정한 스타일은 _그 컴포넌트의 템플릿에만_ 적용됩니다.
-
-</div>
-
-<!--
+
+</div>
+
 They are _not inherited_ by any components nested within the template nor by any content projected into the component.
--->
-컴포넌트 스타일은 템플릿 안에 있는 자식 컴포넌트의 템플릿이나 이 컴포넌트에 프로젝트되는 컴포넌트에는 _적용되지 않습니다_.
-
-<!--
+
 In this example, the `h1` style applies only to the `HeroAppComponent`,
 not to the nested `HeroMainComponent` nor to `<h1>` tags anywhere else in the application.
--->
-이 예제로 보면 `h1` 엘리먼트 스타일은 `HeroAppComponent`에만 적용되며, 자식 컴포넌트 `HeroMainComponent`나 컴포넌트 외부에 있는 `<h1>` 태그에는 적용되지 않습니다.
-
-<!--
+
 This scoping restriction is a ***styling modularity feature***.
--->
-그래서 컴포넌트에 적용되는 스타일은 다음과 같은 ***스타일 모듈 규칙***을 따릅니다.
-
-<!--
+
 * You can use the CSS class names and selectors that make the most sense in the context of each component.
--->
-* 컴포넌트를 구분하기 위해 적절한 CSS 클래스 이름과 셀렉터를 사용할 수 있습니다.
-
-<!--
+
+
 * Class names and selectors are local to the component and don't collide with
   classes and selectors used elsewhere in the application.
--->
-* 클래스 이름과 셀렉터는 컴포넌트 안에서만 유효하며, 컴포넌트 밖에 있는 클래스와 셀렉터에는 적용되지 않습니다.
-
-<!--
+
+
 * Changes to styles elsewhere in the application don't affect the component's styles.
--->
-* 컴포넌트 밖에서 스타일이 동적으로 변경되어도 컴포넌트에는 적용되지 않습니다.
-
-<!--
+
+
 * You can co-locate the CSS code of each component with the TypeScript and HTML code of the component,
   which leads to a neat and tidy project structure.
--->
-* 프로젝트 규모가 작거나 간단하게 테스트 하려면 CSS 코드를 TypeScript 코드나 HTML에 작성할 수 있습니다.
-
-<!--
+
+
 * You can change or remove component CSS code without searching through the
   whole application to find where else the code is used.
 -->
+<div class="alert is-critical">
+
+`@Component` 메타데이터에 지정한 스타일은 _그 컴포넌트의 템플릿에만_ 적용됩니다.
+
+</div>
+
+컴포넌트 스타일은 템플릿 안에 있는 자식 컴포넌트의 템플릿이나 이 컴포넌트에 프로젝트되는 컴포넌트에는 _적용되지 않습니다_.
+
+이 예제로 보면 `h1` 엘리먼트 스타일은 `HeroAppComponent`에만 적용되며, 자식 컴포넌트 `HeroMainComponent`나 컴포넌트 외부에 있는 `<h1>` 태그에는 적용되지 않습니다.
+
+그래서 컴포넌트에 적용되는 스타일은 다음과 같은 ***스타일 모듈 규칙***을 따릅니다.
+
+* 컴포넌트를 구분하기 위해 적절한 CSS 클래스 이름과 셀렉터를 사용할 수 있습니다.
+
+* 클래스 이름과 셀렉터는 컴포넌트 안에서만 유효하며, 컴포넌트 밖에 있는 클래스와 셀렉터에는 적용되지 않습니다.
+
+* 컴포넌트 밖에서 스타일이 동적으로 변경되어도 컴포넌트에는 적용되지 않습니다.
+
+* 프로젝트 규모가 작거나 간단하게 테스트 하려면 CSS 코드를 TypeScript 코드나 HTML에 작성할 수 있습니다.
+
 * 컴포넌트에 적용되는 CSS 코드는 컴포넌트 외부에 적용되지 않기 때문에 걱정없이 변경하거나 제거할 수 있습니다.
 
-<!--
+
 {@a special-selectors}
--->
-{@a angular-전용-셀렉터}
 
 <!--
 ## Special selectors
@@ -123,37 +122,44 @@
 [W3C](https://www.w3.org) site).
 The following sections describe these selectors.
 -->
-컴포넌트에 스타일 문법에는 섀도우 DOM에 적용할 수 있는 특별한 *셀렉터* 를 몇가지 사용할 수 있습니다. 이 셀렉터들은 [W3C](https://www.w3.org) 사이트의 [CSS Scoping Module Level 1](https://www.w3.org/TR/css-scoping-1)에서 정의하는 표준 셀렉터입니다.
+컴포넌트에 스타일 문법에는 섀도우 DOM에 적용할 수 있는 특별한 *셀렉터* 를 몇가지 사용할 수 있습니다.
+이 셀렉터들은 [W3C](https://www.w3.org) 사이트의 [CSS Scoping Module Level 1](https://www.w3.org/TR/css-scoping-1)에서 정의하는 표준 셀렉터입니다.
 
 ### :host
 
 <!--
 Use the `:host` pseudo-class selector to target styles in the element that *hosts* the component (as opposed to
 targeting elements *inside* the component's template).
--->
-컴포넌트가 *위치하는* 엘리먼트(호스트 엘리먼트)에 스타일을 지정하려면  가상 클래스 셀렉터 `:host`를 사용합니다. 이 때 컴포넌트가 위치하는 엘리먼트라는 것은 컴포넌트 템플릿 *안쪽*이 아닌 컴포넌트를 나타내는 엘리먼트 자체를 가리킵니다.
+
 
 <code-example path="component-styles/src/app/hero-details.component.css" region="host" header="src/app/hero-details.component.css"></code-example>
 
-<!--
 The `:host` selector is the only way to target the host element. You can't reach
 the host element from inside the component with other selectors because it's not part of the
 component's own template. The host element is in a parent component's template.
--->
-컴포넌트에 스타일을 지정할 때 컴포넌트가 위치한 엘리먼트 자체를 가리키는 방법은 `:host` 셀렉터를 사용하는 것뿐입니다. 컴포넌트가 위치하는 엘리먼트는 컴포넌트 템플릿 외부에 있기 때문에 이 방법을 제외하면 컴포넌트 안쪽에서 접근할 수 없습니다. 호스트 엘리먼트는 부모 컴포넌트의 템플릿에 정의되기 때문입니다.
-
-<!--
+
 Use the *function form* to apply host styles conditionally by
 including another selector inside parentheses after `:host`.
--->
+
+The next example targets the host element again, but only when it also has the `active` CSS class.
+
+<code-example path="component-styles/src/app/hero-details.component.css" region="hostfunction" header="src/app/hero-details.component.css"></code-example>
+-->
+컴포넌트가 *위치하는* 엘리먼트(호스트 엘리먼트)에 스타일을 지정하려면 가상 클래스 셀렉터 `:host`를 사용합니다.
+이 때 컴포넌트가 위치하는 엘리먼트라는 것은 컴포넌트 템플릿 *안쪽*이 아닌 컴포넌트를 나타내는 엘리먼트 자체를 가리킵니다.
+
+<code-example path="component-styles/src/app/hero-details.component.css" region="host" header="src/app/hero-details.component.css"></code-example>
+
+컴포넌트에 스타일을 지정할 때 컴포넌트가 위치한 엘리먼트 자체를 가리키는 방법은 `:host` 셀렉터를 사용하는 것뿐입니다.
+컴포넌트가 위치하는 엘리먼트는 컴포넌트 템플릿 외부에 있기 때문에 이 방법을 제외하면 컴포넌트 안쪽에서 접근할 수 없습니다.
+호스트 엘리먼트는 부모 컴포넌트의 템플릿에 정의되기 때문입니다.
+
 그리고 `:host` 셀렉터에 괄호(`(`, `)`)를 함께 사용하면 특정 조건에 맞는 스타일만 지정할 수도 있습니다.
 
-<!--
-The next example targets the host element again, but only when it also has the `active` CSS class.
--->
 그래서 아래 예제는 `active` CSS 클래스가 지정된 호스트 엘리먼트만 가리킵니다.
 
 <code-example path="component-styles/src/app/hero-details.component.css" region="hostfunction" header="src/app/hero-details.component.css"></code-example>
+
 
 ### :host-context
 
@@ -161,26 +167,27 @@
 Sometimes it's useful to apply styles based on some condition *outside* of a component's view.
 For example, a CSS theme class could be applied to the document `<body>` element, and
 you want to change how your component looks based on that.
--->
-어떤 경우에는 컴포넌트 뷰 *밖*에 있는 스타일을 조건으로 활용해서 컴포넌트 스타일을 적용해야 하는 경우도 있습니다.
-예를 들면 HTML 문서의 `<body>` 엘리먼트에 적용된 CSS 테마 클래스에 따라 컴포넌트의 뷰가 어떻게 표시되는지 확인하고 싶다고 합니다.
-
-<!--
+
 Use the `:host-context()` pseudo-class selector, which works just like the function
 form of `:host()`. The `:host-context()` selector looks for a CSS class in any ancestor of the component host element,
 up to the document root. The `:host-context()` selector is useful when combined with another selector.
 
--->
-이 때 `:host-context` 가상 클래스 셀렉터를 사용하면 `:host()` 를 사용할 때와 비슷하게 컴포넌트 밖에 있는 엘리먼트를 가리킬 수 있습니다. `:host-context()` 셀렉터는 컴포넌트가 위치하는 호스트 엘리먼트의 부모 엘리먼트부터 HTML 문서의 루트 노트까지 적용됩니다.
-그리고 이 셀렉터는 다른 셀렉터와 마찬가지로 조합해서 사용할 수도 있습니다.
-
-<!--
 The following example applies a `background-color` style to all `<h2>` elements *inside* the component, only
 if some ancestor element has the CSS class `theme-light`.
--->
+
+<code-example path="component-styles/src/app/hero-details.component.css" region="hostcontext" header="src/app/hero-details.component.css"></code-example>
+-->
+어떤 경우에는 컴포넌트 뷰 *밖*에 있는 스타일을 조건으로 활용해서 컴포넌트 스타일을 적용해야 하는 경우도 있습니다.
+예를 들면 HTML 문서의 `<body>` 엘리먼트에 적용된 CSS 테마 클래스에 따라 컴포넌트의 뷰가 어떻게 표시되는지 확인하고 싶다고 합니다.
+
+이 때 `:host-context` 가상 클래스 셀렉터를 사용하면 `:host()` 를 사용할 때와 비슷하게 컴포넌트 밖에 있는 엘리먼트를 가리킬 수 있습니다.
+`:host-context()` 셀렉터는 컴포넌트가 위치하는 호스트 엘리먼트의 부모 엘리먼트부터 HTML 문서의 루트 노트까지 적용됩니다.
+그리고 이 셀렉터는 다른 셀렉터와 마찬가지로 조합해서 사용할 수도 있습니다.
+
 아래 예제는 CSS 클래스 `theme-light`가 지정된 부모 엘리먼트의 자식 엘리먼트 중 이 컴포넌트 *안*에 있는 `<h2>` 엘리먼트에 `background-color` 스타일을 지정하는 예제 코드입니다.
 
 <code-example path="component-styles/src/app/hero-details.component.css" region="hostcontext" header="src/app/hero-details.component.css"></code-example>
+
 
 {@a deprecated-deep--and-ng-deep}
 
@@ -200,28 +207,41 @@
 
 The following example targets all `<h3>` elements, from the host element down
 through this component to all of its child elements in the DOM.
--->
-컴포넌트 스타일은 보통 해당 컴포넌트의 템플릿에만 적용합니다.
-
-가상 클래스 `::ng-deep`가 적용된 CSS는 컴포넌트의 뷰 캡슐화 정책을 완전히 무시합니다. 그래서 `::ng-deep`이 적용된 규칙은 전역 스타일 규칙이 되기 때문에 해당 컴포넌트는 물론이고 이 컴포넌트의 자식 컴포넌트에 모두 적용됩니다.
-그리고 `:host` 셀렉터 앞에 `::ng-deep` 클래스를 사용하거나 `:host` 셀렉터를 사용하지 않으면 해당 CSS 규칙은 다른 컴포넌트에도 모두 적용되니 주의해야 합니다.
-
-아래 예제는 컴포넌트 뷰 안에 있는 모든 자식 컴포넌트의 `<h3>` 엘리먼트에 이탤릭 속성을 지정하는 예제 코드입니다.
 
 <code-example path="component-styles/src/app/hero-details.component.css" region="deep" header="src/app/hero-details.component.css"></code-example>
 
-<!--
 The `/deep/` combinator also has the aliases `>>>`, and `::ng-deep`.
--->
-`/deep/` 셀렉터는 `>>>`나 `::ng-deep` 문법으로도 사용할 수 있습니다.
 
 <div class="alert is-important">
 
-<!--
 Use `/deep/`, `>>>` and `::ng-deep` only with *emulated* view encapsulation.
 Emulated is the default and most commonly used view encapsulation. For more information, see the
 [Controlling view encapsulation](guide/component-styles#view-encapsulation) section.
--->
+
+</div>
+
+<div class="alert is-important">
+
+The shadow-piercing descendant combinator is deprecated and [support is being removed from major browsers](https://www.chromestatus.com/feature/6750456638341120) and tools.
+As such we plan to drop support in Angular (for all 3 of `/deep/`, `>>>` and `::ng-deep`).
+Until then `::ng-deep` should be preferred for a broader compatibility with the tools.
+
+</div>
+-->
+컴포넌트 스타일은 보통 해당 컴포넌트의 템플릿에만 적용합니다.
+
+가상 클래스 `::ng-deep`가 적용된 CSS는 컴포넌트의 뷰 캡슐화 정책을 완전히 무시합니다.
+그래서 `::ng-deep`이 적용된 규칙은 전역 스타일 규칙이 되기 때문에 해당 컴포넌트는 물론이고 이 컴포넌트의 자식 컴포넌트에 모두 적용됩니다.
+그리고 `:host` 셀렉터 앞에 `::ng-deep` 클래스를 사용하거나 `:host` 셀렉터를 사용하지 않으면 해당 CSS 규칙은 다른 컴포넌트에도 모두 적용되니 주의해야 합니다.
+
+아래 예제는 컴포넌트 뷰 안에 있는 모든 자식 컴포넌트의 `<h3>` 엘리먼트에 이탤릭 속성을 지정하는 예제 코드입니다.
+
+<code-example path="component-styles/src/app/hero-details.component.css" region="deep" header="src/app/hero-details.component.css"></code-example>
+
+`/deep/` 셀렉터는 `>>>`나 `::ng-deep` 문법으로도 사용할 수 있습니다.
+
+<div class="alert is-important">
+
 `/deep/`, `>>>`, `::ng-deep` 셀렉터는 *`Emulated`* 뷰 캡슐화 정책을 사용할 때만 사용하세요.
 이 정책은 뷰 캡슐화 정책의 기본값입니다. 좀 더 자세한 설명은 [뷰 캡슐화 정책](guide/component-styles#뷰-캡슐화) 문서를 참고하세요.
 
@@ -229,24 +249,13 @@
 
 <div class="alert is-important">
 
-<<<<<<< HEAD
-<!--
-The shadow-piercing descendant combinator is deprecated and [support is being removed from major browsers](https://www.chromestatus.com/features/6750456638341120) and tools.
-=======
-The shadow-piercing descendant combinator is deprecated and [support is being removed from major browsers](https://www.chromestatus.com/feature/6750456638341120) and tools.
->>>>>>> 81f4c065
-As such we plan to drop support in Angular (for all 3 of `/deep/`, `>>>` and `::ng-deep`).
-Until then `::ng-deep` should be preferred for a broader compatibility with the tools.
--->
-`/deep/` 셀렉터는 Angular에서 공식적으로 지원이 중단되었으며 [대부분의 브라우저에서도 지원이 중단](https://www.chromestatus.com/features/6750456638341120)되었습니다.
+`/deep/` 셀렉터는 Angular에서 공식적으로 지원이 중단되었으며 [대부분의 브라우저에서도 지원이 중단](https://www.chromestatus.com/feature/6750456638341120)되었습니다.
 따라서 `::ng-deep`의 호환성 문제에 대한 해결방안이 마련되는 대로 앞으로 배포될 Angular에는 `/deep/`과 `>>>`, `::ng-deep`이 모두 제거될 예정입니다.
 
 </div>
 
-<!--
+
 {@a loading-styles}
--->
-{@a 외부-스타일-불러오기}
 
 <!--
 ## Loading component styles
@@ -255,21 +264,19 @@
 
 <!--
 There are several ways to add styles to a component:
--->
-컴포넌트에 스타일을 지정하려면 다음과 같은 방법을 활용할 수 있습니다.
-
-<!--
+
 * By setting `styles` or `styleUrls` metadata.
 * Inline in the template HTML.
 * With CSS imports.
--->
+
+The scoping rules outlined earlier apply to each of these loading patterns.
+-->
+컴포넌트에 스타일을 지정하려면 다음과 같은 방법을 활용할 수 있습니다.
+
 * 컴포넌트 메타데이터에 `style`이나 `styleUrls` 사용하기
 * 템플릿 HTML에 인라인으로 지정하기
 * 외부 CSS 파일 불러오기
 
-<!--
-The scoping rules outlined earlier apply to each of these loading patterns.
--->
 
 <!--
 ### Styles in component metadata
@@ -278,35 +285,44 @@
 
 <!--
 You can add a `styles` array property to the `@Component` decorator.
--->
-`@Component` 데코레이터에는 `styles` 프로퍼티를 지정할 수 있습니다.
-
-<!--
+
 Each string in the array defines some CSS for this component.
--->
-이 프로퍼티는 문자열 배열을 사용하는데, 컴포넌트에 지정될 CSS 스타일을 문자열로 각각 지정합니다.
 
 <code-example path="component-styles/src/app/hero-app.component.ts" header="src/app/hero-app.component.ts (CSS inline)">
 </code-example>
 
 <div class="alert is-critical">
 
-<!--
 Reminder: these styles apply _only to this component_.
 They are _not inherited_ by any components nested within the template nor by any content projected into the component.
--->
-주의 : 이 방법으로 지정하는 스타일은 _이 컴포넌트에만_ 적용됩니다. 템플릿 안에 있는 자식 컴포넌트나, 이 컴포넌트에 프로젝트되는 다른 컨텐츠에도 적용되지 않습니다.
-
-</div>
-
-<!--
+
+</div>
+
 The Angular CLI command [`ng generate component`](cli/generate) defines an empty `styles` array when you create the component with the `--inline-style` flag.
--->
-Angular CLI로 [`ng generate component`](cli/generate) 명령을 실행할 때 `--inline-style` 플래그를 지정하면 `styles` 배열이 비어있는 상태에서 컴포넌트 코드 개발을 시작할 수 있습니다.
 
 <code-example language="sh" class="code-shell">
 ng generate component hero-app --inline-style
 </code-example>
+-->
+`@Component` 데코레이터에는 `styles` 프로퍼티를 지정할 수 있습니다.
+
+이 프로퍼티는 문자열 배열을 사용하는데, 컴포넌트에 지정될 CSS 스타일을 문자열로 각각 지정합니다.
+
+<code-example path="component-styles/src/app/hero-app.component.ts" header="src/app/hero-app.component.ts (CSS inline)">
+</code-example>
+
+<div class="alert is-critical">
+
+주의 : 이 방법으로 지정하는 스타일은 _이 컴포넌트에만_ 적용됩니다. 템플릿 안에 있는 자식 컴포넌트나, 이 컴포넌트에 프로젝트되는 다른 컨텐츠에도 적용되지 않습니다.
+
+</div>
+
+Angular CLI로 [`ng generate component`](cli/generate) 명령을 실행할 때 `--inline-style` 플래그를 지정하면 `styles` 배열이 비어있는 상태에서 컴포넌트 코드 개발을 시작할 수 있습니다.
+
+<code-example language="sh" class="code-shell">
+ng generate component hero-app --inline-style
+</code-example>
+
 
 <!--
 ### Style files in component metadata
@@ -316,8 +332,6 @@
 <!--
 You can load styles from external CSS files by adding a `styleUrls` property
 to a component's `@Component` decorator:
--->
-컴포넌트의 `@Component` 데코레이터에 `styleUrls` 프로퍼티를 사용하면 컴포넌트 외부에 있는 CSS 파일을 불러와서 컴포넌트에 적용할 수 있습니다.
 
 <code-tabs>
   <code-pane header="src/app/hero-app.component.ts (CSS in file)" path="component-styles/src/app/hero-app.component.1.ts"></code-pane>
@@ -326,31 +340,50 @@
 
 <div class="alert is-critical">
 
-<!--
 Reminder: the styles in the style file apply _only to this component_.
 They are _not inherited_ by any components nested within the template nor by any content projected into the component.
--->
-주의 : 이 방법으로 지정하는 스타일은 _이 컴포넌트에만_ 적용됩니다. 템플릿 안에 있는 자식 컴포넌트나, 이 컴포넌트에 프로젝트되는 다른 컨텐츠에는 적용되지 않습니다.
 
 </div>
 
 <div class="alert is-helpful">
 
-  <!--
   You can specify more than one styles file or even a combination of `styles` and `styleUrls`.
-  -->
-  `styles`이나 `styleUrls` 프로퍼티에는 한 번에 여러 스타일을 지정하거나 여러 파일을 지정할 수 있습니다.
-
-</div>
-
-<!--
+
+</div>
+
 When you use the Angular CLI command [`ng generate component`](cli/generate) without the `--inline-style` flag, it creates an empty styles file for you and references that file in the component's generated `styleUrls`.
--->
-Angular CLI로 [`ng generate component`](cli/generate) 명령을 실행할 때 `--inline-style` 플래그를 지정하지 않으면 컴포넌트 이름으로 스타일 파일을 만들고 컴포넌트 메타데이터의 `styleUrls`에서 이 파일을 참조합니다.
 
 <code-example language="sh" class="code-shell">
 ng generate component hero-app
 </code-example>
+-->
+컴포넌트의 `@Component` 데코레이터에 `styleUrls` 프로퍼티를 사용하면 컴포넌트 외부에 있는 CSS 파일을 불러와서 컴포넌트에 적용할 수 있습니다.
+
+<code-tabs>
+  <code-pane header="src/app/hero-app.component.ts (CSS in file)" path="component-styles/src/app/hero-app.component.1.ts"></code-pane>
+  <code-pane header="src/app/hero-app.component.css" path="component-styles/src/app/hero-app.component.css"></code-pane>
+</code-tabs>
+
+<div class="alert is-critical">
+
+주의 : 이 방법으로 지정하는 스타일은 _이 컴포넌트에만_ 적용됩니다.
+템플릿 안에 있는 자식 컴포넌트나, 이 컴포넌트에 프로젝트되는 다른 컨텐츠에는 적용되지 않습니다.
+
+</div>
+
+<div class="alert is-helpful">
+
+  `styles`이나 `styleUrls` 프로퍼티에는 한 번에 여러 스타일을 지정하거나 여러 파일을 지정할 수 있습니다.
+
+</div>
+
+Angular CLI로 [`ng generate component`](cli/generate) 명령을 실행할 때 `--inline-style` 플래그를 지정하지 않으면 컴포넌트 이름으로 스타일 파일을 만들고 컴포넌트 메타데이터의 `styleUrls`에서 이 파일을 참조합니다.
+
+<code-example language="sh" class="code-shell">
+ng generate component hero-app
+</code-example>
+
+
 
 <!--
 ### Template inline styles
@@ -360,12 +393,16 @@
 <!--
 You can embed CSS styles directly into the HTML template by putting them
 inside `<style>` tags.
+
+<code-example path="component-styles/src/app/hero-controls.component.ts" region="inlinestyles" header="src/app/hero-controls.component.ts">
+</code-example>
 -->
 CSS 스타일은 `<style>` 태그를 사용해서 HTML 템플릿 안에 지정할 수도 있습니다.
 
 <code-example path="component-styles/src/app/hero-controls.component.ts" region="inlinestyles" header="src/app/hero-controls.component.ts">
 </code-example>
 
+
 <!--
 ### Template link tags
 -->
@@ -373,6 +410,18 @@
 
 <!--
 You can also write `<link>` tags into the component's HTML template.
+
+<code-example path="component-styles/src/app/hero-team.component.ts" region="stylelink" header="src/app/hero-team.component.ts">
+</code-example>
+
+<div class="alert is-critical">
+
+When building with the CLI, be sure to include the linked style file among the assets to be copied to the server as described in the [CLI wiki](https://github.com/angular/angular-cli/wiki/stories-asset-configuration).
+<!- 2018-10-16: The link above is still the best source for this information. ->
+
+Once included, the CLI will include the stylesheet, whether the link tag's href URL is relative to the application root or the component file.
+
+</div>
 -->
 컴포넌트 HTML 템플릿에는 `<link>` 태그를 사용할 수도 있습니다.
 
@@ -381,18 +430,14 @@
 
 <div class="alert is-critical">
 
-<!--
-When building with the CLI, be sure to include the linked style file among the assets to be copied to the server as described in the [CLI wiki](https://github.com/angular/angular-cli/wiki/stories-asset-configuration).
--->
-Angular CLI가 애플리케이션을 빌드할 때 링크로 연결된 스타일 파일이 `assets` 폴더에 있고 빌드 결과에 제대로 포함되는지 꼭 확인하세요. `assets` 폴더를 활용하는 방법은 [CLI wiki](https://github.com/angular/angular-cli/wiki/stories-asset-configuration)에서 소개합니다.
+Angular CLI가 애플리케이션을 빌드할 때 링크로 연결된 스타일 파일이 `assets` 폴더에 있고 빌드 결과에 제대로 포함되는지 꼭 확인하세요.
+`assets` 폴더를 활용하는 방법은 [CLI wiki](https://github.com/angular/angular-cli/wiki/stories-asset-configuration)에서 소개합니다.
 <!-- 2018-10-16: The link above is still the best source for this information. -->
 
-<!--
-Once included, the CLI will include the stylesheet, whether the link tag's href URL is relative to the application root or the component file.
--->
 스타일 파일이 `assets` 폴더에 있다면 CLI가 이 스타일 파일을 빌드 결과물에 포함시키며, 컴포넌트에서는 애플리케이션 최상위 경로나 컴포넌트 파일의 상대경로로 이 스타일 파일을 참조할 수 있습니다.
 
 </div>
+
 
 ### CSS @imports
 
@@ -400,18 +445,21 @@
 You can also import CSS files into the CSS files using the standard CSS `@import` rule.
 For details, see [`@import`](https://developer.mozilla.org/en/docs/Web/CSS/@import)
 on the [MDN](https://developer.mozilla.org) site.
+
+In this case, the URL is relative to the CSS file into which you're importing.
+
+<code-example path="component-styles/src/app/hero-details.component.css" region="import" header="src/app/hero-details.component.css (excerpt)">
+</code-example>
 -->
 외부 CSS 파일을 불러올 때는 CSS 표준인 `@import`를 사용하는 방법도 있습니다.
 이 문법에 대해 자세하게 알아보려면 [MDN](https://developer.mozilla.org) 사이트의 [`@import`](https://developer.mozilla.org/en/docs/Web/CSS/@import) 문서를 참고하세요.
 
-<!--
-In this case, the URL is relative to the CSS file into which you're importing.
--->
 이 경우에는 CSS 파일을 로드하는 컴포넌트에서 시작하는 상대 경로로 외부 CSS 파일의 URL을 지정합니다.
 
 <code-example path="component-styles/src/app/hero-details.component.css" region="import" header="src/app/hero-details.component.css (excerpt)">
 </code-example>
 
+
 <!--
 ### External and global style files
 -->
@@ -419,17 +467,16 @@
 
 <!--
 When building with the CLI, you must configure the `angular.json` to include _all external assets_, including external style files.
+
+Register **global** style files in the `styles` section which, by default, is pre-configured with the global `styles.css` file.
+
+See the [CLI wiki](https://github.com/angular/angular-cli/wiki/stories-global-styles) to learn more.
+<!- 2018-10-16: The link above is still the best source for this information. ->
 -->
 Angular CLI로 애플리케이션의 빌드 설정 파일인 `angular.json` 파일은 빌드에 포함될 _모든 외부 자원_ 을 지정하는데, 이 때 외부 스타일 파일을 지정할 수도 있습니다.
 
-<!--
-Register **global** style files in the `styles` section which, by default, is pre-configured with the global `styles.css` file.
--->
 이 때 `styles` 항목을 활용하면 **전역**으로 지정될 스타일 파일을 지정할 수 있으며, CLI로 생성한 프로젝트라면 `styles.css` 파일이 초기값으로 지정됩니다.
 
-<!--
-See the [CLI wiki](https://github.com/angular/angular-cli/wiki/stories-global-styles) to learn more.
--->
 더 자세한 내용은 [CLI wiki](https://github.com/angular/angular-cli/wiki/stories-global-styles)를 참고하세요.
 <!-- 2018-10-16: The link above is still the best source for this information. -->
 
@@ -442,8 +489,6 @@
 <!--
 If you're building with the CLI,
 you can write style files in [sass](http://sass-lang.com/), [less](http://lesscss.org/), or [stylus](http://stylus-lang.com/) and specify those files in the `@Component.styleUrls` metadata with the appropriate extensions (`.scss`, `.less`, `.styl`) as in the following example:
--->
-Angular CLI를 사용한다면 [sass](http://sass-lang.com/)나 [less](http://lesscss.org/), [stylus](http://stylus-lang.com/)를 사용할 수도 있으며, 이렇게 만든 스타일 파일은 `@Component.styleUrls` 메타데이터에 다음과 같이 지정할 수 있습니다:
 
 <code-example>
 @Component({
@@ -454,17 +499,34 @@
 ...
 </code-example>
 
-<!--
 The CLI build process runs the pertinent CSS preprocessor.
--->
-그러면 Angular CLI에 정의된 CSS 프리프로세서를 통해 최종 결과물에는 CSS 스타일로 변환됩니다.
-
-<!--
+
 When generating a component file with `ng generate component`, the CLI emits an empty CSS styles file (`.css`) by default.
 You can configure the CLI to default to your preferred CSS preprocessor
 as explained in the [CLI wiki](https://github.com/angular/angular-cli/wiki/stories-css-preprocessors
 "CSS Preprocessor integration").
--->
+<!- 2018-10-16: The link above is still the best source for this information. ->
+
+
+<div class="alert is-important">
+
+Style strings added to the `@Component.styles` array _must be written in CSS_ because the CLI cannot apply a preprocessor to inline styles.
+
+</div>
+-->
+Angular CLI를 사용한다면 [sass](http://sass-lang.com/)나 [less](http://lesscss.org/), [stylus](http://stylus-lang.com/)를 사용할 수도 있으며, 이렇게 만든 스타일 파일은 `@Component.styleUrls` 메타데이터에 다음과 같이 지정할 수 있습니다:
+
+<code-example>
+@Component({
+  selector: 'app-root',
+  templateUrl: './app.component.html',
+  styleUrls: ['./app.component.scss']
+})
+...
+</code-example>
+
+그러면 Angular CLI에 정의된 CSS 프리프로세서를 통해 최종 결과물에는 CSS 스타일로 변환됩니다.
+
 `ng generate component` 명령으로 컴포넌트를 생성하면 비어있는 CSS 파일(`.css`)이 기본으로 생성됩니다.
 이 때 스타일 파일을 어떤 확장자로 생성할지 Angular CLI 환경 설정파일에 지정할 수 있으며, 더 자세한 내용은 [CLI 문서](https://github.com/angular/angular-cli/wiki/stories-css-preprocessors
 "CSS Preprocessor integration") 문서를 참고하세요.
@@ -473,17 +535,12 @@
 
 <div class="alert is-important">
 
-<!--
-Style strings added to the `@Component.styles` array _must be written in CSS_ because the CLI cannot apply a preprocessor to inline styles.
--->
 `@Component.styles`에 문자열로 지정하는 스타일은 _반드시 CSS 문법으로_ 지정해야 합니다. Angular CLI는 인라인 스타일을 처리할 때 CSS 프리프로세서를 별도로 사용하지 않습니다.
 
 </div>
 
-<!--
+
 {@a view-encapsulation}
--->
-{@a 뷰-캡슐화}
 
 <!--
 ## View encapsulation
@@ -493,70 +550,64 @@
 <!--
 As discussed earlier, component CSS styles are encapsulated into the component's view and don't
 affect the rest of the application.
--->
-이전에 언급했던 것처럼 컴포넌트의 CSS 스타일은 컴포넌트 뷰 안으로 캡슐화 되며 컴포넌트 외부의 영향을 받지 않습니다.
-
-<!--
+
 To control how this encapsulation happens on a *per
 component* basis, you can set the *view encapsulation mode* in the component metadata.
 Choose from the following modes:
--->
-이 정책은 컴포넌트 메타데이터에 *뷰 캡슐화 모드*를 지정해서 *컴포넌트별로* 변경할 수 있습니다.
-지정할 수 있는 뷰 캡슐화 정책은 다음과 같습니다:
-
-<!--
+
 * `ShadowDom` view encapsulation uses the browser's native shadow DOM implementation (see
   [Shadow DOM](https://developer.mozilla.org/en-US/docs/Web/Web_Components/Shadow_DOM)
   on the [MDN](https://developer.mozilla.org) site)
   to attach a shadow DOM to the component's host element, and then puts the component
   view inside that shadow DOM. The component's styles are included within the shadow DOM.
--->
-* `ShadowDom` 캡슐화 정책을 사용하면 브라우저의 네이티브 섀도우 DOM 구현 방식을 사용해서 컴포넌트의 호스트 엘리먼트를 구성합니다.
-컴포넌트 뷰는 이 섀도우 DOM 안에 들어가며, 이 때 컴포넌트의 스타일도 함께 섀도우 DOM에 포함됩니다.
-섀도우 DOM에 대한 자세한 내용은 [MDN](https://developer.mozilla.org) 사이트에서 제공하는 [Shadow DOM](https://developer.mozilla.org/en-US/docs/Web/Web_Components/Shadow_DOM) 문서를 참고하세요.
-
-<!--
+
 * `Native` view encapsulation uses a now deprecated version of the browser's native shadow DOM implementation - [learn about the changes](https://hayato.io/2016/shadowdomv1/).
--->
-* `Native` 캡슐화 정책은 이전 버전(Shadow DOM v0)의 섀도우 DOM에 대한 것으로 변경되었습니다. [변경된 내용을 확인해 보세요](https://hayato.io/2016/shadowdomv1/).
-
-<!--
+
 * `Emulated` view encapsulation (the default) emulates the behavior of shadow DOM by preprocessing
   (and renaming) the CSS code to effectively scope the CSS to the component's view.
   For details, see [Inspecting generated CSS](guide/component-styles#inspect-generated-css) below.
--->
-* 기본값인 `Emulated` 캡슐화 정책을 사용하면 Angular가 제공하는 섀도우 DOM을 사용하며, CSS 코드를 컴포넌트 뷰에 한정되도록 변경해서 적용합니다.
-좀 더 자세한 내용은 [생성된 css 코드 확인하기](guide/component-styles#생성된-css-코드-확인하기) 섹션을 참고하세요.
-
-<!--
+
 * `None` means that Angular does no view encapsulation.
   Angular adds the CSS to the global styles.
   The scoping rules, isolations, and protections discussed earlier don't apply.
   This is essentially the same as pasting the component's styles into the HTML.
--->
-* `None` 캡슐화 정책을 사용하면 Angular가 뷰를 캡슐화하지 않습니다. Angular에서 지정한 CSS 스타일은 전역 범위에 적용되며, 이전에 언급했던 스타일 적용 범위도 컴포넌트 안에만 제한되지 않습니다.
-이 특징 외에는 다른 캡슐화 정책과 비슷합니다.
-
-<!--
+
 To set the components encapsulation mode, use the `encapsulation` property in the component metadata:
--->
-컴포넌트 캡슐화 모드는 컴포넌트 메타데이터의 `encapsulation` 프로퍼티로 지정합니다:
 
 <code-example path="component-styles/src/app/quest-summary.component.ts" region="encapsulation.native" header="src/app/quest-summary.component.ts"></code-example>
 
-<!--
 `ShadowDom` view encapsulation only works on browsers that have native support
 for shadow DOM (see [Shadow DOM v1](https://caniuse.com/#feat=shadowdomv1) on the
 [Can I use](http://caniuse.com) site). The support is still limited,
 which is why `Emulated` view encapsulation is the default mode and recommended
 in most cases.
 -->
+이전에 언급했던 것처럼 컴포넌트의 CSS 스타일은 컴포넌트 뷰 안으로 캡슐화 되며 컴포넌트 외부의 영향을 받지 않습니다.
+
+이 정책은 컴포넌트 메타데이터에 *뷰 캡슐화 모드*를 지정해서 *컴포넌트별로* 변경할 수 있습니다.
+지정할 수 있는 뷰 캡슐화 정책은 다음과 같습니다:
+
+* `ShadowDom` 캡슐화 정책을 사용하면 브라우저의 네이티브 섀도우 DOM 구현 방식을 사용해서 컴포넌트의 호스트 엘리먼트를 구성합니다.
+컴포넌트 뷰는 이 섀도우 DOM 안에 들어가며, 이 때 컴포넌트의 스타일도 함께 섀도우 DOM에 포함됩니다.
+섀도우 DOM에 대한 자세한 내용은 [MDN](https://developer.mozilla.org) 사이트에서 제공하는 [Shadow DOM](https://developer.mozilla.org/en-US/docs/Web/Web_Components/Shadow_DOM) 문서를 참고하세요.
+
+* `Native` 캡슐화 정책은 이전 버전(Shadow DOM v0)의 섀도우 DOM에 대한 것으로 변경되었습니다. [변경된 내용을 확인해 보세요](https://hayato.io/2016/shadowdomv1/).
+
+* 기본값인 `Emulated` 캡슐화 정책을 사용하면 Angular가 제공하는 섀도우 DOM을 사용하며, CSS 코드를 컴포넌트 뷰에 한정되도록 변경해서 적용합니다.
+좀 더 자세한 내용은 [생성된 css 코드 확인하기](guide/component-styles#생성된-css-코드-확인하기) 섹션을 참고하세요.
+
+* `None` 캡슐화 정책을 사용하면 Angular가 뷰를 캡슐화하지 않습니다. Angular에서 지정한 CSS 스타일은 전역 범위에 적용되며, 이전에 언급했던 스타일 적용 범위도 컴포넌트 안에만 제한되지 않습니다.
+이 특징 외에는 다른 캡슐화 정책과 비슷합니다.
+
+컴포넌트 캡슐화 모드는 컴포넌트 메타데이터의 `encapsulation` 프로퍼티로 지정합니다:
+
+<code-example path="component-styles/src/app/quest-summary.component.ts" region="encapsulation.native" header="src/app/quest-summary.component.ts"></code-example>
+
 `ShadowDom` 캡슐화 정책은 [Shadow DOM v0](http://caniuse.com/#feat=shadowdomv1)를 네이티브로 지원하는 브라우저에서만 유효하며, 지원 여부는 [Can I use](http://caniuse.com) 사이트에서 확인할 수 있습니다. 하지만 모든 브라우저가 이 표준을 지원하는 것은 아니기 때문에 Angular의 뷰 캡슐화 정책은 `Emulated`가 기본값이며, 대부분의 경우에 이 모드를 권장합니다.
 
-<!--
+
+
 {@a inspect-generated-css}
--->
-{@a 생성된-css-코드-확인하기}
 
 <!--
 ## Inspecting generated CSS
@@ -566,15 +617,10 @@
 <!--
 When using emulated view encapsulation, Angular preprocesses
 all component styles so that they approximate the standard shadow CSS scoping rules.
--->
-`Emulated` 뷰 캡슐화 정책을 사용하면 표준 섀도우 CSS 적용범위에 맞게 Angular가 스타일 코드를 수정합니다.
-
-<!--
+
 In the DOM of a running Angular application with emulated view
 encapsulation enabled, each DOM element has some extra attributes
 attached to it:
--->
-그래서 Angular가 처리한 코드를 확인해보면 다음과 같이 DOM 엘리먼트에 추가 어트리뷰트가 지정되는 것을 확인할 수 있습니다:
 
 <code-example format="">
   &lt;hero-details _nghost-pmm-5>
@@ -586,27 +632,16 @@
 
 </code-example>
 
-<!--
 There are two kinds of generated attributes:
--->
-이렇게 추가되는 어트리뷰트는 두 종류가 있습니다:
-
-<!--
+
 * An element that would be a shadow DOM host in native encapsulation has a
   generated `_nghost` attribute. This is typically the case for component host elements.
 * An element within a component's view has a `_ngcontent` attribute
 that identifies to which host's emulated shadow DOM this element belongs.
--->
-* 섀도우 DOM 호스트에 해당하는 엘리먼트에는 `_nghost` 어트리뷰트가 추가됩니다. 이 어트리뷰트가 붙은 엘리먼트는 컴포넌트의 호스트 엘리먼트로 볼 수 있습니다.
-* 컴포넌트 뷰 안에 있는 엘리먼트에는 `_ngcontent` 어트리뷰트가 추가되며, 호스트 엘리먼트가 어떤 엘리먼트인지 이 어트리뷰트를 사용해서 판단합니다.
-
-<!--
+
 The exact values of these attributes aren't important. They are automatically
 generated and you never refer to them in application code. But they are targeted
 by the generated component styles, which are in the `<head>` section of the DOM:
--->
-어트리뷰트가 정확히 어떤 문자열로 추가되는지는 중요하지 않습니다. 이 어트리뷰트 이름은 자동으로 생성되는 값이며 애플리케이션 코드에서 사용하는 경우도 없습니다.
-이 어트리뷰트 이름은 다음과 같이 `<head>`에서 컴포넌트 스타일을 적용할 때 사용됩니다:
 
 <code-example format="">
   [_nghost-pmm-5] {
@@ -620,9 +655,45 @@
   }
 </code-example>
 
-<!--
 These styles are post-processed so that each selector is augmented
 with `_nghost` or `_ngcontent` attribute selectors.
 These extra selectors enable the scoping rules described in this page.
 -->
+`Emulated` 뷰 캡슐화 정책을 사용하면 표준 섀도우 CSS 적용범위에 맞게 Angular가 스타일 코드를 수정합니다.
+
+그래서 Angular가 처리한 코드를 확인해보면 다음과 같이 DOM 엘리먼트에 추가 어트리뷰트가 지정되는 것을 확인할 수 있습니다:
+
+<code-example format="">
+  &lt;hero-details _nghost-pmm-5>
+    &lt;h2 _ngcontent-pmm-5>Mister Fantastic&lt;/h2>
+    &lt;hero-team _ngcontent-pmm-5 _nghost-pmm-6>
+      &lt;h3 _ngcontent-pmm-6>Team&lt;/h3>
+    &lt;/hero-team>
+  &lt;/hero-detail>
+
+</code-example>
+
+이렇게 추가되는 어트리뷰트는 두 종류가 있습니다:
+
+* 섀도우 DOM 호스트에 해당하는 엘리먼트에는 `_nghost` 어트리뷰트가 추가됩니다.
+이 어트리뷰트가 붙은 엘리먼트는 컴포넌트의 호스트 엘리먼트로 볼 수 있습니다.
+
+* 컴포넌트 뷰 안에 있는 엘리먼트에는 `_ngcontent` 어트리뷰트가 추가되며, 호스트 엘리먼트가 어떤 엘리먼트인지 이 어트리뷰트를 사용해서 판단합니다.
+
+어트리뷰트가 정확히 어떤 문자열로 추가되는지는 중요하지 않습니다.
+이 어트리뷰트 이름은 자동으로 생성되는 값이며 애플리케이션 코드에서 사용하는 경우도 없습니다.
+이 어트리뷰트 이름은 다음과 같이 `<head>`에서 컴포넌트 스타일을 적용할 때 사용됩니다:
+
+<code-example format="">
+  [_nghost-pmm-5] {
+    display: block;
+    border: 1px solid black;
+  }
+
+  h3[_ngcontent-pmm-6] {
+    background-color: white;
+    border: 1px solid #777;
+  }
+</code-example>
+
 이 스타일들은 Angular가 생성한 `_nghost`, `_ngcontent` 어트리뷰트 셀렉터를 사용해서 DOM 엘리먼트에 적용됩니다.