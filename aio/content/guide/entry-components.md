--- conflicted
+++ resolved
@@ -10,14 +10,10 @@
 
 <div class="alert is-helpful">
 
-<<<<<<< HEAD
 <!--
 To contrast the two types of components, there are components which are included in the template, which are declarative. Additionally, there are components which you load imperatively; that is, entry components.
 -->
 컴포넌트는 용도에 따라 두 종류로 구분할 수 있습니다. 하나는 템플릿에서 셀렉터로 사용하는 컴포넌트이며, 다른 하나는 모듈에서 명시적으로 지정하는 진입 컴포넌트입니다.
-=======
-    To contrast the two types of components, there are components which are included in the template, which are declarative. Additionally, there are components which you load imperatively; that is, entry components.
->>>>>>> 9af6fbf6
 
 </div>
 
@@ -137,22 +133,26 @@
 
 <!--
 ## The `entryComponents` array
-<<<<<<< HEAD
 -->
 ## `entryComponents` 배열
-=======
+
+<!--
 <div class="alert is-helpful">
 
    Since 9.0.0 with Ivy, the `entryComponents` property is no longer necessary. See [deprecations guide](guide/deprecations#entryComponents).
 
 </div>
->>>>>>> 9af6fbf6
-
-<!--
+
 Though the `@NgModule` decorator has an `entryComponents` array, most of the time
 you won't have to explicitly set any entry components because Angular adds components listed in `@NgModule.bootstrap` and those in route definitions to entry components automatically. Though these two mechanisms account for most entry components, if your app happens to bootstrap or dynamically load a component by type imperatively,
 you must add it to `entryComponents` explicitly.
 -->
+<div class="alert is-helpful">
+
+   Since 9.0.0 with Ivy, the `entryComponents` property is no longer necessary. See [deprecations guide](guide/deprecations#entryComponents).
+
+</div>
+
 `@NgModule` 데코레이터에는 `entryComponents` 배열이 있지만, 이 배열을 직접 수정하는 경우는 많지 않습니다. 왜냐하면 Angular는 `@NgModule.bootstrap`에 지정된 컴포넌트를 자동으로 인식하고 진입 컴포넌트로 등록하기 때문입니다.
 대부분의 경우라면 이대로 활용해도 좋지만, 모듈을 동적으로 로딩하는 경우라면 `entryComponents` 배열을 명시적으로 지정해야 합니다.
 
