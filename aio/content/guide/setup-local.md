<!--
# Setting up the local environment and workspace
-->
# 로컬 개발환경, 워크스페이스 구성하기

<!--
This guide explains how to set up your environment for Angular development using the [Angular CLI tool](cli "CLI command reference").
It includes information about prerequisites, installing the CLI, creating an initial workspace and starter app, and running that app locally to verify your setup.
-->
이 문서는 [Angular CLI 툴](cli "CLI command reference")을 사용하는 Angular 개발환경을 어떻게 구성하는지 안내합니다.
사전지식부터 Angular CLI를 설치하는 방법, 워크스페이스를 생성하고 앱을 생성한 후에 로컬 개발환경에서 개발 서버로 앱을 실행하는 것까지 진행해 봅시다.

<div class="callout is-helpful">
<<<<<<< HEAD
<!--
<header>Learning Angular</header>

If you are new to Angular, see [Getting Started](start). Getting Started helps you quickly learn the essentials of Angular, in the context of building a basic online store app. It leverages the [StackBlitz](https://stackblitz.com/) online development environment, so you don't need to set up your local environment until you're ready.
-->
<header>Angular 학습하기</header>

아직 Angular에 대해 익숙하지 않다면 [시작하기](start) 문서를 먼저 보는 것을 권장합니다.
이 문서를 보면 온라인 쇼핑몰 앱을 개발하는 과정을 통해 Angular의 기초 구성요소에 대해 학습할 수 있습니다.
그리고 이 튜토리얼은 [StackBlitz](https://stackblitz.com/) 온라인 개발 환경을 사용하기 때문에, 내용을 진행하는 동안 로컬 개발환경 설정을 잠시 미뤄둘 수 있습니다.
=======
<header>Try Angular without local setup</header>

If you are new to Angular, you might want to start with [Try it now!](start), which introduces the essentials of Angular in the context of a ready-made basic online store app that you can examine and modify. This standalone tutorial takes advantage of the interactive [StackBlitz](https://stackblitz.com/) environment for online development. You don't need to set up your local environment until you're ready.
>>>>>>> 385cadf2

</div>


{@a devenv}
{@a prerequisites}
<!--
## Prerequisites
-->
## 사전지식

<<<<<<< HEAD
<!--
Before you begin, make sure your development environment includes `Node.js®` and an npm package manager.
-->
시작하기 전에, 개발 환경에 `Node.js®`와 npm 패키지 매니저가 설치되어 있는지 꼭 확인하세요.
=======
To use the Angular framework, you should be familiar with the following:
>>>>>>> 385cadf2

* [JavaScript](https://developer.mozilla.org/en-US/docs/Web/JavaScript/A_re-introduction_to_JavaScript)
* [HTML](https://developer.mozilla.org/docs/Learn/HTML/Introduction_to_HTML)
* [CSS](https://developer.mozilla.org/docs/Learn/CSS/First_steps)

Knowledge of [TypeScript](https://www.typescriptlang.org/) is helpful, but not required.

<<<<<<< HEAD
<!--
Angular requires a [current, active LTS, or maintenance LTS](https://nodejs.org/about/releases/) version of `Node.js`. See the `engines` key for the specific version requirements in our [package.json](https://unpkg.com/@angular/cli/package.json).
=======
To install Angular on your local system, you need the following:
>>>>>>> 385cadf2

{@a nodejs}

<<<<<<< HEAD
* To get `Node.js`, go to [nodejs.org](https://nodejs.org "Nodejs.org").
-->
Angular 앱을 개발하려면 [LTS로 관리되고 있는 최신 버전의](https://nodejs.org/about/releases/) `Node.js` 버전이 필요합니다.
[package.json](https://unpkg.com/@angular/cli/package.json) 파일에서 `engines`를 확인하면 Angular 앱이 요구하는 구체적인 버전을 확인할 수 있습니다.

* 버전을 확인하려면 터미널이나 콘솔창에서 `node -v` 명령을 실행해 보세요.

* `Node.js`가 설치되어 있지 않다면 [nodejs.org](https://nodejs.org "Nodejs.org")에서 다운받아 설치하면 됩니다.

{@a npm}
<!--
### npm package manager
-->
### npm 패키지 매니저

<!--
Angular, the Angular CLI, and Angular apps depend on features and functionality provided by libraries that are available as [npm packages](https://docs.npmjs.com/getting-started/what-is-npm). To download and install npm packages, you must have an npm package manager.
=======
* **Node.js**
  
  Angular requires a [current, active LTS, or maintenance LTS](https://nodejs.org/about/releases) version of Node.js.

  <div class="alert is-helpful">

  For information about specific version requirements, see the `engines` key in the [package.json](https://unpkg.com/@angular/cli/package.json) file.
>>>>>>> 385cadf2

  </div>

<<<<<<< HEAD
To check that you have the npm client installed, run `npm -v` in a terminal/console window.
-->
Angular와 Angular CLI, Angular로 동작하는 예제는 모두 [npm 패키지](https://docs.npmjs.com/getting-started/what-is-npm) 형태로 제공되는 라이브러리를 사용해서 동작합니다. 그리고 npm 패키지는 npm 패키지 매니저를 사용해서 설치합니다.

이 문서는 `Node.js`를 설치할 때 기본으로 설치되는 [npm 클라이언트](https://docs.npmjs.com/cli/install)를 기준으로 설명합니다.

npm 클라이언트가 설치되었는지 확인하려면 터미널이나 콘솔창에서 `npm -v` 명령을 실행해 보세요.
=======
  For more information on installing Node.js, see [nodejs.org](http://nodejs.org "Nodejs.org").
  If you are unsure what version of Node.js runs on your system, run `node -v` in a terminal window.

{@a npm}
>>>>>>> 385cadf2

* **npm package manager**

<<<<<<< HEAD
<!--
## Step 1: Install the Angular CLI
-->
## 1단계: Angular CLI 설치하기

<!--
You use the Angular CLI
to create projects, generate application and library code, and perform a variety of ongoing development tasks such as testing, bundling, and deployment.
=======
  Angular, the Angular CLI, and Angular applications depend on [npm packages](https://docs.npmjs.com/getting-started/what-is-npm) for many features and functions.
  To download and install npm packages, you need an npm package manager.
  This guide uses the [npm client](https://docs.npmjs.com/cli/install) command line interface, which is installed with `Node.js` by default.
  To check that you have the npm client installed, run `npm -v` in a terminal window.

>>>>>>> 385cadf2

{@a install-cli}

## Install the Angular CLI

<<<<<<< HEAD
To install the CLI using `npm`, open a terminal/console window and enter the following command:
-->
Angular CLI는 프로젝트를 생성하거나 애플리케이션을 생성할 때, 라이브러리를 생성하거나 테스트, 번들링, 배포와 같은 개발 과정 전반에 걸쳐 다양하게 활용할 수 있습니다.

Angular CLI를 전역 범위에 설치해 봅시다.

`npm`을 사용해서 Angular CLI를 설치하려면 터미널이나 콘솔창에서 다음 명령을 실행하면 됩니다:
=======
You use the Angular CLI to create projects, generate application and library code, and perform a variety of ongoing development tasks such as testing, bundling, and deployment.

To install the Angular CLI, open a terminal window and run the following command:
>>>>>>> 385cadf2

<code-example language="sh" class="code-shell">
  npm install -g @angular/cli
</code-example>

{@a create-proj}

<<<<<<< HEAD
<!--
## Step 2: Create a workspace and initial application
-->
## 2단계: 워크스페이스 생성하고 앱 기본틀 구성하기
=======
## Create a workspace and initial application
>>>>>>> 385cadf2

<!--
You develop apps in the context of an Angular [**workspace**](guide/glossary#workspace).

To create a new workspace and initial starter app:

1. Run the CLI command `ng new` and provide the name `my-app`, as shown here:
-->
Angular 앱은 Angular [**워크스페이스(workspace)**](guide/glossary#workspace) 컨텍스트 안에서 개발합니다.

워크스페이스를 생성하면서 앱의 기본틀을 구성하려면 다음과 같이 작업하면 됩니다:

1. Angular CLI 명령 `ng new` 명령을 실행하면 새 애플리케이션을 생성할 수 있습니다. `my-app`이라는 이름으로 생성하려면 다음 명령을 실행하면 됩니다:

    <code-example language="sh" class="code-shell">
      ng new my-app

    </code-example>

<!--
2. The `ng new` command prompts you for information about features to include in the initial app. Accept the defaults by pressing the Enter or Return key.

The Angular CLI installs the necessary Angular npm packages and other dependencies. This can take a few minutes.

The CLI creates a new workspace and a simple Welcome app, ready to run.
-->
2. `ng new` 명령을 실행하면 애플리케이션의 기본 틀을 구성하기 위해 필요한 정보를 프롬프트로 입력받습니다. 지금은 엔터키를 눌러서 모두 기본값으로 설정합니다.

<<<<<<< HEAD
이 과정이 끝나면 Angular CLI가 앱을 실행할 때 필요한 npm 패키지를 설치합니다. 이 과정은 몇 분 걸릴수도 있습니다.

ANgular CLI가 새 워크스페이스를 생성하고 애플리케이션 기본 틀도 구성했다면 이제 실행할 준비는 끝났습니다.

{@a serve}

<!--
## Step 3: Run the application
-->
## 3단계: 애플리케이션 실행하기

<!--
The Angular CLI includes a server, so that you can easily build and serve your app locally.
=======
<div class="alert is-helpful">

You also have the option to use Angular's strict mode, which can help you write better, more maintainable code.
For more information, see [Strict mode](/guide/strict-mode).

</div>

{@a serve}

## Run the application

The Angular CLI includes a server, so that you can build and serve your app locally.
>>>>>>> 385cadf2

1. Navigate to the workspace folder, such as `my-app`.

<<<<<<< HEAD
1. Launch the server by using the CLI command `ng serve`, with the `--open` option.
-->
Angular CLI는 간단한 서버 기능을 제공하기 때문에 로컬 개발환경에서 빌드한 앱을 간단하게 호스팅할 수 있습니다.

1. 워크스페이스 폴더로 이동합니다. (이 경우에는 `my-app`)

1. Angular CLI 명령 `ng serve` 명령을 실행하면 서버를 띄울 수 있습니다. 이 때 `--open` 옵션도 함께 사용해 봅시다.
=======
1. Run the following command:
>>>>>>> 385cadf2

<code-example language="sh" class="code-shell">
  cd my-app
  ng serve --open
</code-example>

<!--
The `ng serve` command launches the server, watches your files,
and rebuilds the app as you make changes to those files.

The `--open` (or just `-o`) option automatically opens your browser
to `http://localhost:4200/`.

<<<<<<< HEAD
You will see:
-->
`ng serve` 명령을 실행하면 서버가 실행되면서 파일이 변경되는 것을 감지합니다. 그리고 파일이 변경되면 변경된 내용으로 앱을 자동으로 재빌드합니다.

`--open`이나 `-o` 옵션을 사용하면 서버를 실행한 후에 자동으로 브라우저를 실행해서 `http://localhost:4200/`로 접속할 수 있습니다.

다음과 같이 앱이 실행되는 것을 확인해 보세요:
=======
If your installation and setup was successful, you should see a page similar to the following.
>>>>>>> 385cadf2


<div class="lightbox">
  <img src='generated/images/guide/setup-local/app-works.png' alt="Welcome to my-app!">
</div>


<!--
## Next steps
-->
## 다음 단계

* For a more thorough introduction to the fundamental concepts and terminology of Angular single-page app architecture and design principles, read the [Angular Concepts](guide/architecture) section.

<<<<<<< HEAD
<!--
* If you are new to Angular, see the [Getting Started](start) tutorial. Getting Started helps you quickly learn the essentials of Angular, in the context of building a basic online store app.
-->
* 아직 Angular에 익숙하지 않다면 [시작하기](start) 튜토리얼 문서를 참고하세요. 이 문서를 보면 온라인 쇼핑몰 앱을 개발하는 과정을 통해 Angular의 기초 구성요소에 대해 학습할 수 있습니다.

  <div class="alert is-helpful">
  
  <!--
  Getting Started assumes the [StackBlitz](https://stackblitz.com/) online development environment.
  To learn how to export an app from StackBlitz to your local environment, skip ahead to the [Deployment](start/start-deployment "Getting Started: Deployment") section.
  -->
  그리고 이 튜토리얼은 [StackBlitz](https://stackblitz.com/) 온라인 개발 환경을 사용하기 때문에, 내용을 진행하는 동안 로컬 개발환경 설정을 잠시 미뤄둘 수 있습니다.
  StackBlitz 프로젝트를 로컬 개발환경에 다운로드받아 배포하는 방법은 [배포](start/start-deployment "시작하기: 배포") 문서를 참고하세요.

  </div>

<!--
* To learn more about using the Angular CLI, see the [CLI Overview](cli "CLI Overview"). In addition to creating the initial workspace and app scaffolding, you can use the CLI to generate Angular code such as components and services. The CLI supports the full development cycle, including building, testing, bundling, and deployment.


* For more information about the Angular files generated by `ng new`, see [Workspace and Project File Structure](guide/file-structure).
-->
* Angular CLI에 대해 자세하게 알아보려면 [CLI 개요](cli "CLI 개요") 문서를 참고하세요. Angular CLI를 사용하면 워크스페이스를 생성하거나 앱 기본틀을 생성하는 것 외에도 컴포넌트와 서비스와 같은 Angular 구성요소를 간편하게 생성할 수도 있습니다. 그리고 앱 빌드, 테스트, 번들링, 배포에도 활용할 수 있습니다.

* `ng new`를 실행했을 때 생성되는 파일들에 대해 자세하게 알아보려면 [워크스페이스와 프로젝트 파일 구조](guide/file-structure) 문서를 참고하세요.
=======
* Work through the [Tour of Heroes Tutorial](tutorial), a complete hands-on exercise that introduces you to the app development process using the Angular CLI and walks through important subsystems.

* To learn more about using the Angular CLI, see the [CLI Overview](cli "CLI Overview"). In addition to creating the initial workspace and app scaffolding, you can use the CLI to generate Angular code such as components and services. The CLI supports the full development cycle, including building, testing, bundling, and deployment.

* For more information about the Angular files generated by `ng new`, see [Workspace and Project File Structure](guide/file-structure).
>>>>>>> 385cadf2
<|MERGE_RESOLUTION|>--- conflicted
+++ resolved
@@ -1,51 +1,23 @@
-<!--
 # Setting up the local environment and workspace
--->
-# 로컬 개발환경, 워크스페이스 구성하기
 
-<!--
+
 This guide explains how to set up your environment for Angular development using the [Angular CLI tool](cli "CLI command reference").
 It includes information about prerequisites, installing the CLI, creating an initial workspace and starter app, and running that app locally to verify your setup.
--->
-이 문서는 [Angular CLI 툴](cli "CLI command reference")을 사용하는 Angular 개발환경을 어떻게 구성하는지 안내합니다.
-사전지식부터 Angular CLI를 설치하는 방법, 워크스페이스를 생성하고 앱을 생성한 후에 로컬 개발환경에서 개발 서버로 앱을 실행하는 것까지 진행해 봅시다.
+
 
 <div class="callout is-helpful">
-<<<<<<< HEAD
-<!--
-<header>Learning Angular</header>
-
-If you are new to Angular, see [Getting Started](start). Getting Started helps you quickly learn the essentials of Angular, in the context of building a basic online store app. It leverages the [StackBlitz](https://stackblitz.com/) online development environment, so you don't need to set up your local environment until you're ready.
--->
-<header>Angular 학습하기</header>
-
-아직 Angular에 대해 익숙하지 않다면 [시작하기](start) 문서를 먼저 보는 것을 권장합니다.
-이 문서를 보면 온라인 쇼핑몰 앱을 개발하는 과정을 통해 Angular의 기초 구성요소에 대해 학습할 수 있습니다.
-그리고 이 튜토리얼은 [StackBlitz](https://stackblitz.com/) 온라인 개발 환경을 사용하기 때문에, 내용을 진행하는 동안 로컬 개발환경 설정을 잠시 미뤄둘 수 있습니다.
-=======
 <header>Try Angular without local setup</header>
 
 If you are new to Angular, you might want to start with [Try it now!](start), which introduces the essentials of Angular in the context of a ready-made basic online store app that you can examine and modify. This standalone tutorial takes advantage of the interactive [StackBlitz](https://stackblitz.com/) environment for online development. You don't need to set up your local environment until you're ready.
->>>>>>> 385cadf2
 
 </div>
 
 
 {@a devenv}
 {@a prerequisites}
-<!--
 ## Prerequisites
--->
-## 사전지식
 
-<<<<<<< HEAD
-<!--
-Before you begin, make sure your development environment includes `Node.js®` and an npm package manager.
--->
-시작하기 전에, 개발 환경에 `Node.js®`와 npm 패키지 매니저가 설치되어 있는지 꼭 확인하세요.
-=======
 To use the Angular framework, you should be familiar with the following:
->>>>>>> 385cadf2
 
 * [JavaScript](https://developer.mozilla.org/en-US/docs/Web/JavaScript/A_re-introduction_to_JavaScript)
 * [HTML](https://developer.mozilla.org/docs/Learn/HTML/Introduction_to_HTML)
@@ -53,34 +25,10 @@
 
 Knowledge of [TypeScript](https://www.typescriptlang.org/) is helpful, but not required.
 
-<<<<<<< HEAD
-<!--
-Angular requires a [current, active LTS, or maintenance LTS](https://nodejs.org/about/releases/) version of `Node.js`. See the `engines` key for the specific version requirements in our [package.json](https://unpkg.com/@angular/cli/package.json).
-=======
 To install Angular on your local system, you need the following:
->>>>>>> 385cadf2
 
 {@a nodejs}
 
-<<<<<<< HEAD
-* To get `Node.js`, go to [nodejs.org](https://nodejs.org "Nodejs.org").
--->
-Angular 앱을 개발하려면 [LTS로 관리되고 있는 최신 버전의](https://nodejs.org/about/releases/) `Node.js` 버전이 필요합니다.
-[package.json](https://unpkg.com/@angular/cli/package.json) 파일에서 `engines`를 확인하면 Angular 앱이 요구하는 구체적인 버전을 확인할 수 있습니다.
-
-* 버전을 확인하려면 터미널이나 콘솔창에서 `node -v` 명령을 실행해 보세요.
-
-* `Node.js`가 설치되어 있지 않다면 [nodejs.org](https://nodejs.org "Nodejs.org")에서 다운받아 설치하면 됩니다.
-
-{@a npm}
-<!--
-### npm package manager
--->
-### npm 패키지 매니저
-
-<!--
-Angular, the Angular CLI, and Angular apps depend on features and functionality provided by libraries that are available as [npm packages](https://docs.npmjs.com/getting-started/what-is-npm). To download and install npm packages, you must have an npm package manager.
-=======
 * **Node.js**
   
   Angular requires a [current, active LTS, or maintenance LTS](https://nodejs.org/about/releases) version of Node.js.
@@ -88,61 +36,29 @@
   <div class="alert is-helpful">
 
   For information about specific version requirements, see the `engines` key in the [package.json](https://unpkg.com/@angular/cli/package.json) file.
->>>>>>> 385cadf2
 
   </div>
 
-<<<<<<< HEAD
-To check that you have the npm client installed, run `npm -v` in a terminal/console window.
--->
-Angular와 Angular CLI, Angular로 동작하는 예제는 모두 [npm 패키지](https://docs.npmjs.com/getting-started/what-is-npm) 형태로 제공되는 라이브러리를 사용해서 동작합니다. 그리고 npm 패키지는 npm 패키지 매니저를 사용해서 설치합니다.
-
-이 문서는 `Node.js`를 설치할 때 기본으로 설치되는 [npm 클라이언트](https://docs.npmjs.com/cli/install)를 기준으로 설명합니다.
-
-npm 클라이언트가 설치되었는지 확인하려면 터미널이나 콘솔창에서 `npm -v` 명령을 실행해 보세요.
-=======
   For more information on installing Node.js, see [nodejs.org](http://nodejs.org "Nodejs.org").
   If you are unsure what version of Node.js runs on your system, run `node -v` in a terminal window.
 
 {@a npm}
->>>>>>> 385cadf2
 
 * **npm package manager**
 
-<<<<<<< HEAD
-<!--
-## Step 1: Install the Angular CLI
--->
-## 1단계: Angular CLI 설치하기
-
-<!--
-You use the Angular CLI
-to create projects, generate application and library code, and perform a variety of ongoing development tasks such as testing, bundling, and deployment.
-=======
   Angular, the Angular CLI, and Angular applications depend on [npm packages](https://docs.npmjs.com/getting-started/what-is-npm) for many features and functions.
   To download and install npm packages, you need an npm package manager.
   This guide uses the [npm client](https://docs.npmjs.com/cli/install) command line interface, which is installed with `Node.js` by default.
   To check that you have the npm client installed, run `npm -v` in a terminal window.
 
->>>>>>> 385cadf2
 
 {@a install-cli}
 
 ## Install the Angular CLI
 
-<<<<<<< HEAD
-To install the CLI using `npm`, open a terminal/console window and enter the following command:
--->
-Angular CLI는 프로젝트를 생성하거나 애플리케이션을 생성할 때, 라이브러리를 생성하거나 테스트, 번들링, 배포와 같은 개발 과정 전반에 걸쳐 다양하게 활용할 수 있습니다.
-
-Angular CLI를 전역 범위에 설치해 봅시다.
-
-`npm`을 사용해서 Angular CLI를 설치하려면 터미널이나 콘솔창에서 다음 명령을 실행하면 됩니다:
-=======
 You use the Angular CLI to create projects, generate application and library code, and perform a variety of ongoing development tasks such as testing, bundling, and deployment.
 
 To install the Angular CLI, open a terminal window and run the following command:
->>>>>>> 385cadf2
 
 <code-example language="sh" class="code-shell">
   npm install -g @angular/cli
@@ -150,57 +66,25 @@
 
 {@a create-proj}
 
-<<<<<<< HEAD
-<!--
-## Step 2: Create a workspace and initial application
--->
-## 2단계: 워크스페이스 생성하고 앱 기본틀 구성하기
-=======
 ## Create a workspace and initial application
->>>>>>> 385cadf2
 
-<!--
 You develop apps in the context of an Angular [**workspace**](guide/glossary#workspace).
 
 To create a new workspace and initial starter app:
 
 1. Run the CLI command `ng new` and provide the name `my-app`, as shown here:
--->
-Angular 앱은 Angular [**워크스페이스(workspace)**](guide/glossary#workspace) 컨텍스트 안에서 개발합니다.
-
-워크스페이스를 생성하면서 앱의 기본틀을 구성하려면 다음과 같이 작업하면 됩니다:
-
-1. Angular CLI 명령 `ng new` 명령을 실행하면 새 애플리케이션을 생성할 수 있습니다. `my-app`이라는 이름으로 생성하려면 다음 명령을 실행하면 됩니다:
 
     <code-example language="sh" class="code-shell">
       ng new my-app
 
     </code-example>
 
-<!--
 2. The `ng new` command prompts you for information about features to include in the initial app. Accept the defaults by pressing the Enter or Return key.
 
 The Angular CLI installs the necessary Angular npm packages and other dependencies. This can take a few minutes.
 
 The CLI creates a new workspace and a simple Welcome app, ready to run.
--->
-2. `ng new` 명령을 실행하면 애플리케이션의 기본 틀을 구성하기 위해 필요한 정보를 프롬프트로 입력받습니다. 지금은 엔터키를 눌러서 모두 기본값으로 설정합니다.
 
-<<<<<<< HEAD
-이 과정이 끝나면 Angular CLI가 앱을 실행할 때 필요한 npm 패키지를 설치합니다. 이 과정은 몇 분 걸릴수도 있습니다.
-
-ANgular CLI가 새 워크스페이스를 생성하고 애플리케이션 기본 틀도 구성했다면 이제 실행할 준비는 끝났습니다.
-
-{@a serve}
-
-<!--
-## Step 3: Run the application
--->
-## 3단계: 애플리케이션 실행하기
-
-<!--
-The Angular CLI includes a server, so that you can easily build and serve your app locally.
-=======
 <div class="alert is-helpful">
 
 You also have the option to use Angular's strict mode, which can help you write better, more maintainable code.
@@ -213,45 +97,23 @@
 ## Run the application
 
 The Angular CLI includes a server, so that you can build and serve your app locally.
->>>>>>> 385cadf2
 
 1. Navigate to the workspace folder, such as `my-app`.
 
-<<<<<<< HEAD
-1. Launch the server by using the CLI command `ng serve`, with the `--open` option.
--->
-Angular CLI는 간단한 서버 기능을 제공하기 때문에 로컬 개발환경에서 빌드한 앱을 간단하게 호스팅할 수 있습니다.
-
-1. 워크스페이스 폴더로 이동합니다. (이 경우에는 `my-app`)
-
-1. Angular CLI 명령 `ng serve` 명령을 실행하면 서버를 띄울 수 있습니다. 이 때 `--open` 옵션도 함께 사용해 봅시다.
-=======
 1. Run the following command:
->>>>>>> 385cadf2
 
 <code-example language="sh" class="code-shell">
   cd my-app
   ng serve --open
 </code-example>
 
-<!--
 The `ng serve` command launches the server, watches your files,
 and rebuilds the app as you make changes to those files.
 
 The `--open` (or just `-o`) option automatically opens your browser
 to `http://localhost:4200/`.
 
-<<<<<<< HEAD
-You will see:
--->
-`ng serve` 명령을 실행하면 서버가 실행되면서 파일이 변경되는 것을 감지합니다. 그리고 파일이 변경되면 변경된 내용으로 앱을 자동으로 재빌드합니다.
-
-`--open`이나 `-o` 옵션을 사용하면 서버를 실행한 후에 자동으로 브라우저를 실행해서 `http://localhost:4200/`로 접속할 수 있습니다.
-
-다음과 같이 앱이 실행되는 것을 확인해 보세요:
-=======
 If your installation and setup was successful, you should see a page similar to the following.
->>>>>>> 385cadf2
 
 
 <div class="lightbox">
@@ -259,43 +121,12 @@
 </div>
 
 
-<!--
 ## Next steps
--->
-## 다음 단계
 
 * For a more thorough introduction to the fundamental concepts and terminology of Angular single-page app architecture and design principles, read the [Angular Concepts](guide/architecture) section.
 
-<<<<<<< HEAD
-<!--
-* If you are new to Angular, see the [Getting Started](start) tutorial. Getting Started helps you quickly learn the essentials of Angular, in the context of building a basic online store app.
--->
-* 아직 Angular에 익숙하지 않다면 [시작하기](start) 튜토리얼 문서를 참고하세요. 이 문서를 보면 온라인 쇼핑몰 앱을 개발하는 과정을 통해 Angular의 기초 구성요소에 대해 학습할 수 있습니다.
-
-  <div class="alert is-helpful">
-  
-  <!--
-  Getting Started assumes the [StackBlitz](https://stackblitz.com/) online development environment.
-  To learn how to export an app from StackBlitz to your local environment, skip ahead to the [Deployment](start/start-deployment "Getting Started: Deployment") section.
-  -->
-  그리고 이 튜토리얼은 [StackBlitz](https://stackblitz.com/) 온라인 개발 환경을 사용하기 때문에, 내용을 진행하는 동안 로컬 개발환경 설정을 잠시 미뤄둘 수 있습니다.
-  StackBlitz 프로젝트를 로컬 개발환경에 다운로드받아 배포하는 방법은 [배포](start/start-deployment "시작하기: 배포") 문서를 참고하세요.
-
-  </div>
-
-<!--
-* To learn more about using the Angular CLI, see the [CLI Overview](cli "CLI Overview"). In addition to creating the initial workspace and app scaffolding, you can use the CLI to generate Angular code such as components and services. The CLI supports the full development cycle, including building, testing, bundling, and deployment.
-
-
-* For more information about the Angular files generated by `ng new`, see [Workspace and Project File Structure](guide/file-structure).
--->
-* Angular CLI에 대해 자세하게 알아보려면 [CLI 개요](cli "CLI 개요") 문서를 참고하세요. Angular CLI를 사용하면 워크스페이스를 생성하거나 앱 기본틀을 생성하는 것 외에도 컴포넌트와 서비스와 같은 Angular 구성요소를 간편하게 생성할 수도 있습니다. 그리고 앱 빌드, 테스트, 번들링, 배포에도 활용할 수 있습니다.
-
-* `ng new`를 실행했을 때 생성되는 파일들에 대해 자세하게 알아보려면 [워크스페이스와 프로젝트 파일 구조](guide/file-structure) 문서를 참고하세요.
-=======
 * Work through the [Tour of Heroes Tutorial](tutorial), a complete hands-on exercise that introduces you to the app development process using the Angular CLI and walks through important subsystems.
 
 * To learn more about using the Angular CLI, see the [CLI Overview](cli "CLI Overview"). In addition to creating the initial workspace and app scaffolding, you can use the CLI to generate Angular code such as components and services. The CLI supports the full development cycle, including building, testing, bundling, and deployment.
 
-* For more information about the Angular files generated by `ng new`, see [Workspace and Project File Structure](guide/file-structure).
->>>>>>> 385cadf2
+* For more information about the Angular files generated by `ng new`, see [Workspace and Project File Structure](guide/file-structure).