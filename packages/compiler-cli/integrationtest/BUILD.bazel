--- conflicted
+++ resolved
@@ -62,10 +62,6 @@
         "//packages/platform-server:npm_package",
         "//packages/router:npm_package",
     ] + glob(["**/*"]),
-<<<<<<< HEAD
-    entry_point = "//packages/compiler-cli/integrationtest:test.ts",
-=======
     entry_point = "test.js",
->>>>>>> ae0253f3
     tags = ["no-ivy-aot"],
 )