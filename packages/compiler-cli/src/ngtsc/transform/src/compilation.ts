--- conflicted
+++ resolved
@@ -10,12 +10,7 @@
 import * as ts from 'typescript';
 
 import {ErrorCode, FatalDiagnosticError} from '../../diagnostics';
-<<<<<<< HEAD
-import {ImportRewriter} from '../../imports';
-import {IncrementalState} from '../../incremental';
-=======
 import {IncrementalBuild} from '../../incremental/api';
->>>>>>> ae0253f3
 import {IndexingContext} from '../../indexer';
 import {PerfRecorder} from '../../perf';
 import {ClassDeclaration, Decorator, ReflectionHost} from '../../reflection';
@@ -364,11 +359,6 @@
       trait = trait.toSkipped();
     }
   }
-
-  /**
-   * Feeds components discovered in the compilation to a context for indexing.
-   */
-  index(context: IndexingContext) { throw new Error('Method not implemented.'); }
 
   resolve(): void {
     const classes = Array.from(this.classes.keys());
