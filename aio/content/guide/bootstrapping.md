--- conflicted
+++ resolved
@@ -177,8 +177,4 @@
 ## More about Angular Modules
 
 For more on NgModules you're likely to see frequently in apps,
-<<<<<<< HEAD
-see [Frequently Used Modules](#).
-=======
-see [Frequently Used Modules](guide/frequent-ngmodules).
->>>>>>> 77ff72f9
+see [Frequently Used Modules](guide/frequent-ngmodules).