--- conflicted
+++ resolved
@@ -9,11 +9,8 @@
 // THIS CODE IS GENERATED - DO NOT MODIFY
 // See angular/tools/gulp-tasks/cldr/extract.js
 
-<<<<<<< HEAD
-=======
 const u = undefined;
 
->>>>>>> 77ff72f9
 function plural(n: number): number {
   if (n === 1) return 1;
   return 5;
@@ -43,27 +40,6 @@
   ['H:mm', 'H:mm:ss', 'H:mm:ss z', 'H:mm:ss (zzzz)'], ['{1} {0}', u, '{1}, {0}', u],
   [',', '.', ';', '%', '+', '-', 'E', '×', '‰', '∞', 'NaN', ':'],
   ['#,##0.###', '#,##0 %', '#,##0.00 ¤', '#E0'], '€', 'euro', {
-<<<<<<< HEAD
-    'AUD': [, '$'],
-    'BRL': [, 'R$'],
-    'CNY': [, '¥'],
-    'EGP': [],
-    'ESP': ['₧'],
-    'GBP': [, '£'],
-    'HKD': [, '$'],
-    'ILS': [, '₪'],
-    'INR': [, '₹'],
-    'JPY': [, '¥'],
-    'KRW': [, '₩'],
-    'MXN': [, '$'],
-    'NZD': [, '$'],
-    'RON': [, 'L'],
-    'THB': ['฿'],
-    'TWD': [, 'NT$'],
-    'USD': ['US$', '$'],
-    'XAF': [],
-    'XCD': [, '$'],
-=======
     'AUD': [u, '$'],
     'BRL': [u, 'R$'],
     'CNY': [u, '¥'],
@@ -83,7 +59,6 @@
     'USD': ['US$', '$'],
     'XAF': [],
     'XCD': [u, '$'],
->>>>>>> 77ff72f9
     'XOF': []
   },
   plural
