/**
 * @license
 * Copyright Google LLC All Rights Reserved.
 *
 * Use of this source code is governed by an MIT-style license that can be
 * found in the LICENSE file at https://angular.io/license
 */

import {ChangeDetectorRef, EventEmitter, OnDestroy, Pipe, PipeTransform, ɵisPromise, ɵisSubscribable} from '@angular/core';
import {Subscribable, Unsubscribable} from 'rxjs';

import {invalidPipeArgumentError} from './invalid_pipe_argument_error';

<<<<<<< HEAD
interface SubscriptionStrategy<T> {
  createSubscription(
      async: Observable<T>|Promise<T>|EventEmitter<T>,
      updateLatestValue: (value: T) => void): SubscriptionLike|Promise<void>;
  dispose(subscription: SubscriptionLike|Promise<void>): void;
  onDestroy(subscription: SubscriptionLike|Promise<void>): void;
}

class ObservableStrategy<T> implements SubscriptionStrategy<T> {
  createSubscription(async: Observable<T>, updateLatestValue: (value: T) => void):
      SubscriptionLike {
=======
interface SubscriptionStrategy {
  createSubscription(async: Subscribable<any>|Promise<any>, updateLatestValue: any): Unsubscribable
      |Promise<any>;
  dispose(subscription: Unsubscribable|Promise<any>): void;
  onDestroy(subscription: Unsubscribable|Promise<any>): void;
}

class SubscribableStrategy implements SubscriptionStrategy {
  createSubscription(async: Subscribable<any>, updateLatestValue: any): Unsubscribable {
>>>>>>> 72a00dcc
    return async.subscribe({
      next: updateLatestValue,
      error: (e: any) => {
        throw e;
      }
    });
  }

  dispose(subscription: Unsubscribable): void {
    subscription.unsubscribe();
  }

  onDestroy(subscription: Unsubscribable): void {
    subscription.unsubscribe();
  }
}

class PromiseStrategy<T> implements SubscriptionStrategy<T> {
  createSubscription(async: Promise<T>, updateLatestValue: (v: T) => void): Promise<void> {
    return async.then(updateLatestValue, e => {
      throw e;
    });
  }

  dispose(subscription: Promise<any>): void {}

  onDestroy(subscription: Promise<any>): void {}
}

const _promiseStrategy = new PromiseStrategy();
const _subscribableStrategy = new SubscribableStrategy();

/**
 * @ngModule CommonModule
 * @description
 *
 * Unwraps a value from an asynchronous primitive.
 *
 * The `async` pipe subscribes to an `Observable` or `Promise` and returns the latest value it has
 * emitted. When a new value is emitted, the `async` pipe marks the component to be checked for
 * changes. When the component gets destroyed, the `async` pipe unsubscribes automatically to avoid
 * potential memory leaks.
 *
 * @usageNotes
 *
 * ### Examples
 *
 * This example binds a `Promise` to the view. Clicking the `Resolve` button resolves the
 * promise.
 *
 * {@example common/pipes/ts/async_pipe.ts region='AsyncPipePromise'}
 *
 * It's also possible to use `async` with Observables. The example below binds the `time` Observable
 * to the view. The Observable continuously updates the view with the current time.
 *
 * {@example common/pipes/ts/async_pipe.ts region='AsyncPipeObservable'}
 *
 * @publicApi
 */
@Pipe({name: 'async', pure: false})
export class AsyncPipe<T> implements OnDestroy, PipeTransform {
  private _latestValue: T|null = null;

<<<<<<< HEAD
  private _subscription: SubscriptionLike|Promise<void>|null = null;
  private _obj: Observable<T>|Promise<T>|EventEmitter<T>|null = null;
  private _strategy: SubscriptionStrategy<T> = null!;
=======
  private _subscription: Unsubscribable|Promise<any>|null = null;
  private _obj: Subscribable<any>|Promise<any>|EventEmitter<any>|null = null;
  private _strategy: SubscriptionStrategy = null!;
>>>>>>> 72a00dcc

  constructor(private _ref: ChangeDetectorRef) {}

  ngOnDestroy(): void {
    if (this._subscription) {
      this._dispose();
    }
  }

<<<<<<< HEAD
  transform(obj: Observable<T>|Promise<T>): T|null;
  transform(obj: null|undefined): null;
  transform(obj: Observable<T>|Promise<T>|null|undefined): T|null;
  transform(obj: Observable<T>|Promise<T>|null|undefined): T|null {
=======
  transform<T>(obj: Subscribable<T>|Promise<T>): T|null;
  transform<T>(obj: null|undefined): null;
  transform<T>(obj: Subscribable<T>|Promise<T>|null|undefined): T|null;
  transform<T>(obj: Subscribable<T>|Promise<T>|null|undefined): T|null {
>>>>>>> 72a00dcc
    if (!this._obj) {
      if (obj) {
        this._subscribe(obj);
      }
      return this._latestValue;
    }

    if (obj !== this._obj) {
      this._dispose();
      return this.transform(obj);
    }

    return this._latestValue;
  }

<<<<<<< HEAD
  private _subscribe(obj: Observable<T>|Promise<T>|EventEmitter<T>): void {
=======
  private _subscribe(obj: Subscribable<any>|Promise<any>|EventEmitter<any>): void {
>>>>>>> 72a00dcc
    this._obj = obj;
    this._strategy = this._selectStrategy(obj);
    this._subscription =
        this._strategy.createSubscription(obj, (value) => this._updateLatestValue(obj, value));
  }

<<<<<<< HEAD
  private _selectStrategy(obj: Observable<T>|Promise<T>|EventEmitter<T>): any {
=======
  private _selectStrategy(obj: Subscribable<any>|Promise<any>|EventEmitter<any>): any {
>>>>>>> 72a00dcc
    if (ɵisPromise(obj)) {
      return _promiseStrategy;
    }

    if (ɵisSubscribable(obj)) {
      return _subscribableStrategy;
    }

    throw invalidPipeArgumentError(AsyncPipe, obj);
  }

  private _dispose(): void {
    this._strategy.dispose(this._subscription!);
    this._latestValue = null;
    this._subscription = null;
    this._obj = null;
  }

  private _updateLatestValue(async: any, value: T): void {
    if (async === this._obj) {
      this._latestValue = value;
      this._ref.markForCheck();
    }
  }
}<|MERGE_RESOLUTION|>--- conflicted
+++ resolved
@@ -11,29 +11,15 @@
 
 import {invalidPipeArgumentError} from './invalid_pipe_argument_error';
 
-<<<<<<< HEAD
 interface SubscriptionStrategy<T> {
-  createSubscription(
-      async: Observable<T>|Promise<T>|EventEmitter<T>,
-      updateLatestValue: (value: T) => void): SubscriptionLike|Promise<void>;
-  dispose(subscription: SubscriptionLike|Promise<void>): void;
-  onDestroy(subscription: SubscriptionLike|Promise<void>): void;
+  createSubscription(async: Subscribable<T> | Promise<T>, updateLatestValue: (value: T) => void): Unsubscribable
+      |Promise<void>;
+  dispose(subscription: Unsubscribable|Promise<void>): void;
+  onDestroy(subscription: Unsubscribable|Promise<void>): void;
 }
 
-class ObservableStrategy<T> implements SubscriptionStrategy<T> {
-  createSubscription(async: Observable<T>, updateLatestValue: (value: T) => void):
-      SubscriptionLike {
-=======
-interface SubscriptionStrategy {
-  createSubscription(async: Subscribable<any>|Promise<any>, updateLatestValue: any): Unsubscribable
-      |Promise<any>;
-  dispose(subscription: Unsubscribable|Promise<any>): void;
-  onDestroy(subscription: Unsubscribable|Promise<any>): void;
-}
-
-class SubscribableStrategy implements SubscriptionStrategy {
-  createSubscription(async: Subscribable<any>, updateLatestValue: any): Unsubscribable {
->>>>>>> 72a00dcc
+class SubscribableStrategy<T> implements SubscriptionStrategy<T> {
+  createSubscription(async: Subscribable<T>, updateLatestValue: (value: T) => void): Unsubscribable {
     return async.subscribe({
       next: updateLatestValue,
       error: (e: any) => {
@@ -97,15 +83,9 @@
 export class AsyncPipe<T> implements OnDestroy, PipeTransform {
   private _latestValue: T|null = null;
 
-<<<<<<< HEAD
-  private _subscription: SubscriptionLike|Promise<void>|null = null;
-  private _obj: Observable<T>|Promise<T>|EventEmitter<T>|null = null;
+  private _subscription: Unsubscribable|Promise<void>|null = null;
+  private _obj: Subscribable<T>|Promise<T>|EventEmitter<T>|null = null;
   private _strategy: SubscriptionStrategy<T> = null!;
-=======
-  private _subscription: Unsubscribable|Promise<any>|null = null;
-  private _obj: Subscribable<any>|Promise<any>|EventEmitter<any>|null = null;
-  private _strategy: SubscriptionStrategy = null!;
->>>>>>> 72a00dcc
 
   constructor(private _ref: ChangeDetectorRef) {}
 
@@ -115,17 +95,10 @@
     }
   }
 
-<<<<<<< HEAD
-  transform(obj: Observable<T>|Promise<T>): T|null;
+  transform(obj: Subscribable<T>|Promise<T>): T|null;
   transform(obj: null|undefined): null;
-  transform(obj: Observable<T>|Promise<T>|null|undefined): T|null;
-  transform(obj: Observable<T>|Promise<T>|null|undefined): T|null {
-=======
-  transform<T>(obj: Subscribable<T>|Promise<T>): T|null;
-  transform<T>(obj: null|undefined): null;
-  transform<T>(obj: Subscribable<T>|Promise<T>|null|undefined): T|null;
-  transform<T>(obj: Subscribable<T>|Promise<T>|null|undefined): T|null {
->>>>>>> 72a00dcc
+  transform(obj: Subscribable<T>|Promise<T>|null|undefined): T|null;
+  transform(obj: Subscribable<T>|Promise<T>|null|undefined): T|null {
     if (!this._obj) {
       if (obj) {
         this._subscribe(obj);
@@ -141,22 +114,14 @@
     return this._latestValue;
   }
 
-<<<<<<< HEAD
-  private _subscribe(obj: Observable<T>|Promise<T>|EventEmitter<T>): void {
-=======
-  private _subscribe(obj: Subscribable<any>|Promise<any>|EventEmitter<any>): void {
->>>>>>> 72a00dcc
+  private _subscribe(obj: Subscribable<T>|Promise<T>|EventEmitter<T>): void {
     this._obj = obj;
     this._strategy = this._selectStrategy(obj);
     this._subscription =
         this._strategy.createSubscription(obj, (value) => this._updateLatestValue(obj, value));
   }
 
-<<<<<<< HEAD
-  private _selectStrategy(obj: Observable<T>|Promise<T>|EventEmitter<T>): any {
-=======
-  private _selectStrategy(obj: Subscribable<any>|Promise<any>|EventEmitter<any>): any {
->>>>>>> 72a00dcc
+  private _selectStrategy(obj: Subscribable<T>|Promise<T>|EventEmitter<T>): any {
     if (ɵisPromise(obj)) {
       return _promiseStrategy;
     }
@@ -175,7 +140,7 @@
     this._obj = null;
   }
 
-  private _updateLatestValue(async: any, value: T): void {
+  private _updateLatestValue(async: Subscribable<T> | Promise<T> | EventEmitter<T>, value: T): void {
     if (async === this._obj) {
       this._latestValue = value;
       this._ref.markForCheck();
