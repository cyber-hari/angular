--- conflicted
+++ resolved
@@ -1,185 +1,20 @@
-<<<<<<< HEAD
-<!--
-# Template-driven forms
--->
-# 템플릿 기반 폼
-
-<!--
-Forms are the mainstay of business applications.
-You use forms to log in, submit a help request, place an order, book a flight,
-schedule a meeting, and perform countless other data-entry tasks.
--->
-폼은 비즈니스 애플리케이션에서 가장 많이 사용하는 기능 중 하나입니다.
-로그인을 할 때도 폼을 사용하고, 관리자에게 도움을 요청할 때도 폼을 사용하며, 물건을 주문하거나 비행기를 예약할 때도, 미팅 스케쥴을 잡을 때 등 셀 수 없이 많은 경우에 폼을 사용합니다.
-
-<!--
-In developing a form, it's important to create a data-entry experience that guides the
-user efficiently and effectively through the workflow.
--->
-그리고 폼을 구성할 때는 사용자가 전체 흐름에 맞도록 폼 전체를 자연스럽게 입력할 수 있도록, 순서를 고민해보는 것이 좋습니다.
-
-<!--
-## Introduction to Template-driven forms
--->
-## 템플릿 기반 폼 소개
-
-<!--
-Developing forms requires design skills (which are out of scope for this page), as well as framework support for
-*two-way data binding, change tracking, validation, and error handling*,
-which you'll learn about on this page.
--->
-폼을 개발할 때는 어느정도의 디자인 능력이 필요하지만 이 문서에서 다루는 범위가 아니기 때문에 따로 설명하지는 않습니다. 그리고 폼에는 *양방향 데이터 바인딩, 변화 감지, 에러 처리* 등의 기능을 제공하는 프레임워크를 사용하는 것도 좋으며, 이 문서는 이 내용에 대해 다룹니다.
-
-<!--
-This page shows you how to build a simple form from scratch. Along the way you'll learn how to:
-
-* Build an Angular form with a component and template.
-* Use `ngModel` to create two-way data bindings for reading and writing input-control values.
-* Track state changes and the validity of form controls.
-* Provide visual feedback using special CSS classes that track the state of the controls.
-* Display validation errors to users and enable/disable form controls.
-* Share information across HTML elements using template reference variables.
-
-You can run the <live-example></live-example> in Stackblitz and download the code from there.
--->
-
-이 문서는 간단한 폼을 만드는 방법부터 시작해서 다음과 같은 내용을 다룹니다:
-
-* 컴포넌트와 템플릿을 조합해서 Angular 폼을 구성하는 방법
-* 사용자가 입력한 값을 컴포넌트에서 읽으면서, 동시에 컴포넌트의 값을 화면에 반영하기 위해 `ngModel`로 양방향 데이터 바인딩하는 방법
-* 폼의 상태가 바뀌는 것을 감지하고 폼 컨트롤의 유효성을 검사하는 방법
-* 사용자에게 피드백을 줄 수 있도록 폼 상태에 어울리는 CSS 클래스를 적용하는 방법
-* 폼 컨트롤의 유효성 검증 결과를 화면에 표시하는 방법
-* 템플릿 참조 변수로 HTML 엘리먼트의 정보를 활용하는 방법
-
-이 문서에서 다루는 예제는 <live-example></live-example>에서 바로 확인하거나 다운받아 확인할 수 있습니다.
+# Building a template-driven form
 
 {@a template-driven}
 
-<!--
-You can build forms by writing templates in the Angular [template syntax](guide/template-syntax) with
-the form-specific directives and techniques described in this page.
--->
-간단한 폼은 Angular [템플릿 문법](guide/template-syntax)을 활용해서 템플릿만으로도 작성할 수 있습니다. 템플릿 기반 폼에 활용되는 디렉티브와 테크닉을 알아봅시다.
+This tutorial shows you how to create a template-driven form whose control elements are bound to data properties, with input validation to maintain data integrity and styling to improve the user experience.
+
+Template-driven forms use [two-way data binding](guide/architecture-components#data-binding "Intro to 2-way data binding") to update the data model in the component as changes are made in the template and vice versa.
 
 <div class="alert is-helpful">
 
-  <!--
-  You can also use a reactive (or model-driven) approach to build forms.
-  However, this page focuses on template-driven forms.
-  -->
-  폼은 반응형(reactive)이나 모델 기반(model-driven)으로도 구성할 수 있습니다.
-  이 문서는 템플릿 기반 폼에 대해서만 다룹니다.
-
-</div>
-
-<!--
-You can build almost any form with an Angular template&mdash;login forms, contact forms, and pretty much any business form.
-You can lay out the controls creatively, bind them to data, specify validation rules and display validation errors,
-conditionally enable or disable specific controls, trigger built-in visual feedback, and much more.
-=======
-# Building a template-driven form
-
-{@a template-driven}
-
-This tutorial shows you how to create a template-driven form whose control elements are bound to data properties, with input validation to maintain data integrity and styling to improve the user experience.
-
-Template-driven forms use [two-way data binding](guide/architecture-components#data-binding "Intro to 2-way data binding") to update the data model in the component as changes are made in the template and vice versa.
-
-<div class="alert is-helpful">
->>>>>>> 385cadf2
-
 Angular supports two design approaches for interactive forms. You can build forms by writing templates using Angular [template syntax and directives](guide/glossary#template "Definition of template terms") with the form-specific directives and techniques described in this tutorial, or you can use a reactive (or model-driven) approach to build forms.
 
-<<<<<<< HEAD
-You'll learn to build a template-driven form that looks like this:
--->
-로그인 폼, 관리자 연락 폼 등 업무에 사용되는 폼은 템플릿만으로도 충분히 만들 수 있습니다.
-화면에 폼 컨트롤을 배치하고, 폼 컨트롤에 데이터를 바인딩하며, 이 데이터에 적용되는 유효성 규칙을 연결하고, 유효성 검사를 통과하지 않으면 에러를 표시하며, 조건에 따라 컨트롤을 비활성화하는 등 폼 동작에 필요한 모든 기능은 템플릿 안에 정의할 수 있습니다.
-
-이 기능을 번거롭게 하나씩 구현하지 않도록, Angular는 폼을 더 쉽게 구성할 수 있는 방법을 제공합니다.
-
-이 문서를 보면서 다음과 같은 템플릿 기반 폼을 만들어 봅시다:
-=======
 Template-driven forms are suitable for small or simple forms, while reactive forms are more scalable and suitable for complex forms.
 For a comparison of the two approaches, see [Introduction to Forms](guide/forms-overview "Overview of Angular forms.")
->>>>>>> 385cadf2
-
-</div>
-
-<<<<<<< HEAD
-<!--
-The *Hero Employment Agency* uses this form to maintain personal information about heroes.
-Every hero needs a job. It's the company mission to match the right hero with the right crisis.
-
-Two of the three fields on this form are required. Required fields have a green bar on the left to make them easy to spot.
-
-If you delete the hero name, the form displays a validation error in an attention-grabbing style:
--->
-*히어로 인력 사무소* 에서는 히어로들의 신상정보를 관리하기 위해 이 폼을 사용합니다.
-히어로는 모두 일자리가 필요합니다. 이 회사의 목표는 위험수준에 어울리는 히어로를 적절하게 매칭하는 것입니다.
-
-이 폼에 있는 3개의 필드 중 2개는 필수 항목입니다. 필수 항목은 입력 필드 왼쪽에 녹색 막대를 표시해서 알아보기 쉽게 만들었습니다.
-
-이제 사용자가 히어로의 이름을 지우면 유효성 검사에 통과하지 못하면서 다음과 같은 에러 메시지가 표시됩니다:
-
-<div class="lightbox">
-  <img src="generated/images/guide/forms/hero-form-2.png" alt="Invalid, Name Required">
-</div>
-
-<!--
-Note that the *Submit* button is disabled, and the "required" bar to the left of the input control changes from green to red.
--->
-*Submit* 버튼이 비활성화 된 것도 확인해 보세요. 그리고 필수 입력 필드 왼쪽에 있던 녹색 막대는 빨간색으로 변경됩니다.
-
-<div class="alert is-helpful">
-
-  <!--
-  You can customize the colors and location of the "required" bar with standard CSS.
-  -->
-  필수 입력 필드의 녹색 막대는 표준 CSS를 사용해서 다른 색으로 변경할 수도 있습니다.
-
-</div>
-
-<!--
-You'll build this form in small steps:
-
-1. Create the `Hero` model class.
-1. Create the component that controls the form.
-1. Create a template with the initial form layout.
-1. Bind data properties to each form control using the `ngModel` two-way data-binding syntax.
-1. Add a `name` attribute to each form-input control.
-1. Add custom CSS to provide visual feedback.
-1. Show and hide validation-error messages.
-1. Handle form submission with *ngSubmit*.
-1. Disable the form’s *Submit* button until the form is valid.
--->
-이 폼은 다음과 같은 순서로 구성합니다:
-
-1. `Hero` 모델 클래스를 만듭니다.
-1. 폼을 조작하는 컴포넌트 클래스를 만듭니다.
-1. 폼 레이아웃에 맞게 템플릿을 만듭니다.
-1. 각각의 폼 컨트롤에 데이터 프로퍼티를 바인딩하며, 이 때 `ngModel`을 사용해서 양방향으로 바인딩합니다.
-1. 각 폼 입력 필드에 `name` 어트리뷰트를 추가합니다.
-1. 화면에 피드백을 표시하기 위해 CSS 설정을 추가합니다.
-1. 유효성 검사 결과에 따라 에러 메시지를 표시하거나 감춥니다.
-1. 폼이 제출되면 *ngSubmit* 이벤트를 처리합니다.
-1. 폼이 다시 유효한 상태가 될 때까지 *Submit* 버튼을 비활성화 합니다.
-
-<!--
-## Setup
--->
-## 환경설정
-
-<!--
-Create a new project named <code>angular-forms</code>:
--->
-다음 명령을 실행해서 <code>angular-forms</code> 프로젝트를 생성합니다:
-
-<code-example language="sh" class="code-shell">
-
-  ng new angular-forms
-=======
+
+</div>
+
 You can build almost any kind of form with an Angular template&mdash;login forms, contact forms, and pretty much any business form.
 You can lay out the controls creatively and bind them to the data in your object model.
 You can specify validation rules and display validation errors,
@@ -194,140 +29,9 @@
 </div>
 
 ## Objectives
->>>>>>> 385cadf2
 
 This tutorial teaches you how to do the following:
 
-<<<<<<< HEAD
-<!--
-## Create the Hero model class
--->
-## 히어로 모델 클래스 생성하기
-
-<!--
-As users enter form data, you'll capture their changes and update an instance of a model.
-You can't lay out the form until you know what the model looks like.
-
-A model can be as simple as a "property bag" that holds facts about a thing of application importance.
-That describes well the `Hero` class with its three required fields (`id`, `name`, `power`)
-and one optional field (`alterEgo`).
-
-Using the Angular CLI command [`ng generate class`](cli/generate), generate a new class named `Hero`:
--->
-사용자가 폼에 데이터를 입력하면 이 데이터가 변경되는 것을 감지해서 모델 인스턴스를 갱신해야 하는데,
-그 전에 데이터 모델을 먼저 정의해야 합니다.
-
-모델은 애플리케이션에 사용되는 정보를 담아두는 "프로퍼티 모음"이라고 생각할 수 있습니다.
-이 객체는 `Hero` 클래스를 표현하는 정보를 담도록 정의하며, 3개의 필수 항목(`id`, `name`, `power`)과 한 개의 옵션 항목(`alterEgo`)으로 구성됩니다.
-
-Angular CLI로 [`ng generate class`](cli/generate) 명령을 실행해서 `Hero` 클래스를 생성합니다:
-
-<code-example language="sh" class="code-shell">
-
-  ng generate class Hero
-
-</code-example>
-
-<!--
-With this content:
--->
-그러면 다음과 같은 클래스가 생성됩니다:
-
-<code-example path="forms/src/app/hero.ts" header="src/app/hero.ts"></code-example>
-
-<!--
-It's an anemic model with few requirements and no behavior. Perfect for the demo.
-
-The TypeScript compiler generates a public field for each `public` constructor parameter and
-automatically assigns the parameter’s value to that field when you create heroes.
-
-The `alterEgo` is optional, so the constructor lets you omit it; note the question mark (?) in `alterEgo?`.
-
-You can create a new hero like this:
--->
-아직까지는 뭔가 부족한 것 같고 히어로의 행동을 정의하는 함수도 없지만, 예제로 다루기에는 충분합니다.
-
-이제 인자를 전달하면서 히어로 클래스를 생성하면, TypeScript 컴파일러가 생성자로 전달된 인자를 `public` 필드로 선언하고, 인자의 값을 해당 필드에 할당합니다.
-
-이 때 `alterEgo` 필드는 옵션 항목입니다. 인스턴스를 생성할 때 이 항목은 생략해도 되기 때문에 물음표(`?`)를 붙여서 `alterEgo?`로 선언했습니다.
-
-그러면 히어로는 다음과 같이 생성할 수 있습니다:
-
-<code-example path="forms/src/app/hero-form/hero-form.component.ts" region="SkyDog"></code-example>
-
-<!--
-## Create a form component
--->
-## 폼 컴포넌트 생성하기
-
-<!--
-An Angular form has two parts: an HTML-based _template_ and a component _class_
-to handle data and user interactions programmatically.
-Begin with the class because it states, in brief, what the hero editor can do.
-
-Using the Angular CLI command [`ng generate component`](cli/generate), generate a new component named `HeroForm`:
--->
-Angular 폼은 HTML 기반의 _템플릿_ 과 컴포넌트 _클래스_ 로 구성됩니다. 이 중 컴포넌트 클래스는 데이터를 처리하거나 사용자의 동작에 반응하는 로직을 작성합니다.
-
-Angular CLI로 [`ng generate component`](cli/generate) 명령을 실행해서 `HeroForm` 컴포넌트를 생성합니다:
-
-<code-example language="sh" class="code-shell">
-
-  ng generate component HeroForm
-
-</code-example>
-
-<!--
-With this content:
--->
-그리고 컴포넌트 클래스를 다음과 같이 작성합니다:
-
-<code-example path="forms/src/app/hero-form/hero-form.component.ts" header="src/app/hero-form/hero-form.component.ts (v1)" region="v1"></code-example>
-
-<!--
-There’s nothing special about this component, nothing form-specific,
-nothing to distinguish it from any component you've written before.
-
-Understanding this component requires only the Angular concepts covered in previous pages.
-
-* The code imports the Angular core library and the `Hero` model you just created.
-* The `@Component` selector value of "app-hero-form" means you can drop this form in a parent
-template with a `<app-hero-form>` tag.
-* The `templateUrl` property points to a separate file for the template HTML.
-* You defined dummy data for `model` and `powers`, as befits a demo.
-
-Down the road, you can inject a data service to get and save real data
-or perhaps expose these properties as inputs and outputs
-(see [Input and output properties](guide/template-syntax#inputs-outputs) on the
-[Template Syntax](guide/template-syntax) page) for binding to a
-parent component. This is not a concern now and these future changes won't affect the form.
-
-* You added a `diagnostic` property to return a JSON representation of the model.
-It'll help you see what you're doing during development; you've left yourself a cleanup note to discard it later.
--->
-이 컴포넌트 클래스는 아직 폼과 관련된 내용이 없어서 지금까지 작성한 컴포넌트와 비슷합니다.
-지금까지 살펴본 Angular에 대한 내용만으로도 이 컴포넌트의 내용은 쉽게 이해할 수 있습니다.
-
-* 이 컴포넌트는 Angular 코어 라이브리와 `Hero` 모델을 불러옵니다.
-* `@Component` 데코레이터에 지정된 "hero-form" 셀렉터는 이 컴포넌트가 들어갈 위치를 지정하며, 부모 템플릿의 `<hero-form>` 태그에 매칭됩니다.
-* 템플릿은 `templateUrl` 프로퍼티로 지정한 외부 파일을 사용합니다.
-* 예제로 활용할 더미 데이터를 `model`과 `powers`로 정의합니다.
-
-개발을 더 진행하면서, 데이터를 가져오거나 저장하는 로직은 서비스에 정의하고 컴포넌트에 주입하는 방법을 사용할 수도 있고, [템플릿 문법](guide/template-syntax) 가이드에서 설명한 [입출력 프로퍼티](guide/template-syntax#inputs-outputs)를 사용해서 부모 컴포넌트로 받아올 수도 있습니다.
-이 문서에서는 이 내용에 대해 자세히 다루지 않으며, 나중에 이 내용을 적용하더라도 폼에 영향을 주지는 않습니다.
-
-* 모델 인스턴스의 내용을 템플릿에서 확인하기 위해 `diagnostic` 프로퍼티를 추가했습니다.
-이 프로퍼티는 폼을 개발하면서 데이터를 쉽게 확인하기 위해 사용하며, 나중에 필요하지 않으면 제거해도 됩니다.
-
-<!--
-## Revise *app.module.ts*
--->
-## *app.module.ts* 수정하기
-
-<!--
-`app.module.ts` defines the application's root module. In it you identify the external modules you'll use in the application
-and declare the components that belong to this module, such as the `HeroFormComponent`.
-=======
 * Build an Angular form with a component and template.
 * Use `ngModel` to create two-way data bindings for reading and writing input-control values.
 * Provide visual feedback using special CSS classes that track the state of the controls.
@@ -342,121 +46,42 @@
 * Angular app-design fundamentals, as described in [Angular Concepts](guide/architecture "Introduction to Angular concepts.").
 * The basics of [Angular template syntax](guide/template-syntax "Template syntax guide").
 * The form-design concepts that are presented in [Introduction to Forms](guide/forms-overview "Overview of Angular forms.").
->>>>>>> 385cadf2
 
 {@a intro}
 
-<<<<<<< HEAD
-Update it with the following:
--->
-`app.module.ts`는 애플리케이션의 최상위 모듈을 정의합니다. 이 모듈은 애플리케이션에 사용하는 외부 모듈을 불러오며, `HeroFormComponent`와 같이 모듈에서 사용하는 컴포넌트도 등록합니다.
-
-템플릿 기반 폼은 별개의 모듈로 제공되기 때문에 애플리케이션 모듈의 `imports` 배열에 `FormsModule`을 등록해야 폼을 사용할 수 있습니다.
-
-앱 모듈을 다음과 같이 수정합니다:
-=======
 ## Build a template-driven form
->>>>>>> 385cadf2
 
 Template-driven forms rely on directives defined in the `FormsModule`.
 
 * The `NgModel` directive reconciles value changes in the attached form element with changes in the data model, allowing you to respond to user input with input validation and error handling.
 
-<<<<<<< HEAD
-  <!--
-  There are two changes:
-=======
 * The `NgForm` directive creates a top-level `FormGroup` instance and binds it to a `<form>` element to track aggregated form value and validation status.
 As soon as you import `FormsModule`, this directive becomes active by default on all `<form>` tags. You don't need to add a special selector.
->>>>>>> 385cadf2
 
 * The `NgModelGroup` directive creates and binds a `FormGroup` instance to a DOM element.
 
-<<<<<<< HEAD
-  1. You add the `FormsModule` to the list of `imports` defined in the `@NgModule` decorator. This gives the application
-  access to all of the template-driven forms features, including `ngModel`.
-  -->
-  두 부분을 수정합니다:
-
-  1. `FormsModule`을 로드합니다.
-
-  1. `@NgModule` 데코레이터의 `imports` 목록에 `FormsModule`을 추가합니다. 그러면 애플리케이션 전체 범위에서 템플릿 기반 폼과 관련된 기능을 사용할 수 있습니다. `ngModel`도 이 기능 안에 포함됩니다.
-
-</div>
-
-<div class="alert is-important">
-
-  <!--
-  If a component, directive, or pipe belongs to a module in the `imports` array, ​_don't_​ re-declare it in the `declarations` array.
-  If you wrote it and it should belong to this module, ​_do_​ declare it in the `declarations` array.
-  -->
-  `imports` 배열에 추가한 컴포넌트나 디렉티브, 파이프는 `declarations` 배열에 다시 _추가하지 마세요_ .
-  `declarations` 배열에는 이 모듈에만 속하는 항목을 추가합니다.
-=======
 ### The sample application
 
 The sample form in this guide is used by the *Hero Employment Agency* to maintain personal information about heroes.
 Every hero needs a job. This form helps the agency match the right hero with the right crisis.
->>>>>>> 385cadf2
 
 <div class="lightbox">
   <img src="generated/images/guide/forms/hero-form-1.png" alt="Clean Form">
 </div>
 
-<<<<<<< HEAD
-<!--
-## Revise *app.component.html*
--->
-## *app.component.html* 수정하기
-
-<!--
-`AppComponent` is the application's root component. It will host the new `HeroFormComponent`.
-
-Replace the contents of its template with the following:
--->
-`AppComponent`는 애플리케이션의 최상위 컴포넌트 입니다. 이 컴포넌트에 `HeroFormComponent`를 추가하기 위해 템플릿을 다음과 같이 추가합니다:
-
-<code-example path="forms/src/app/app.component.html" header="src/app/app.component.html"></code-example>
-
-<div class="alert is-helpful">
-
-  <!--
-  There are only two changes.
-  The `template` is simply the new element tag identified by the component's `selector` property.
-  This displays the hero form when the application component is loaded.
-  Don't forget to remove the `name` field from the class body as well.
-  -->
-  두 부분을 수정합니다.
-  `template`에는 컴포넌트의 `selector` 프로퍼티에 지정한 엘리먼트 태그를 추가합니다.
-  그러면 애플리케이션 컴포넌트가 로드된 이후에 히어로 폼이 화면에 표시될 것입니다.
-  Angular CLI를 사용했을 때 클래스에 기본으로 선언된 `name` 필드는 제거하세요.
-=======
 The form highlights some design features that make it easier to use. For instance, the two required fields have a green bar on the left to make them easy to spot. These fields have initial values, so the form is valid and the **Submit** button is enabled.
 
 As you work with this form, you will learn how to include validation logic, how to customize the presentation with standard CSS, and how to handle error conditions to ensure valid input.
 If the user deletes the hero name, for example, the form becomes invalid. The app detects the changed status, and displays a validation error in an attention-grabbing style.
 In addition, the **Submit** button is disabled, and the "required" bar to the left of the input control changes from green to red.
->>>>>>> 385cadf2
 
 <div class="lightbox">
   <img src="generated/images/guide/forms/hero-form-2.png" alt="Invalid, Name Required">
 </div>
 
-<<<<<<< HEAD
-<!--
-## Create an initial HTML form template
--->
-## HTML 폼 템플릿 초기 버전 작성하기
-
-<!--
-Update the template file with the following contents:
--->
-이제 폼 컴포넌트의 템플릿을 다음과 같이 수정합니다:
-=======
 ### Step overview
 
 In the course of this tutorial, you bind a sample form to data and handle user input using the following steps.
->>>>>>> 385cadf2
 
 1. Build the basic form.
    * Define a sample data model.
@@ -472,243 +97,82 @@
    * Disable the **Submit** button until the form is valid.
    * After submit, swap out the finished form for different content on the page.
 
-<<<<<<< HEAD
-<!--
-The language is simply HTML5. You're presenting two of the `Hero` fields, `name` and `alterEgo`, and
-opening them up for user input in input boxes.
-=======
 {@a step1}
->>>>>>> 385cadf2
 
 ## Build the form
 
 You can recreate the sample application from the code provided here, or you can examine or download the <live-example></live-example>.
 
-<<<<<<< HEAD
-*You're not using Angular yet*. There are no bindings or extra directives, just layout.
--->
-이 파일에 사용한 것은 단순한 HTML5 문법입니다. 이 폼은 `Hero` 객체의 필드인 `name`과 `alterEgo`를 입력받을 수 있으며, 각각은 입력 필드로 구성합니다.
-
-*이름*에 해당하는 `<input>` 컨트롤에는 HTML5 어트리뷰트인 `required`를 지정하고, *별명*에 해당하는 `<input>` 컨트롤 값은 생략할 수 있기 때문에 `required`를 지정하지 않았습니다.
-
-그리고 *Submit* 버튼을 추가하고 스타일 클래스를 지정합니다.
-
-*아직까지 Angular와 관련된 내용은 없습니다*. 바인딩이나 디렉티브도 사용되지 않았고 레이아웃만 작성했습니다.
-=======
 1. The provided sample application creates the `Hero` class which defines the data model reflected in the form.
->>>>>>> 385cadf2
 
    <code-example path="forms/src/app/hero.ts" header="src/app/hero.ts"></code-example>
 
-<<<<<<< HEAD
-  <!--
-  In template driven forms, if you've imported `FormsModule`, you don't have to do anything
-  to the `<form>` tag in order to make use of `FormsModule`. Continue on to see how this works.
-  -->
-  템플릿 기반 폼을 사용하기 위해 `FormsModule`을 로드하면, `FormsModule`에서 제공하는 방식으로만 `<form>` 태그의 동작을 실행할 수 있습니다. 이 내용은 이어서 계속 설명합니다.
-=======
 2. The form layout and details are defined in the `HeroFormComponent` class.
->>>>>>> 385cadf2
 
    <code-example path="forms/src/app/hero-form/hero-form.component.ts" header="src/app/hero-form/hero-form.component.ts (v1)" region="v1"></code-example>
 
-<<<<<<< HEAD
-<!--
-The `container`, `form-group`, `form-control`, and `btn` classes
-come from [Twitter Bootstrap](http://getbootstrap.com/css/). These classes are purely cosmetic.
-Bootstrap gives the form a little style.
--->
-이 코드에 사용된 `container`, `form-group`, `form-control`, `btn` 클래스들은 [Twitter Bootstrap](http://getbootstrap.com/css/)에 정의된 스타일 클래스입니다. 이 클래스들은 단순하게 엘리먼트의 모양만 지정합니다.
-=======
    The component's `selector` value of "app-hero-form" means you can drop this form in a parent
 template using the `<app-hero-form>` tag.
->>>>>>> 385cadf2
 
 3. The following code creates a new hero instance, so that the initial form can show an example hero.
 
-<<<<<<< HEAD
-  <header>
-    <!--
-    Angular forms don't require a style library
-    -->
-    Angular 폼을 작성할 때 스타일 라이브러리가 필수인 것은 아닙니다.
-  </header>
-
-  <!--
-  Angular makes no use of the `container`, `form-group`, `form-control`, and `btn` classes or
-  the styles of any external library. Angular apps can use any CSS library or none at all.
-  -->
-  이 코드에 사용한 `container`, `form-group`, `form-control`, `btn` 클래스는 외부 스타일 라이브러리이며, Angular와는 관계가 없습니다. 스타일 라이브러리는 자유롭게 사용할 수 있으며, 아예 사용하지 않을 수도 있습니다.
-=======
    <code-example path="forms/src/app/hero-form/hero-form.component.ts" region="SkyDog"></code-example>
 
    This demo uses dummy data for `model` and `powers`. In a real app, you would inject a data service to get and save real data, or expose these properties as inputs and outputs.
->>>>>>> 385cadf2
 
 4. The application enables the Forms feature and registers the created form component.
 
-<<<<<<< HEAD
-<!--
-To add the stylesheet, open `styles.css` and add the following import line at the top:
--->
-스타일시트를 추가하려면 `styles.css` 파일을 열고 다음 내용을 추가하면 됩니다:
-=======
    <code-example path="forms/src/app/app.module.ts" header="src/app/app.module.ts"></code-example>
->>>>>>> 385cadf2
 
 5. The form is displayed in the application layout defined by the root component's template.
 
-<<<<<<< HEAD
-<!--
-## Add powers with _*ngFor_
--->
-## powers 필드에 _*ngFor_ 적용하기
-
-<!--
-The hero must choose one superpower from a fixed list of agency-approved powers.
-You maintain that list internally (in `HeroFormComponent`).
-=======
    <code-example path="forms/src/app/app.component.html" header="src/app/app.component.html"></code-example>
 
    The initial template defines the layout for a form with two form groups and a submit button.
    The form groups correspond to two properties of the Hero data model, name and alterEgo. Each group has a label and a box for user input.
->>>>>>> 385cadf2
 
    * The **Name** `<input>` control element has the HTML5 `required` attribute.
    * The **Alter Ego** `<input>` control element does not because `alterEgo` is optional.
 
-<<<<<<< HEAD
-Add the following HTML *immediately below* the *Alter Ego* group:
--->
-등록되는 히어로는 특수능력을 하나 선택해야 하며, 이 특수능력의 목록은 회사에서 미리 정의하고 있습니다.
-이 목록은 `HeroFormComponent`에 미리 정의해 두었습니다.
-
-폼에는 `select` 엘리먼트를 추가하며, 이 엘리먼트의 목록은 컴포넌트의 `powers` 배열을 `ngFor`로 구성합니다.
-목록을 구성하는 방법은 [데이터 표시하기](guide/displaying-data) 가이드를 참고하세요.
-
-이 내용은 *특수 능력*을 입력받는 필드 *바로 아래* 다음과 같이 추가합니다:
-=======
    The **Submit** button has some classes on it for styling.
    At this point, the form  layout is all plain HTML5, with no bindings or directives.
->>>>>>> 385cadf2
 
 6. The sample form uses some style classes from [Twitter Bootstrap](http://getbootstrap.com/css/): `container`, `form-group`, `form-control`, and `btn`.
    To use these styles, the app's style sheet imports the library.
 
-<<<<<<< HEAD
-<!--
-This code repeats the `<option>` tag for each power in the list of powers.
-The `pow` template input variable is a different power in each iteration;
-you display its name using the interpolation syntax.
--->
-이 코드는 특수능력을 나타내는 배열마다 `<option>` 태그를 반복합니다.
-이 때 템플릿 입력 변수 `pow`는 각 `ngFor` 싸이클에 해당되는 특수 능력이 할당되며, 템플릿에는 문자열 바인딩(interpolation) 문법으로 표시합니다.
-=======
    <code-example path="forms/src/styles.1.css" header="src/styles.css"></code-example>
->>>>>>> 385cadf2
 
 7. The form makes the hero applicant choose one superpower from a fixed list of agency-approved powers.
    The predefined list of `powers` is part of the data model, maintained internally in `HeroFormComponent`.
    The Angular [NgForOf directive](api/common/NgForOf "API reference") iterates over the data values to populate the `<select>` element.
 
-<<<<<<< HEAD
-<!--
-## Two-way data binding with _ngModel_
--->
-## _ngModel_ 로 양방향 바인딩하기
-
-<!--
-Running the app right now would be disappointing.
--->
-지금까지 작성한 앱을 실행해보면 부족한 기능이 눈에 띌 것입니다.
-=======
    <code-example path="forms/src/app/hero-form/hero-form.component.html" header="src/app/hero-form/hero-form.component.html (powers)" region="powers"></code-example>
 
 If you run the app right now, you see the list of powers in the selection control. The input elements are not yet bound to data values or events, so they are still blank and have no behavior.
->>>>>>> 385cadf2
 
 <div class="lightbox">
   <img src="generated/images/guide/forms/hero-form-3.png" alt="Early form with no binding">
 </div>
 
-<<<<<<< HEAD
-<!--
-You don't see hero data because you're not binding to the `Hero` yet.
-You know how to do that from earlier pages.
-[Displaying Data](guide/displaying-data) teaches property binding.
-[User Input](guide/user-input) shows how to listen for DOM events with an
-event binding and how to update a component property with the displayed value.
-=======
 {@a ngModel}
 
 ## Bind input controls to data properties
 
 The next step is to bind the input controls to the corresponding `Hero` properties with two-way data binding, so that they respond to user input by updating the data model, and also respond to programmatic changes in the data by updating the display.
->>>>>>> 385cadf2
 
 The `ngModel` directive declared in the `FormsModule` lets you bind controls in your template-driven form to properties in your data model.
 When you include the directive using the  syntax for two-way data binding, `[(ngModel)]`, Angular can track the value and user interaction of the control and keep the view synced with the model.
 
 1. Edit the template file `hero-form.component.html`.
 
-<<<<<<< HEAD
-Find the `<input>` tag for *Name* and update it like this:
--->
-아직까지는 `Hero` 객체를 바인딩하지 않았기 때문에 히어로의 데이터를 볼 수 없습니다.
-이 내용은 [데이터 표시하기](guide/displaying-data) 가이드에서 이미 살펴본 프로퍼티 바인딩으로 개선할 수 있습니다.
-그리고 [사용자 동작](guide/user-input) 가이드에서 본 대로 DOM에서 발생하는 이벤트에 반응해서 컴포넌트 프로퍼티를 갱신할 수도 있습니다.
-=======
 2. Find the `<input>` tag next to the **Name** label.
 
 3. Add the `ngModel` directive, using two-way data binding syntax `[(ngModel)]="..."`.
->>>>>>> 385cadf2
-
-하지만 지금은 프로퍼티의 값을 화면에 표시하면서, 동시에  화면에서 발생하는 이벤트를 감지해야 합니다.
-
-사실 이 내용은 이전에도 다룬 적이 있습니다.
-`[(ngModel)]` 문법을 사용하면 폼과 모델을 간단하게 바인딩 할 수 있습니다.
-
-*이름*에 해당하는 `<input>` 태그에 이 방법을 적용해 봅시다:
-
-<!--
+
 <code-example path="forms/src/app/hero-form/hero-form.component.html" header="src/app/hero-form/hero-form.component.html (excerpt)" region="ngModelName-1"></code-example>
--->
-<code-example path="forms/src/app/hero-form/hero-form.component.html" header="src/app/hero-form/hero-form.component.html (일부)" region="ngModelName-1"></code-example>
 
 <div class="alert is-helpful">
 
-<<<<<<< HEAD
-  <!--
-  You added a diagnostic interpolation after the input tag
-  so you can see what you're doing.
-  You left yourself a note to throw it away when you're done.
-  -->
-  입력 필드 뒤에는 디버그용 문자열 바인딩을 추가했습니다.
-  필요한 기능을 모두 개발하고 나면 이 부분은 제거해도 됩니다.
-
-</div>
-
-<!--
-Focus on the binding syntax: `[(ngModel)]="..."`.
-
-You need one more addition to display the data. Declare
-a template variable for the form. Update the `<form>` tag with
-`#heroForm="ngForm"` as follows:
--->
-바인딩 문법으로 사용된 `[(ngModel)]="..."`을 자세히 봅시다.
-
-입력 필드는 현재 값을 화면에 표시하면서 또 다른 기능을 동시에 수행해야 합니다. 폼에 다음과 같이 템플릿 변수를 선언합니다:
-
-<!--
-<code-example path="forms/src/app/hero-form/hero-form.component.html" header="src/app/hero-form/hero-form.component.html (excerpt)" region="template-variable"></code-example>
--->
-<code-example path="forms/src/app/hero-form/hero-form.component.html" header="src/app/hero-form/hero-form.component.html (일부)" region="template-variable"></code-example>
-
-<!--
-The variable `heroForm` is now a reference to the `NgForm` directive that governs the form as a whole.
--->
-변수 `heroForm`는 이제 폼 전체를 표현하는 `NgForm`디렉티브를 가리킵니다.
-=======
 This example has a temporary diagnostic interpolation after each input tag, `{{model.name}}`, to show the current data value of the corresponding property.
 The note reminds you to remove the diagnostic lines when you have finished observing the two-way data binding at work.
 
@@ -721,197 +185,57 @@
 When you imported the `FormsModule` in your component, Angular automatically created and attached an [NgForm](api/forms/NgForm "API reference for NgForm") directive to the `<form>` tag in the template (because `NgForm` has the selector `form` that matches `<form>` elements).
 
 To get access to the `NgForm` and the overall form status, declare a [template reference variable](guide/template-syntax#template-reference-variables-var).
->>>>>>> 385cadf2
 
 1. Edit the template file `hero-form.component.html`.
 
 2. Update the `<form>` tag with a template reference variable, `#heroForm`, and set its value as follows.
 
-<<<<<<< HEAD
-  <!--
-  ### The _NgForm_ directive
-  -->
-  ### _NgForm_ 디렉티브
-
-  <!--
-  What `NgForm` directive?
-  You didn't add an [NgForm](api/forms/NgForm) directive.
-=======
    <code-example path="forms/src/app/hero-form/hero-form.component.html" header="src/app/hero-form/hero-form.component.html (excerpt)" region="template-variable"></code-example>
 
    The `heroForm` template variable  is now a reference to the `NgForm` directive instance that governs the form as a whole.
->>>>>>> 385cadf2
 
 3. Run the app.
 
-<<<<<<< HEAD
-  The `NgForm` directive supplements the `form` element with additional features.
-  It holds the controls you created for the elements with an `ngModel` directive
-  and `name` attribute, and monitors their properties, including their validity.
-  It also has its own `valid` property which is true only *if every contained
-  control* is valid.
-  -->
-  `NgForm` 디렉티브가 무엇일까요?
-  지금까지 작성한 코드에서 [NgForm](api/forms/NgForm)를 추가하는 코드는 없었습니다.
-
-  이 디렉티브는 Angular가 자동으로 추가합니다. Angular는 템플릿에 `<form>` 태그가 사용된 것을 확인하면 자동으로 `NgForm` 디렉티브를 생성하고 이 엘리먼트에 연결합니다.
-
-  `NgForm` 디렉티브는 `<form>` 엘리먼트의 기능을 확장하는 디렉티브입니다. 이 디렉티브는 폼 엘리먼트 안에 정의된 폼 컨트롤들을 `ngModel` 디렉티브와 `name` 어트리뷰트로 연결하며, 컨트롤의 값이 변하는 것을 감지하고, 유효성을 검사하는 기능도 지원합니다.
-  그리고 `NgForm` 디렉티브에는 `valid` 프로퍼티가 존재하는데, 이 프로퍼티는 *모든 컨트롤*의 유효성 검사를 통과했을 때 true 값이 됩니다.
-=======
 4. Start typing in the **Name** input box.
->>>>>>> 385cadf2
 
   As you add and delete characters, you can see them appear and disappear from the data model.
   For example:
 
-<<<<<<< HEAD
-<!--
-If you ran the app now and started typing in the *Name* input box,
-adding and deleting characters, you'd see them appear and disappear
-from the interpolated text.
-At some point it might look like this:
--->
-이 앱을 실행하고 *이름* 입력 필드에 글자를 입력하면, 컴포넌트 프로퍼티 값이 어떤 값으로 설정되는지 화면에서 확인할 수 있습니다.
-다음과 같이 표시될 것입니다:
-=======
    <div class="lightbox">
      <img src="generated/images/guide/forms/ng-model-in-action.png" alt="ngModel in action">
    </div>
->>>>>>> 385cadf2
 
   The diagnostic line that shows interpolated values demonstrates that values are really flowing from the input box to the model and back again.
 
-<<<<<<< HEAD
-<!--
-The diagnostic is evidence that values really are flowing from the input box to the model and
-back again.
--->
-템플릿에 추가한 디버그용 구문을 활용하면 입력 필드의 값이 모델로 반영되고, 이 값이 다시 화면에 반영되는 것을 확인할 수 있습니다.
-=======
 ### Naming control elements
->>>>>>> 385cadf2
 
 When you use `[(ngModel)]` on an element, you must define a `name` attribute for that element.
 Angular uses the assigned name to register the element with the `NgForm` directive attached to the parent `<form>` element.
 
-<<<<<<< HEAD
-  <!--
-  That's *two-way data binding*.
-  For more information, see
-  [Two-way binding with NgModel](guide/template-syntax#ngModel) on the
-  the [Template Syntax](guide/template-syntax) page.
-  -->
-  *양방향 데이터 바인딩*을 간단하게 살펴봤습니다.
-  좀 더 자세한 내용을 확인하려면 [템플릿 문법](guide/template-syntax) 가이드에 있는 [NgModel - 양방향 바인딩 디렉티브](guide/template-syntax#ngModel)를 참고하세요.
-
-</div>
-
-<!--
-Notice that you also added a `name` attribute to the `<input>` tag and set it to "name",
-which makes sense for the hero's name. Any unique value will do, but using a descriptive name is helpful.
-Defining a `name` attribute is a requirement when using `[(ngModel)]` in combination with a form.
--->
-이 예제에서는 `<input>` 태그에 `name="name"` 이라는 어트리뷰트를 추가했는데, 이 어트리뷰트는 히어로의 이름과 연결됩니다. 어디에서도 마찬가지지만, 필드 이름은 그 자체로 의미를 설명할 수 있도록 지정하는 것이 좋습니다.
-이제 폼에 `[(ngModel)]`을 사용하기 때문에 `name` 어트리뷰트는 꼭 지정해야 합니다.
-=======
 The example added a `name` attribute to the `<input>` element and set it to "name",
 which makes sense for the hero's name.
 Any unique value will do, but using a descriptive name is helpful.
 
 1. Add similar `[(ngModel)]` bindings and `name` attributes to **Alter Ego** and **Hero Power**.
->>>>>>> 385cadf2
 
 2. You can now remove the diagnostic messages that show interpolated values.
 
-<<<<<<< HEAD
-  <!--
-  Internally, Angular creates `FormControl` instances and
-  registers them with an `NgForm` directive that Angular attached to the `<form>` tag.
-  Each `FormControl` is registered under the name you assigned to the `name` attribute.
-  Read more in the previous section, [The NgForm directive](guide/forms#ngForm).
-  -->
-  Angular는 폼 안에 있는 각 `FormControl`의 인스턴스를 생성하고 이 인스턴스를 `<form>` 태그에 연결되는 `NgForm` 디렉티브에 등록하는데, 이 때 각각의 `FormControl`은 `name` 어트리뷰트로 구분됩니다. 위에서 설명한 [NgForm 디렉티브](guide/forms#ngForm)를 참고하세요.
-
-</div>
-
-<!--
-Add similar `[(ngModel)]` bindings and `name` attributes to *Alter Ego* and *Hero Power*.
-You'll ditch the input box binding message
-and add a new binding (at the top) to the component's `diagnostic` property.
-Then you can confirm that two-way data binding works *for the entire hero model*.
-
-After revision, the core of the form should look like this:
--->
-*별명*과 *특수 능력*도 `name` 어트리뷰트와 `[(ngModel)]`을 사용해서 바인딩합니다.
-그리고 디버깅용으로 추가한 코드는 컴포넌트 최상단으로 옮기고 컴포넌트의 `diagnostic` 프로퍼티와 연결합니다.
-이제 *히어로 모델의 전체값*을 확인할 수 있습니다.
-
-이렇게 수정하고 나면 폼 템플릿의 내용은 다음과 같습니다:
-=======
 3. To confirm that two-way data binding works for the entire hero model, add a new binding at the top to the component's `diagnostic` property.
 
 After these revisions, the form template should look like the following:
->>>>>>> 385cadf2
-
-<!--
+
 <code-example path="forms/src/app/hero-form/hero-form.component.html" header="src/app/hero-form/hero-form.component.html (excerpt)" region="ngModel-2"></code-example>
--->
-<code-example path="forms/src/app/hero-form/hero-form.component.html" header="src/app/hero-form/hero-form.component.html (일부)" region="ngModel-2"></code-example>
 
 * Notice that each `<input>` element has an `id` property. This is used by the `<label>` element's `for` attribute to match the label to its input control. This is a [standard HTML feature](https://developer.mozilla.org/en-US/docs/Web/HTML/Element/label).
 
-<<<<<<< HEAD
-  <!--
-  * Each input element has an `id` property that is used by the `label` element's `for` attribute
-  to match the label to its input control.
-  * Each input element has a `name` property that is required by Angular forms to register the control with the form.
-  -->
-  * 각각의 입력 필드는 `id` 프로퍼티가 지정되어 있는데, 이 프로퍼티는 `<label>` 엘리먼트의 `for` 어트리뷰트로 연결됩니다.
-  * 입력 필드에 지정된 `name` 프로퍼티는 Angular 폼이 내부 폼 컨트롤을 관리하기 위해 필요합니다.
-
-</div>
-=======
 * Each `<input>` element also has the required `name` property that Angular uses to register the control with the form.
->>>>>>> 385cadf2
-
-<!--
+
 If you run the app now and change every hero model property, the form might display like this:
--->
-이제 앱을 실행하고 히어로 모델의 프로퍼티 값을 변경하면 다음과 같은 화면이 표시될 것입니다:
 
 <div class="lightbox">
   <img src="generated/images/guide/forms/ng-model-in-action-2.png" alt="ngModel in action">
 </div>
 
-<<<<<<< HEAD
-<!--
-The diagnostic near the top of the form
-confirms that all of your changes are reflected in the model.
-
-*Delete* the `{{diagnostic}}` binding at the top as it has served its purpose.
--->
-폼 위에 있는 디버깅 메시지를 확인하면 모델이 지금 어떤 값으로 지정되고 있는지 확인할 수 있습니다.
-
-필요한 기능을 모두 개발하고 나면 `{{diagnostic}}` 부분을 *제거하세요*.
-
-<!--
-## Track control state and validity with _ngModel_
--->
-## _ngModel_ 로 폼 컨트롤 상태와 유효성 추적하기
-
-<!--
-Using `ngModel` in a form gives you more than just two-way data binding. It also tells
-you if the user touched the control, if the value changed, or if the value became invalid.
-
-The *NgModel* directive doesn't just track state; it updates the control with special Angular CSS classes that reflect the state.
-You can leverage those class names to change the appearance of the control.
--->
-폼에 `ngModel`을 사용하는 것이 양방향 바인딩만을 위한 것은 아닙니다. 폼에 이 디렉티브를 사용하면 사용자가 폼 컨트롤에 접근했는지, 값이 변경되었는지, 입력된 값이 유효한지 확인할 수 있습니다.
-
-*NgModel* 디렉티브는 폼 컨트롤의 상태를 추적하면서 그 상태에 해당하는 CSS 클래스를 해당 엘리먼트에 추가합니다.
-이렇게 지정되는 클래스는 폼 컨트롤의 모습을 상황에 따라 다르게 표현할 때 활용할 수 있습니다.
-=======
 The diagnostic near the top of the form confirms that all of your changes are reflected in the model.
 
 4. When you have observed the effects, you can delete the `{{diagnostic}}` binding.
@@ -921,31 +245,21 @@
 The `NgModel` directive on a control tracks the state of that control.
 It tells you if the user touched the control, if the value changed, or if the value became invalid.
 Angular sets special CSS classes on the control element to reflect the state, as shown in the following table.
->>>>>>> 385cadf2
 
 <table>
 
   <tr>
 
     <th>
-      <!--
       State
-      -->
-      상태
     </th>
 
     <th>
-      <!--
       Class if true
-      -->
-      참일 때 클래스
     </th>
 
     <th>
-      <!--
       Class if false
-      -->
-      거짓일 때 클래스
     </th>
 
   </tr>
@@ -953,10 +267,7 @@
   <tr>
 
     <td>
-      <!--
       The control has been visited.
-      -->
-      사용자가 접근한 적이 있음
     </td>
 
     <td>
@@ -972,10 +283,7 @@
   <tr>
 
     <td>
-      <!--
       The control's value has changed.
-      -->
-      폼 컨트롤의 값이 변경되었음
     </td>
 
     <td>
@@ -991,10 +299,7 @@
   <tr>
 
     <td>
-      <!--
       The control's value is valid.
-      -->
-      폼 컨트롤의 값이 유효함
     </td>
 
     <td>
@@ -1009,58 +314,20 @@
 
 </table>
 
-<<<<<<< HEAD
-<!--
-Temporarily add a [template reference variable](guide/template-syntax#ref-vars) named `spy`
-to the _Name_ `<input>` tag and use it to display the input's CSS classes.
--->
-클래스가 지정되는 것을 확인하기 위해 임시로 [템플릿 참조 변수](guide/template-syntax#ref-vars) `spy`를 _이름_ 에 해당하는 `<input>` 태그에 지정하고, 템플릿에 표시하도록 다음과 같이 작성해 봅시다.
-
-<!--
-<code-example path="forms/src/app/hero-form/hero-form.component.html" header="src/app/hero-form/hero-form.component.html (excerpt)" region="ngModelName-2"></code-example>
--->
-<code-example path="forms/src/app/hero-form/hero-form.component.html" header="src/app/hero-form/hero-form.component.html (일부)" region="ngModelName-2"></code-example>
-
-<!--
-Now run the app and look at the _Name_ input box.
-Follow these steps *precisely*:
-=======
 You use these CSS classes to define the styles for your control based on its status.
 
 ### Observe control states
->>>>>>> 385cadf2
 
 To see how the classes are added and removed by the framework, open the browser's developer tools and inspect the `<input>` element that represents the hero name.
 
-<<<<<<< HEAD
-The actions and effects are as follows:
--->
-이제 앱을 실행하고 _이름_ 입력 필드를 봅시다.
-그리고 다음 단계를 *천천히* 실행해 봅니다:
-
-1. 보기만 하고 아직 터치하지 마세요.
-1. 입력 필드 안쪽을 클릭해보고, 바깥쪽을 클릭해 보세요.
-1. 이름 뒤에 슬래시(`/`)를 입력해 보세요.
-1. 이름을 지워보세요.
-
-그러면 다음 그림처럼 표시될 것입니다:
-=======
 1. Using your browser's developer tools, find the  `<input>` element that corresponds to the **Name** input box.
    You can see that the element has multiple CSS classes in addition to "form-control".
->>>>>>> 385cadf2
 
 2. When you first bring it up, the classes indicate that it has a valid value, that the value has not been changed since initialization or reset, and that the control has not been visited since initialization or reset.
 
-<<<<<<< HEAD
-<!--
-You should see the following transitions and class names:
--->
-그리고 각각의 단계마다 다음과 같은 클래스가 적용됩니다:
-=======
    ```
    <input ... class="form-control ng-untouched ng-pristine ng-valid" ...>
    ```
->>>>>>> 385cadf2
 
 3. Take the following actions on the **Name** `<input>` box, and observe which classes appear.
    * Look but don't touch. The classes indicate that it is untouched, pristine, and valid.
@@ -1068,48 +335,19 @@
    * Add slashes to the end of the name. It is now touched and dirty.
    * Erase the name. This makes the value invalid, so the `ng-invalid` class replaces the `ng-valid` class.
 
-<<<<<<< HEAD
-<!--
-The `ng-valid`/`ng-invalid` pair is the most interesting, because you want to send a
-strong visual signal when the values are invalid. You also want to mark required fields.
-To create such visual feedback, add definitions for the `ng-*` CSS classes.
-
-*Delete* the `#spy` template reference variable and the `TODO` as they have served their purpose.
--->
-이 중에서 `ng-valid`/`ng-invalid`는 입력값이 유효하지 않을 때 엘리먼트의 모습을 다르게 표현할 때 활용하기 좋습니다. 필수 입력 필드를 입력하지 않았을 때도 이 클래스를 활용할 수 있으며, 템플릿에 연결된 CSS에 이 클래스에 해당하는 스타일을 지정하기만 하면 됩니다.
-
-필요한 기능을 모두 개발했으면 템플릿에 선언한 템플릿 참조 변수 `#spi`를 *제거하세요*.
-
-<!--
-## Add custom CSS for visual feedback
--->
-## 시각적 표현을 위해 커스텀 CSS 추가하기
-=======
 ### Create visual feedback for states
 
 The `ng-valid`/`ng-invalid` pair is particularly interesting, because you want to send a
 strong visual signal when the values are invalid.
 You also want to mark required fields.
->>>>>>> 385cadf2
-
-<!--
+
 You can mark required fields and invalid data at the same time with a colored bar
 on the left of the input box:
--->
-필수 입력 필드가 입력되지 않았거나 유효하지 않은 데이터가 입력된 경우에는 입력 필드에 왼쪽에 이 상태를 표시하는 막대 표시를 추가할 수 있습니다.
 
 <div class="lightbox">
   <img src="generated/images/guide/forms/validity-required-indicator.png" alt="Invalid Form">
 </div>
 
-<<<<<<< HEAD
-<!--
-You achieve this effect by adding these class definitions to a new `forms.css` file
-that you add to the project as a sibling to `index.html`:
--->
-이 스타일은 `index.html` 파일이 위치하는 폴더에 `forms.css` 파일을 새로 만들어서 지정해 봅시다.
-이 파일의 내용은 다음과 같이 작성합니다:
-=======
 To change the appearance in this way, take the following steps.
 
 1. Add definitions for the `ng-*` CSS classes.
@@ -1117,128 +355,43 @@
 2. Add these class definitions to a new `forms.css` file.
 
 3. Add the new file to the project as a sibling to `index.html`:
->>>>>>> 385cadf2
 
    <code-example path="forms/src/assets/forms.css" header="src/assets/forms.css"></code-example>
 
-<<<<<<< HEAD
-<!--
-Update the `<head>` of `index.html` to include this style sheet:
--->
-그리고 `index.html` 파일의 `<head>`에서 이 스타일 시트를 불러오도록 수정합니다:
-=======
 4. In the `index.html` file, update the `<head>` tag to include the new style sheet.
->>>>>>> 385cadf2
 
    <code-example path="forms/src/index.html" header="src/index.html (styles)" region="styles"></code-example>
 
-<<<<<<< HEAD
-<!--
-## Show and hide validation error messages
--->
-## 에러 메시지 표시하기
-
-<!--
-You can improve the form. The _Name_ input box is required and clearing it turns the bar red.
-That says something is wrong but the user doesn't know *what* is wrong or what to do about it.
-Leverage the control's state to reveal a helpful message.
-=======
 ### Show and hide validation error messages
 
 The **Name** input box is required and clearing it turns the bar red.
 That indicates that something is wrong, but the user doesn't know what is wrong or what to do about it.
 You can provide a helpful message by checking for and responding to the control's state.
->>>>>>> 385cadf2
 
 When the user deletes the name, the form should look like this:
--->
-폼을 좀 더 개선해 봅시다. 이 폼에서 _이름_ 입력 필드는 필수 항목이며, 입력 필드의 내용을 지우면 빨간 막대로 에러를 표시합니다.
-하지만 이 상태로는 사용자는 *어떤 이유로 잘못되었는지* 알 수 없으며, 무엇을 해야할 지도 알 수 없습니다.
-폼 컨트롤의 상태에 따라 사용자에게 도움이 되는 메시지를 표시해 봅시다.
-
-사용자가 입력 필드의 이름을 지우면 다음과 같이 표시하려고 합니다:
 
 <div class="lightbox">
   <img src="generated/images/guide/forms/name-required-error.png" alt="Name required">
 </div>
 
-<<<<<<< HEAD
-<!--
-To achieve this effect, extend the `<input>` tag with the following:
-=======
 The **Hero Power** select box is also required, but it doesn't need this kind of error handling because the selection box already constrains the selection to valid values.
->>>>>>> 385cadf2
 
 To define and show an error message when appropriate, take the following steps.
 
-<<<<<<< HEAD
-Here's an example of an error message added to the _name_ input box:
--->
-이런 화면을 구현하기 위해 `<input>` 태그를 다음 내용을 추가합니다:
-
-* [템플릿 참조 변수](guide/template-syntax#ref-vars)
-* 폼 컨트롤 값이 유효하지 않을 때 에러 메시지를 표시할 `<div>`
-
-<!--
-<code-example path="forms/src/app/hero-form/hero-form.component.html" header="src/app/hero-form/hero-form.component.html (excerpt)" region="name-with-error-msg"></code-example>
--->
-<code-example path="forms/src/app/hero-form/hero-form.component.html" header="src/app/hero-form/hero-form.component.html (일부)" region="name-with-error-msg"></code-example>
-
-<!--
-You need a template reference variable to access the input box's Angular control from within the template.
-Here you created a variable called `name` and gave it the value "ngModel".
--->
-템플릿 참조 변수는 입력 필드에 연결된 Angular 폼 컨트롤을 템플릿 안에서 접근하기 위해 필요합니다.
-위 코드에서는 이 변수를 `name`으로 선언했으며, "ngModel"을 그대로 연결했습니다.
-=======
 1. Extend the `<input>` tag with a template reference variable that you can use to access the input box's Angular control from within the template. In the example, the variable is `#name="ngModel"`.
 
    <div class="alert is-helpful">
 
      The template reference variable (`#name`) is set to `"ngModel"` because that is the value of the [`NgModel.exportAs`](api/core/Directive#exportAs) property. This property tells Angular how to link a reference variable to a directive.
->>>>>>> 385cadf2
 
    </div>
 
-<<<<<<< HEAD
-  <!--
-  Why "ngModel"?
-  A directive's [exportAs](api/core/Directive) property
-  tells Angular how to link the reference variable to the directive.
-  You set `name` to `ngModel` because the `ngModel` directive's `exportAs` property happens to be "ngModel".
-  -->
-  왜 "ngModel"을 썼을까요?
-  디렉티브에 있는 [exportAs](api/core/Directive) 프로퍼티를 사용하면 템플릿 참조 변수에 디렉티브의 인스턴스를 연결할 수 있습니다.
-  이 코드에서는 `#name`에 `ngModel`을 할당했는데, 결국 템플릿 참조 변수 `#name`에 할당되는 것은 "ngModel" 디렉티브의 인스턴스입니다.
-=======
 2. Add a `<div>` that contains a suitable error message.
 3. Show or hide the error message by binding properties of the `name`
 control to the message `<div>` element's `hidden` property.
->>>>>>> 385cadf2
 
    <code-example path="forms/src/app/hero-form/hero-form.component.html" header="src/app/hero-form/hero-form.component.html (hidden-error-msg)" region="hidden-error-msg"></code-example>
 
-<<<<<<< HEAD
-<!--
-You control visibility of the name error message by binding properties of the `name`
-control to the message `<div>` element's `hidden` property.
--->
-그리고 이 에러 메시지가 표시되는 것을 제어하기 위해, `name`으로 참조하는 폼 컨트롤을 활용해서 새로 추가한 `<div>` 엘리먼트의 `hidden` 프로퍼티를 지정합니다.
-
-<!--
-<code-example path="forms/src/app/hero-form/hero-form.component.html" header="src/app/hero-form/hero-form.component.html (hidden-error-msg)" region="hidden-error-msg"></code-example>
--->
-<code-example path="forms/src/app/hero-form/hero-form.component.html" header="src/app/hero-form/hero-form.component.html (hidden 조건)" region="hidden-error-msg"></code-example>
-
-<!--
-In this example, you hide the message when the control is valid or pristine;
-"pristine" means the user hasn't changed the value since it was displayed in this form.
--->
-이 예제에서, 사용자가 폼 컨트롤에 접근한 적이 없거나(pristine) 폼 컨트롤 값이 유효하면 에러 메시지가 표시되지 않습니다.
-
-<!--
-This user experience is the developer's choice. Some developers want the message to display at all times.
-=======
 4. Add a conditional error message to the _name_ input box, as in the following example.
 
    <code-example path="forms/src/app/hero-form/hero-form.component.html" header="src/app/hero-form/hero-form.component.html (excerpt)" region="name-with-error-msg"></code-example>
@@ -1249,124 +402,10 @@
 
 In this example, you hide the message when the control is either valid or *pristine*.
 Pristine means the user hasn't changed the value since it was displayed in this form.
->>>>>>> 385cadf2
 If you ignore the `pristine` state, you would hide the message only when the value is valid.
 If you arrive in this component with a new (blank) hero or an invalid hero,
 you'll see the error message immediately, before you've done anything.
--->
-UX는 개발자의 선택에 따라 달라질 수 있습니다. 어떤 개발자는 이 메시지를 항상 표시하고 싶을 수도 있습니다.
-그리고 `pristine` 상태에서 에러 메시지가 표시되는 것을 생략하려면, 유효성 검사 결과로만 메시지를 표시하게 할 수도 있습니다.
-이렇게 하면 사용자가 아직 컴포넌트에 값을 입력하기 전에 에러메시지가 미리 표시되는 것을 방지할 수 있습니다.
-
-<<<<<<< HEAD
-<!--
-Some developers want the message to display only when the user makes an invalid change.
-Hiding the message while the control is "pristine" achieves that goal.
-You'll see the significance of this choice when you add a new hero to the form.
--->
-어떤 개발자는 사용자가 입력한 값이 변경된 이후에, 이렇게 입력된 새로운 값이 유효하지 않을 때만 에러 메시지를 표시하고 싶을 수도 있습니다.
-이 경우에는 "pristine" 상태에서 메시지를 숨기는 것이 좋습니다.
-그리고 폼에 새로운 히어로를 등록하려고 할 때 유효성을 검사하고, 유효성 검사가 실패했을 때 에러 메시지를 표시하는 방법을 선택할 수 있습니다.
-
-<!--
-The hero *Alter Ego* is optional so you can leave that be.
--->
-이런 메시지를 *별명*에도 적용할 지는 역시 개발자에게 달려있습니다.
-
-<!--
-Hero *Power* selection is required.
-You can add the same kind of error handling to the `<select>` if you want,
-but it's not imperative because the selection box already constrains the
-power to valid values.
--->
-히어로는 *특수 능력*도 반드시 선택해야 합니다.
-이 필드도 `<select>`에서 발생하는 에러를 활용해서 같은 방법으로 에러 메시지를 표시할 수 있지만, 특수 능력은 이미 유효한 값들을 셀렉트 박스로 제공하고 있으니 에러 메시지가 꼭 필요하지 않을 수도 있습니다.
-
-<!--
-Now you'll add a new hero in this form.
-Place a *New Hero* button at the bottom of the form and bind its click event to a `newHero` component method.
--->
-이제 폼에 입력된 내용을 초기화하는 기능을 구현해 봅시다.
-폼 가장 아래에 *New Hero* 버튼을 만들고 이 버튼의 클릭 이벤트를 컴포넌트 메소드 `newHero`에 연결합니다.
-
-<!--
-<code-example path="forms/src/app/hero-form/hero-form.component.html" region="new-hero-button-no-reset" header="src/app/hero-form/hero-form.component.html (New Hero button)"></code-example>
-
-<code-example path="forms/src/app/hero-form/hero-form.component.ts" region="new-hero" header="src/app/hero-form/hero-form.component.ts (New Hero method)"></code-example>
--->
-<code-example path="forms/src/app/hero-form/hero-form.component.html" region="new-hero-button-no-reset" header="src/app/hero-form/hero-form.component.html (히어로 추가 버튼)"></code-example>
-
-<code-example path="forms/src/app/hero-form/hero-form.component.ts" region="new-hero" header="src/app/hero-form/hero-form.component.ts (히어로 추가 메소드)"></code-example>
-
-<!--
-Run the application again, click the *New Hero* button, and the form clears.
-The *required* bars to the left of the input box are red, indicating invalid `name` and `power` properties.
-That's understandable as these are required fields.
-The error messages are hidden because the form is pristine; you haven't changed anything yet.
--->
-이제 이 앱을 다시 실행하고 *New Hero* 버튼을 누르면 폼의 내용이 모두 지워집니다.
-하지만 `name`과 `power`에 해당하는 입력 필드 왼쪽에는 *필수* 항목인 것을 나타내는 빨간 막대가 여전히 남아 있습니다.
-이 항목들은 필수 입력 항목이기 때문에 이렇게 표시되는 것이라고 이해할 수 있습니다.
-그런데 사용자가 아직 폼에 접근하지 않은 상태(pristine)이기 때문에 에러 메시지는 표시되지 않습니다.
-
-<!--
-Enter a name and click *New Hero* again.
-The app displays a _Name is required_ error message.
-You don't want error messages when you create a new (empty) hero.
-Why are you getting one now?
--->
-히어로의 이름을 입력하고 *New Hero* 버튼을 다시 클릭해 봅시다.
-그러면 _Name is required_ 에러 메시지가 표시됩니다.
-히어로가 새로 추가되는 시점에서는 에러메시지가 표시되지 않는 것이 좋을 것 같습니다.
-그런데 왜 이런 상황이 되는 걸까요?
-
-<!--
-Inspecting the element in the browser tools reveals that the *name* input box is _no longer pristine_.
-The form remembers that you entered a name before clicking *New Hero*.
-Replacing the hero object *did not restore the pristine state* of the form controls.
--->
-브라우저의 개발자 도구로 엘리먼트를 확인해보면 *이름*에 해당하는 입력 필드는 _더이상 pristine 상태가 아닙니다_.
-왜냐하면 *New Hero* 버튼을 누르기 전에 폼에 접근한 적이 있기 때문입니다.
-폼 컨트롤에 연결된 히어로 객체의 인스턴스를 교체하는 것으로는 *pristine 상태가 초기화되지 않습니다*.
-
-<!--
-You have to clear all of the flags imperatively, which you can do
-by calling the form's `reset()` method after calling the `newHero()` method.
--->
-그래서 `newHero()` 메소드를 실행한 후에는 폼 컨트롤의 상태를 초기화하는 동작을 수행해야 합니다.
-이 동작은 폼에서 제공하는 `reset()` 메소드를 활용할 수 있으며, *New Hero* 버튼에서 `newHero()` 메소드를 실행한 이후에 이 메소드를 실행하도록 다음과 같이 수정합니다.
-
-<!--
-<code-example path="forms/src/app/hero-form/hero-form.component.html" region="new-hero-button-form-reset" header="src/app/hero-form/hero-form.component.html (Reset the form)"></code-example>
--->
-<code-example path="forms/src/app/hero-form/hero-form.component.html" region="new-hero-button-form-reset" header="src/app/hero-form/hero-form.component.html (폼 초기화 버튼)"></code-example>
-
-<!--
-Now clicking "New Hero" resets both the form and its control flags.
--->
-이제 "New Hereo" 버튼을 클릭하면 폼의 내용과 상태가 모두 초기화됩니다.
-
-<!--
-## Submit the form with _ngSubmit_
--->
-## _ngSubmit_ 으로 폼 제출하기
-
-<!--
-The user should be able to submit this form after filling it in.
-The *Submit* button at the bottom of the form
-does nothing on its own, but it will
-trigger a form submit because of its type (`type="submit"`).
-
-A "form submit" is useless at the moment.
-To make it useful, bind the form's `ngSubmit` event property
-to the hero form component's `onSubmit()` method:
--->
-사용자가 폼의 내용을 모두 입력한 후에는 폼을 제출할 수 있어야 합니다.
-이 때 폼 가장 아래에 있는 *Submit* 버튼이 클릭 이벤트를 처리하지는 않지만, 버튼의 타입이 "submit"으로 지정되어 있기 때문에 폼 제출 이벤트를 발생시킵니다.
-
-하지만 지금 코드로는 "폼 제출" 기능이 동작하지 않습니다.
-폼에서 발생하는 `ngSubmit` 이벤트를 컴포넌트의 `onSubmit()` 메소드로 바인딩해서 폼 제출 기능을 구현해 봅시다:
-=======
+
 You might want the message to display only when the user makes an invalid change.
 Hiding the message while the control is in the `pristine` state achieves that goal.
 You'll see the significance of this choice when you add a new hero to the form in the next step.
@@ -1400,39 +439,13 @@
 6. To restore the pristine state of the form controls, clear all of the flags imperatively by calling the form's `reset()` method after calling the `newHero()` method.
 
    <code-example path="forms/src/app/hero-form/hero-form.component.html" region="new-hero-button-form-reset" header="src/app/hero-form/hero-form.component.html (Reset the form)"></code-example>
->>>>>>> 385cadf2
 
    Now clicking **New Hero** resets both the form and its control flags.
 
-<<<<<<< HEAD
-<!--
-You'd already defined a template reference variable,
-`#heroForm`, and initialized it with the value "ngForm".
-Now, use that variable to access the form with the Submit button.
-=======
 <div class="alert is-helpful">
->>>>>>> 385cadf2
 
 See the [User Input](guide/user-input) guide for more information about listening for DOM events with an event binding and updating a corresponding component property.
 
-<<<<<<< HEAD
-You'll bind the form's overall validity via
-the `heroForm` variable to the button's `disabled` property
-using an event binding. Here's the code:
--->
-폼에는 이미 템플릿 참조 변수 `#heroForm`가 지정되어 있고, 컴포넌트에 선언한 "ngForm"에 의해 폼의 내용도 초기화되어 있습니다.
-
-이제 전체 폼 유효성 결과를 활용해서 버튼의 `disabled` 프로퍼티를 설정합니다:
-
-<!--
-<code-example path="forms/src/app/hero-form/hero-form.component.html" header="src/app/hero-form/hero-form.component.html (submit-button)" region="submit-button"></code-example>
--->
-<code-example path="forms/src/app/hero-form/hero-form.component.html" header="src/app/hero-form/hero-form.component.html (폼 제출 버튼)" region="submit-button"></code-example>
-
-<!--
-If you run the application now, you find that the button is enabled&mdash;although
-it doesn't do anything useful yet.
-=======
 </div>
 
 ## Submit the form with _ngSubmit_
@@ -1441,7 +454,6 @@
 The **Submit** button at the bottom of the form does nothing on its own, but it does
 trigger a form-submit event because of its type (`type="submit"`).
 To respond to this event, take the following steps.
->>>>>>> 385cadf2
 
 1. Bind the form's [`ngSubmit`](api/forms/NgForm#properties) event property to the hero-form component's `onSubmit()` method.
 
@@ -1450,117 +462,30 @@
 2. Use the template reference variable, `#heroForm` to access the form that contains the **Submit** button and create an event binding.
 You will bind the form property that indicates its overall validity to the **Submit** button's `disabled` property.
 
-<<<<<<< HEAD
-1. Define a template reference variable on the (enhanced) form element.
-2. Refer to that variable in a button many lines away.
--->
-앱을 다시 실행하면, 버튼이 활성화된 것을 확인할 수 있습니다. 지금은 별 쓸모가 없지만요.
-
-그리고 폼의 이름 필드를 지우면 "required" 규칙을 위반하기 때문에 에러메시지가 표시됩니다.
-이 때 *Submit* 버튼도 같이 비활성화됩니다.
-
-간단하지 않나요? 조금 더 생각해 봅시다. Angular를 사용하지 않는다면 버튼의 활성화/비활성화 상태를 폼의 유효성 여부와 어떻게 연결할 수 있을까요?
-
-하지만 Angular를 사용하면 다음 내용만 구현하면 됩니다.
-
-1. 폼 엘리먼트에 템플릿 참조 변수를 선언합니다.
-1. 아무리 멀리 떨어진 버튼에서도 템플릿 참조 변수를 간단하게 참조할 수 있습니다.
-
-<!--
-## Toggle two form regions (extra credit)
--->
-## 폼 제출 결과 표시하기
-
-<!--
-Submitting the form isn't terribly dramatic at the moment.
--->
-아직까지 폼 제출 기능은 그렇게 복잡하지 않습니다.
-=======
    <code-example path="forms/src/app/hero-form/hero-form.component.html" header="src/app/hero-form/hero-form.component.html (submit-button)" region="submit-button"></code-example>
 
 3. Run the application now. Notice that the button is enabled&mdash;although
 it doesn't do anything useful yet.
 
 4. Delete the **Name** value. This violates the "required" rule, so it displays the error message&emdash;and notice that it also disables the **Submit** button.
->>>>>>> 385cadf2
-
-
-<<<<<<< HEAD
-  <!--
-  An unsurprising observation for a demo. To be honest,
-  jazzing it up won't teach you anything new about forms.
-  But this is an opportunity to exercise some of your newly won
-  binding skills.
-  If you aren't interested, skip to this page's conclusion.
-  -->
-  이번에 다루는 내용은 폼의 기능을 추가로 설명하지 않습니다.
-  하지만 폼을 어떻게 구성하는 것이 좋을지 또 다른 관점으로 바라보는 기회가 될 수 있을 것입니다.
-  이 내용에 관심이 없으면 [정리](guide/forms#정리) 부분으로 넘어가세요.
-=======
+
+
    You didn't have to explicitly wire the button's enabled state to the form's validity.
    The `FormsModule` did this automatically when you defined a template reference variable on the enhanced form element, then referred to that variable in the button control.
->>>>>>> 385cadf2
 
 ### Respond to form submission
 
-<<<<<<< HEAD
-<!--
-For a more strikingly visual effect,
-hide the data entry area and display something else.
-=======
 To show a response to form submission, you can hide the data entry area and display something else in its place.
->>>>>>> 385cadf2
 
 1. Wrap the entire form in a `<div>` and bind
 its `hidden` property to the `HeroFormComponent.submitted` property.
--->
-좀 더 확실한 시각 효과를 위해, 데이터를 입력하고 나면 폼을 숨기고 다른 내용을 표시해 봅시다.
-
-폼을 `<div>`로 감싸고 이 엘리먼트의 `hidden` 프로퍼티에 `HeroFormComponent.submitted` 프로퍼티를 바인딩합니다.
-
-<<<<<<< HEAD
-<!--
-<code-example path="forms/src/app/hero-form/hero-form.component.html" header="src/app/hero-form/hero-form.component.html (excerpt)" region="edit-div"></code-example>
--->
-<code-example path="forms/src/app/hero-form/hero-form.component.html" header="src/app/hero-form/hero-form.component.html (일부)" region="edit-div"></code-example>
-
-<!--
-The main form is visible from the start because the
-`submitted` property is false until you submit the form,
-as this fragment from the `HeroFormComponent` shows:
--->
-그러면 사용자가 폼을 제출하기 전까지는 `submitted` 프로퍼티 값이 `false`이기 때문에 폼이 표시될 것입니다.
-이 프로퍼티는 `onSubmit()`에서 `true`로 지정합니다.
-=======
+
    <code-example path="forms/src/app/hero-form/hero-form.component.html" header="src/app/hero-form/hero-form.component.html (excerpt)" region="edit-div"></code-example>
 
    * The main form is visible from the start because the `submitted` property is false until you submit the form, as this fragment from the `HeroFormComponent` shows:
->>>>>>> 385cadf2
 
       <code-example path="forms/src/app/hero-form/hero-form.component.ts" header="src/app/hero-form/hero-form.component.ts (submitted)" region="submitted"></code-example>
 
-<<<<<<< HEAD
-<!--
-When you click the *Submit* button, the `submitted` flag becomes true and the form disappears
-as planned.
-
-Now the app needs to show something else while the form is in the submitted state.
-Add the following HTML below the `<div>` wrapper you just wrote:
--->
-이제 *Submit* 버튼을 클릭하면 `submitted` 플래그가 `true`값으로 변하면서 폼이 보이지 않게 됩니다.
-
-그러면 폼 대신 표시할 무언가를 만들어 봅시다.
-다음 내용을 HTML 템플릿에 추가합니다:
-
-<!--
-<code-example path="forms/src/app/hero-form/hero-form.component.html" header="src/app/hero-form/hero-form.component.html (excerpt)" region="submitted"></code-example>
--->
-<code-example path="forms/src/app/hero-form/hero-form.component.html" header="src/app/hero-form/hero-form.component.html (일부)" region="submitted"></code-example>
-
-<!--
-There's the hero again, displayed read-only with interpolation bindings.
-This `<div>` appears only while the component is in the submitted state.
-=======
    * When you click the **Submit** button, the `submitted` flag becomes true and the form disappears.
 
 2. To show something else while the form is in the submitted state, add the following HTML below the new `<div>` wrapper.
@@ -1568,39 +493,17 @@
    <code-example path="forms/src/app/hero-form/hero-form.component.html" header="src/app/hero-form/hero-form.component.html (excerpt)" region="submitted"></code-example>
 
    This `<div>`, which shows a read-only hero with interpolation bindings, appears only while the component is in the submitted state.
->>>>>>> 385cadf2
 
    The alternative display includes an *Edit* button whose click event is bound to an expression
 that clears the `submitted` flag.
 
-<<<<<<< HEAD
-When you click the *Edit* button, this block disappears and the editable form reappears.
--->
-이제 히어로를 다시 추가하면, 폼은 사라지고 입력한 히어로의 정보가 고정된 텍스트로 화면에 표시됩니다.
-=======
 3. Click the *Edit* button to switch the display back to the editable form.
->>>>>>> 385cadf2
-
-이렇게 추가한 `<div>` 엘리먼트에는 *Edit* 버튼이 있어서, 이 버튼을 클릭하면 `submitted` 플래그를 다시 해제할 수 있습니다.
-
-*Edit* 버튼을 누르면 새로 표시된 내용이 사라지고 폼이 다시 표시됩니다.
-
-<!--
+
 ## Summary
--->
-## 정리
-
-<!--
+
 The Angular form discussed in this page takes advantage of the following
-<<<<<<< HEAD
-framework features to provide support for data modification, validation, and more:
--->
-이 가이드에서는 Angular에서 제공하는 폼 기능을 사용해서 데이터를 조작하고, 유효성을 검증하면 얼마나 편한지 살펴봤습니다. 그리고 다음 내용도 알아봤습니다:
-=======
 framework features to provide support for data modification, validation, and more.
->>>>>>> 385cadf2
-
-<!--
+
 * An Angular HTML form template.
 * A form component class with a `@Component` decorator.
 * Handling form submission by binding to the `NgForm.ngSubmit` event property.
@@ -1610,21 +513,8 @@
 * The reference variable’s `valid` property on input controls to check if a control is valid and show or hide error messages.
 * Controlling the **Submit** button's enabled state by binding to `NgForm` validity.
 * Custom CSS classes that provide visual feedback to users about invalid controls.
--->
-* Angular HTML 폼 템플릿
-* 폼을 다루는 컴포넌트 클래스
-* `NgForm.ngSubmit` 이벤트를 바인딩해서 폼 제출을 처리하는 방법
-* 폼에서 템플릿 참조 변수(`#heroForm`, `#name`)를 활용하는 방법
-* `[(ngModel)]` 양방향 바인딩 문법
-* `name` 어트리뷰트를 활용해서 폼 컨트롤의 유효성을 검사하고 값을 변경되는 것을 추적하는 방법
-* 템플릿 참조 변수로 폼 컨트롤의 `valid` 프로퍼티를 활용해서 에러 메시지를 표시하는 방법
-* `NgForm` 전체 유효성 결과로 *Submit* 버튼을 활성화/비활성화 하는 방법
-* 폼 값이 잘못된 것을 커스텀 CSS 클래스로 지정하는 방법
-
-<!--
+
 Here’s the code for the final version of the application:
--->
-그리고 이 가이드에서 다룬 애플리케이션의 전체 코드는 다음과 같습니다:
 
 <code-tabs>
 
