--- conflicted
+++ resolved
@@ -1,79 +1,60 @@
 {
-  "커뮤니티": {
-    "//Community": "",
+  "Community": {
     "order": 3,
     "subCategories": {
-      "추천 커뮤니티": {
-        "//Community Curations": "",
+      "Community Curations": {
         "order": 1,
         "resources": {
           "awesome-angular-components": {
-            "//desc": "A community index of components and libraries maintained on GitHub",
-            "desc": "Angular 서드파티 컴포넌트와 라이브러리를 소개하는 GitHub 커뮤니티입니다.",
-            "rev": true,
-            "//title": "Catalog of Angular Components & Libraries",
-            "title": "Angular 서드파티 컴포넌트 & 라이브러리 소개",
+            "desc": "A community index of components and libraries maintained on GitHub",
+            "rev": true,
+            "title": "Catalog of Angular Components & Libraries",
             "url": "https://github.com/brillout/awesome-angular-components"
           },
           "angular-ru": {
-<<<<<<< HEAD
-            "//desc": "Angular-RU Community on GitHub is a single entry point for all resources, chats, podcasts and meetups for Angular in Russia.",
-            "desc": "러시아에서 열렸던 Angular 밋업부터 팟캐스트, 채팅 등 모든 자료를 Angular-RU 커뮤니티에서 확인하세요.",
-            "rev": true,
-            "//title": "Angular Conferences and Angular Camps in Moscow, Russia.",
-            "title": "Angular 러시아",
-=======
             "desc": "Angular-RU Community on GitHub is a single entry point for all resources, chats, podcasts and meetups for Angular in Russia.",
             "rev": true,
             "title": "Angular Conferences and Angular Camps in Moscow, Russia.",
->>>>>>> 77ff72f9
             "url": "https://angular-ru.github.io/"
           }
         }
       },
-      "밋업": {
-        "//Groups": "",
+      "Groups": {
         "order": 2,
         "resources": {
           "sldkjfslkjfslkjdsklj": {
-            "//desc": "Meetup in Barcelona, Spain. Express your motivations, share your ideas and play together creating awesome things in team.",
-            "desc": "2018. 6. 18~ 20 스페인 바르셀로나에서 열리는 밋업에 대한 커뮤니티입니다. 밋업에 참가해서 많은 사람들과 새로운 아이디어를 공유해 보세요.",
+            "desc": "Meetup in Barcelona, Spain. Express your motivations, share your ideas and play together creating awesome things in team.",
             "rev": true,
             "title": "Angular Beers",
             "url": "http://www.meetup.com/AngularJS-Beers/"
           },
           "sldkjfslkjfslkjdskzzzlj": {
-            "//desc": "Angular Conferences and Angular Camps in Barcelona, Spain.",
-            "desc": "2018. 6. 18 ~ 20 스페인 바르셀로나에서 열리는 밋업 공식 사이트입니다. ",
+            "desc": "Angular Conferences and Angular Camps in Barcelona, Spain.",
             "rev": true,
             "title": "Angular Camp",
             "url": "http://angularcamp.org/"
           }
         }
       },
-      "팟캐스트": {
-        "//Podcasts": "",
+      "Podcasts": {
         "order": 3,
         "resources": {
           "sdfjkdkfj": {
-            "//desc": "Adventures in Angular is a weekly podcast dedicated to the Angular platform and related technologies, tools, languages, and practices.",
-            "desc": "Adventures in Angular는 Angular 플랫폼과 관련 기술, 툴, 언어, 활용방안에 대해 일주일에 한 번씩 방송하는 채널입니다.",
+            "desc": "Adventures in Angular is a weekly podcast dedicated to the Angular platform and related technologies, tools, languages, and practices.",
             "logo": "",
             "rev": true,
             "title": "Adventures in Angular",
             "url": "https://devchat.tv/adventures-in-angular"
           },
           "sdlkfjsldfkj": {
-            "//desc": "Weekly video podcast hosted by Jeff Whelpley with all the latest and greatest happenings in the wild world of Angular.",
-            "desc": "Jeff Whelpley는 일주일에 한 번씩 Angular 생태계에서 일어나는 다양한 소식을 전합니다.",
+            "desc": "Weekly video podcast hosted by Jeff Whelpley with all the latest and greatest happenings in the wild world of Angular.",
             "logo": "",
             "rev": true,
             "title": "AngularAir",
             "url": "https://angularair.com/"
           },
           "sldkfjsldjf": {
-            "//desc": "The live broadcast podcast all about JavaScript",
-            "desc": "JavaScript에 대한 모든 것을 다루는 생방송 채널입니다.",
+            "desc": "The live broadcast podcast all about JavaScript",
             "logo": "",
             "rev": true,
             "title": "Javascript Air",
@@ -83,95 +64,81 @@
       }
     }
   },
-  "개발": {
-    "//Development": "",
+  "Development": {
     "order": 1,
     "subCategories": {
-      "크로스 플랫폼 개발": {
-        "//Cross-Platform Development": "",
+      "Cross-Platform Development": {
         "order": 5,
         "resources": {
           "a2b": {
-            "//desc": "Angular and React Native to build applications for Android and iOS",
-            "desc": "Angular와 React Native를 사용해서 Android와 iOS 애플리케이션을 동시에 만들어 보세요.",
+            "desc": "Angular and React Native to build applications for Android and iOS",
             "logo": "",
             "rev": true,
             "title": "ReactNative",
             "url": "http://angular.github.io/react-native-renderer/"
           },
           "a3b": {
-            "//desc": "Ionic offers a library of mobile-optimized HTML, CSS and JS components and tools for building highly interactive native and progressive web apps.",
-            "desc": "Ionic은 모바일에 최적화된 HTML 구조와 CSS, JS 컴포넌트를 제공하는 라이브러리입니다. Ionic을 사용하면 훌륭한 UX를 제공하는 네이티브 앱과 프로그레시브 웹 앱을 동시에 만들 수 있습니다.",
+            "desc": "Ionic offers a library of mobile-optimized HTML, CSS and JS components and tools for building highly interactive native and progressive web apps.",
             "logo": "http://ionicframework.com/img/ionic-logo-white.svg",
             "rev": true,
             "title": "Ionic",
             "url": "http://ionicframework.com/docs/v2/"
           },
           "a4b": {
-            "//desc": "Electron Platform for Angular.",
-            "desc": "Electron 환경에서도 Angular를 활용해 보세요.",
+            "desc": "Electron Platform for Angular.",
             "logo": "",
             "rev": true,
             "title": "Electron",
             "url": "http://github.com/angular/angular-electron"
           },
           "ab": {
-            "//desc": "NativeScript is how you build cross-platform, native iOS and Android apps with Angular and TypeScript. Get 100% access to native APIs via JavaScript and reuse of packages from NPM, CocoaPods and Gradle. Open source and backed by Telerik.​​​",
-            "desc": "NativeScript는 Angular와 TypeScript를 활용해서 iOS와 안드로이드 환경에 동작하는 네이티브 앱을 만드는 프레임워크입니다. npm 패키지를 그대로 사용할 수 있는 환경에서 네이티브 API에도 자유롭게 접근할 수 있으며, CocoaPod와 Gradle도 활용할 수 있습니다. Teleric이 만든 오픈소스이며, 활발하게 운영되고 있습니다.",
+            "desc": "NativeScript is how you build cross-platform, native iOS and Android apps with Angular and TypeScript. Get 100% access to native APIs via JavaScript and reuse of packages from NPM, CocoaPods and Gradle. Open source and backed by Telerik.​​​",
             "logo": "",
             "rev": true,
             "title": "NativeScript",
             "url": "https://github.com/NativeScript/nativescript-angular"
           },
           "ab5": {
-            "//desc": "An Universal Windows App (uwp) powered by Angular",
-            "desc": "유니버설 Windows 환경에서 동작하는 애플리케이션을 Angular로 만들어 보세요.",
-            "logo": "",
-            "rev": true,
-            "//title": "Windows (UWP)",
-            "title": "Universal Windows App (UWP)",
+            "desc": "An Universal Windows App (uwp) powered by Angular",
+            "logo": "",
+            "rev": true,
+            "title": "Windows (UWP)",
             "url": "http://github.com/preboot/angular2-universal-windows-app"
           }
         }
       },
-      "데이터 관리": {
-        "Data Libraries": "",
+      "Data Libraries": {
         "order": 3,
         "resources": {
           "-KLIzHDRfiB3d7W7vk-e": {
-            "//desc": "Reactive Extensions for Angular",
-            "desc": "Angular의 Rx 라이브러리를 확장하는 라이브러리입니다.",
+            "desc": "Reactive Extensions for Angular",
             "rev": true,
             "title": "ngrx",
             "url": "http://github.com/ngrx"
           },
           "ab": {
-            "//desc": "The official library for Firebase and Angular",
-            "desc": "Angular 환경에서 사용하는 Firebase 공식 라이브러리입니다.",
+            "desc": "The official library for Firebase and Angular",
             "logo": "",
             "rev": true,
             "title": "Angular Fire",
             "url": "https://github.com/angular/angularfire2"
           },
           "ab2": {
-            "//desc": "Use Angular and Meteor to build full-stack JavaScript apps  for Mobile and Desktop.",
-            "desc": "Angular와 Meteor를 함께 활용하면 모바일과 데스크탑 환경에서 동작하는 풀스택 애플리케이션을 만들 수 있습니다.",
+            "desc": "Use Angular and Meteor to build full-stack JavaScript apps  for Mobile and Desktop.",
             "logo": "http://www.angular-meteor.com/images/logo.png",
             "rev": true,
             "title": "Meteor",
             "url": "http://www.angular-meteor.com/angular2"
           },
           "ab3": {
-            "//desc": "Apollo is a data stack for modern apps, built with GraphQL.",
-            "desc": "Apollo는 GraphQL을 활용하는 데이터 스택 라이브러리입니다.",
+            "desc": "Apollo is a data stack for modern apps, built with GraphQL.",
             "logo": "http://docs.apollostack.com/logo/large.png",
             "rev": true,
             "title": "Apollo",
             "url": "http://docs.apollostack.com/apollo-client/angular2.html"
           },
           "ab4": {
-            "//desc": "Angular Commerce is a solution for building modern e-commerce applications with power of Google Firebase. Set of components is design agnostic and allows to easily extend functionality.",
-            "desc": "Angular Commerce는 Google Firebase를 활용하며 전자상거래 애플리케이션을 만들 수 있는 라이브러리입니다. 라이브러리를 그대로 활용할 수도 있고, 간단하게 확장할 수도 있습니다.",
+            "desc": "Angular Commerce is a solution for building modern e-commerce applications with power of Google Firebase. Set of components is design agnostic and allows to easily extend functionality.",
             "logo": "",
             "rev": true,
             "title": "AngularCommerce",
@@ -179,140 +146,110 @@
           }
         }
       },
-      "IDE 지원": {
-        "//IDEs": "",
+      "IDEs": {
         "order": 1,
         "resources": {
           "ab": {
-            "//desc": "VS Code is a Free, Lightweight Tool for Editing and Debugging Web Apps.",
-            "desc": "VS Code는 웹 앱을 개발하거나 디버깅할 때 사용합니다. 가볍고 무료입니다.",
+            "desc": "VS Code is a Free, Lightweight Tool for Editing and Debugging Web Apps.",
             "logo": "",
             "rev": true,
             "title": "Visual Studio Code",
             "url": "http://code.visualstudio.com/"
           },
           "ab2": {
-            "//desc": "Lightweight yet powerful IDE, perfectly equipped for complex client-side development and server-side development with Node.js",
-            "desc": "가볍지만 강력한 IDE입니다. 복잡한 클라이언트 애플리케이션이나 node.js 서버를 개발한다면 단언컨대 최고의 선택입니다.",
+            "desc": "Lightweight yet powerful IDE, perfectly equipped for complex client-side development and server-side development with Node.js",
             "logo": "",
             "rev": true,
             "title": "Webstorm",
             "url": "https://www.jetbrains.com/webstorm/"
           },
           "ab3": {
-            "//desc": "Capable and Ergonomic  Java * IDE",
-            "desc": "Java 개발 환경에서도 Angular를 개발할 수 있습니다.",
+            "desc": "Capable and Ergonomic  Java * IDE",
             "logo": "",
             "rev": true,
             "title": "IntelliJ IDEA",
             "url": "https://www.jetbrains.com/idea/"
           },
           "angular-ide": {
-            "//desc": "Built first and foremost for Angular. Turnkey setup for beginners; powerful for experts.",
-            "desc": "Angular 개발에 특화되어 개발된 IDE입니다. Angular 개발을 처음 접하는 개발자는 물론이고, 개발에 이미 익숙한 사람도 편하게 사용할 수 있습니다.",
+            "desc": "Built first and foremost for Angular. Turnkey setup for beginners; powerful for experts.",
             "rev": true,
             "title": "Angular IDE by Webclipse",
             "url": "https://www.genuitec.com/products/angular-ide"
           }
         }
       },
-      "개발 툴": {
-        "//Tooling": "",
+      "Tooling": {
         "order": 2,
         "resources": {
           "-KLIzHfBEr1qMMUDxfq3": {
-            "//desc": "Generate an Angular CRUD application from an existing database schema",
-            "desc": "기존 DB를 그대로 활용하는 Angular CRUD 애플리케이션을 만들어보세요.",
+            "desc": "Generate an Angular CRUD application from an existing database schema",
             "rev": true,
             "title": "Celerio Angular Quickstart",
             "url": "https://github.com/jaxio/celerio-angular-quickstart"
           },
           "a1": {
-            "//desc": "A Google Chrome Dev Tools extension for debugging Angular applications.",
-            "desc": "Chrome 개발자 도구에서도 Angular 애플리케이션을 디버깅할 수 있습니다.",
+            "desc": "A Google Chrome Dev Tools extension for debugging Angular applications.",
             "logo": "https://augury.angular.io/images/augury-logo.svg",
             "rev": true,
             "title": "Augury",
             "url": "http://augury.angular.io/"
           },
           "b1": {
-            "//desc": "Server-side Rendering for Angular apps.",
-            "desc": "Angular 애플리케이션에 서버사이드 렌더링 기능을 더해보세요.",
+            "desc": "Server-side Rendering for Angular apps.",
             "logo": "https://cloud.githubusercontent.com/assets/1016365/10639063/138338bc-7806-11e5-8057-d34c75f3cafc.png",
             "rev": true,
             "title": "Angular Universal",
             "url": "https://github.com/angular/universal"
           },
           "c1": {
-<<<<<<< HEAD
-            "//desc": "Lightweight development only node server",
-            "desc": "아주 간단한 node 서버입니다.",
-=======
             "desc": "Lightweight development only Node.js® server",
->>>>>>> 77ff72f9
             "logo": "",
             "rev": true,
             "title": "Lite-server",
             "url": "https://github.com/johnpapa/lite-server"
           },
           "cli": {
-            "//desc": "The official Angular CLI makes it easy to create and develop applications from initial commit to production deployment. It already follows our best practices right out of the box!",
-            "desc": "프로젝트 생성부터 제품 배포까지 모든 개발 단계에 활용할 수 있는 공식 Angular 커맨드라인 툴입니다. 많은 사람들이 주목하고 있는 프로젝트를 지금 확인해보세요!",
+            "desc": "The official Angular CLI makes it easy to create and develop applications from initial commit to production deployment. It already follows our best practices right out of the box!",
             "rev": true,
             "title": "Angular CLI",
             "url": "https://cli.angular.io"
           },
           "d1": {
-            "//desc": "Static analysis for Angular projects.",
-            "desc": "Angular 애플리케이션 정적 분석툴입니다.",
+            "desc": "Static analysis for Angular projects.",
             "logo": "",
             "rev": true,
             "title": "Codelyzer",
             "url": "https://github.com/mgechev/codelyzer"
           },
           "e1": {
-            "//desc": "This package provides facilities for developers building Angular applications on ASP.NET.",
-            "desc": "ASP.NET 환경에서도 Angular 애플리케이션을 제공할 수 있습니다.",
+            "desc": "This package provides facilities for developers building Angular applications on ASP.NET.",
             "logo": "",
             "rev": true,
             "title": "Universal for ASP.NET",
             "url": "https://github.com/aspnet/nodeservices"
           },
           "f1": {
-            "//desc": "This tool generates dedicated documentation for Angular applications.",
-            "desc": "Angular 애플리케이션을 개발자 문서로 추출하려면 이 툴을 확인해보세요.",
+            "desc": "This tool generates dedicated documentation for Angular applications.",
             "logo": "",
             "rev": true,
             "title": "Compodoc",
             "url": "https://github.com/compodoc/compodoc"
           },
           "ncg": {
-            "//desc": "Generate several types of CRUD apps complete with e2e testing using template-sets for Angular, Material Design, Bootstrap, Kendo UI, Ionic, ...",
-            "desc": "e2e 테스트까지 완벽하게 준비된 Angular CRUD 앱을 만들어보세요. Angular, 머티리얼 디자인, 부트스트랩, Kendo UI, Ionic 등 모든 것이 준비되어 있습니다.",
+            "desc": "Generate several types of CRUD apps complete with e2e testing using template-sets for Angular, Material Design, Bootstrap, Kendo UI, Ionic, ...",
             "logo": "https://avatars3.githubusercontent.com/u/27976684",
             "rev": true,
-            "//title": "NinjaCodeGen - Angular CRUD Generator",
-            "title": "NinjaCodeGen - Angular CRUD 생성기",
+            "title": "NinjaCodeGen - Angular CRUD Generator",
             "url": "https://ninjaCodeGen.com"
           },
           "angular-playground": {
-<<<<<<< HEAD
-            "//desc": "UI development environment for building, testing, and documenting Angular applications.",
-            "desc": "로컬 환경에서 간단하게 Angular 애플리케이션을 만들거나 테스트해보고, 문서를 작성할 수 있는 환경입니다.",
-=======
             "desc": "UI development environment for building, testing, and documenting Angular applications.",
->>>>>>> 77ff72f9
             "rev": true,
             "title": "Angular Playground",
             "url": "http://www.angularplayground.it/"
           },
           "nx": {
-<<<<<<< HEAD
-            "//desc": "Nx (Nrwl Extensions for Angular) is an open source toolkit built on top of Angular CLI to help enterprise teams develop Angular at scale.",
-            "desc": "Nx(Nrwl Extensions for Angular)는 Angular CLI를 활용해서 기업용 솔루션을 만들 수 있는 오픈 소스 툴입니다.",
-=======
             "desc": "Nx (Nrwl Extensions for Angular) is an open source toolkit built on top of Angular CLI to help enterprise teams develop Angular at scale.",
->>>>>>> 77ff72f9
             "rev": true,
             "title": "Nx",
             "logo": "https://nrwl.io/assets/nx-logo.png",
@@ -320,137 +257,115 @@
           }
         }
       },
-      "UI 컴포넌트": {
-        "//UI Components" : "",
+      "UI Components": {
         "order": 4,
         "resources": {
           "IgniteUIforAngular": {
-            "//desc": "Ignite UI for Angular is a dependency-free Angular toolkit for building modern web apps.",
-            "desc": "Ignite UI는 Angular 애플리케이션을 구성하는 툴입니다. 의존성이 복잡하지도 않습니다.",
+            "desc": "Ignite UI for Angular is a dependency-free Angular toolkit for building modern web apps.",
             "rev": true,
             "title": "Ignite UI for Angular",
             "url": "https://www.infragistics.com/products/ignite-ui-angular"
           },
           "DevExtreme": {
-            "//desc": "50+ UI components including data grid, pivot grid, scheduler, charts, editors, maps and other multi-purpose controls for creating highly responsive web applications for touch devices and traditional desktops.",
-            "desc": "데이터 그리드나 피봇 그리드, 달력, 차트, 에디터, 지도 등 50개 이상의 UI 컴포넌트를 제공합니다. 모든 컴포넌트는 반응형 웹에 최적화되어 있으며, 터치 디바이스나 데스크탑에 함께 사용할 수 있습니다.",
+            "desc": "50+ UI components including data grid, pivot grid, scheduler, charts, editors, maps and other multi-purpose controls for creating highly responsive web applications for touch devices and traditional desktops.",
             "rev": true,
             "title": "DevExtreme",
             "url": "https://js.devexpress.com/Overview/Angular/"
           },
           "234237": {
-            "//desc": "UX guidelines, HTML/CSS framework, and Angular components working together to craft exceptional experiences",
-            "dest": "Angular 컴포넌트에 어울리는 UX를 고민한다면 이 디자인 가이드를 확인해보세요.",
+            "desc": "UX guidelines, HTML/CSS framework, and Angular components working together to craft exceptional experiences",
             "rev": true,
             "title": "Clarity Design System",
             "url": "https://vmware.github.io/clarity/"
           },
           "-KLIzI9BTvvP_hUwutXk": {
-            "//desc": "UI components for Angular using Semantic UI",
-            "desc": "사용자에게 친근한 UI 컴포넌트를 제공합니다.",
+            "desc": "UI components for Angular using Semantic UI",
             "rev": true,
             "title": "Semantic UI",
             "url": "https://github.com/vladotesanovic/ngSemantic"
           },
           "-KMVB8P4TDfht8c0L1AE": {
-            "//desc": "The Angular version of the Angular UI Bootstrap library. This library is being built from scratch in Typescript using the Bootstrap 4 CSS framework.",
-            "desc": "Boostrap 라이브러리의 Angular 버전입니다. 이 라이브러리는 Bootstrap 4 CSS 프레임워크를 바탕으로 TypeScript로 재작성되었습니다.",
+            "desc": "The Angular version of the Angular UI Bootstrap library. This library is being built from scratch in Typescript using the Bootstrap 4 CSS framework.",
             "rev": true,
             "title": "ng-bootstrap",
             "url": "https://ng-bootstrap.github.io/"
           },
           "4ab": {
-            "//desc": "Native Angular components & directives for Lightning Design System",
-            "desc": "Lightning Design System에서 만든 네이티브 Angular 컴포넌트와 디렉티브입니다.",
+            "desc": "Native Angular components & directives for Lightning Design System",
             "logo": "http://ng-lightning.github.io/ng-lightning/img/shield.svg",
             "rev": true,
             "title": "ng-lightning",
             "url": "http://ng-lightning.github.io/ng-lightning/"
           },
           "7ab": {
-            "//desc": "UI components for hybrid mobile apps with bindings for both Angular & AngularJS.",
-            "desc": "Angular와 AngularJS를 함께 사용하는 환경에서 활용할 수 있는 UI 컴포넌트를 제공합니다.",
+            "desc": "UI components for hybrid mobile apps with bindings for both Angular & AngularJS.",
             "rev": true,
             "title": "Onsen UI",
             "url": "https://onsen.io/v2/"
           },
           "a2b": {
-            "//desc": "PrimeNG is a collection of rich UI components for Angular",
-            "desc": "PrimeNG는 Angular 환경을 위해 개발된 UI 컴포넌트 라이브러리입니다.",
+            "desc": "PrimeNG is a collection of rich UI components for Angular",
             "logo": "http://www.primefaces.org/primeng/showcase/resources/images/primeng.svg",
             "rev": true,
             "title": "Prime Faces",
             "url": "http://www.primefaces.org/primeng/"
           },
           "a3b": {
-            "//desc": "One of the first major UI frameworks to support Angular",
-            "desc": "Kendo UI는 Angular용 UI 프레임워크를 가장 먼저 시작한 프레임워크 중 하나입니다.",
+            "desc": "One of the first major UI frameworks to support Angular",
             "logo": "",
             "rev": true,
             "title": "Kendo UI",
             "url": "http://www.telerik.com/kendo-angular-ui/"
           },
           "a5b": {
-            "//desc": "High-performance UI controls with the most complete Angular support available. Wijmo’s controls are all written in TypeScript and have zero dependencies. FlexGrid control includes full declarative markup, including cell templates.",
-            "desc": "훌륭한 성능의 Angular용 UI 컨트롤을 제공합니다. Wijmo에서 제공하는 컨트롤은 모두 TypeScript로 작성되었으며, 연결된 의존성도 없습니다. 이 라이브러리는 FlexGrid에 특화되어 있습니다.",
+            "desc": "High-performance UI controls with the most complete Angular support available. Wijmo’s controls are all written in TypeScript and have zero dependencies. FlexGrid control includes full declarative markup, including cell templates.",
             "logo": "http://wijmocdn.azureedge.net/wijmositeblob/wijmo-theme/logos/wijmo-55.png",
             "rev": true,
             "title": "Wijmo",
             "url": "http://wijmo.com/products/wijmo-5/"
           },
           "a6b": {
-            "//desc": "Material design inspired UI components for building great web apps. For mobile and desktop.",
-            "desc": "머티리얼 디자인을 적용한 UI 컴포넌트입니다. 모바일과 데스크탑에서 모두 사용할 수 있습니다.",
+            "desc": "Material design inspired UI components for building great web apps. For mobile and desktop.",
             "logo": "",
             "rev": true,
             "title": "Vaadin",
             "url": "https://vaadin.com/elements"
           },
           "a7b": {
-            "//desc": "Native Angular directives for Bootstrap",
-            "desc": "Angular용 Bootstrap 라이브러리입니다.",
+            "desc": "Native Angular directives for Bootstrap",
             "logo": "",
             "rev": true,
             "title": "ngx-bootstrap",
             "url": "http://valor-software.com/ngx-bootstrap/#/"
           },
           "ab": {
-            "//desc": "Material Design components for Angular",
-            "desc": "공식 Angular 머티리얼 디자인 컴포넌트입니다.",
+            "desc": "Material Design components for Angular",
             "logo": "",
             "rev": true,
             "title": "Angular Material",
             "url": "https://github.com/angular/material2"
           },
           "aggrid": {
-            "//desc": "A datagrid for Angular with enterprise style features such as sorting, filtering, custom rendering, editing, grouping, aggregation and pivoting.",
-            "desc": "정렬, 필터링, 커스텀 렌더링, 편집, 그룹화, 합계, 피봇 기능 등, 기업에서 활용할 수 있는 데이터 그리드를 제공합니다.",
+            "desc": "A datagrid for Angular with enterprise style features such as sorting, filtering, custom rendering, editing, grouping, aggregation and pivoting.",
             "rev": true,
             "title": "ag-Grid",
             "url": "https://www.ag-grid.com/best-angular-2-data-grid/"
           },
           "jqwidgets": {
-            "//desc": "Angular UI Components including data grid, tree grid, pivot grid, scheduler, charts, editors and other multi-purpose components",
-            "desc": "데이터 그리드나 트리 그리드, 피봇 그리드, 달력, 차트, 편집 기능 등 다양하게 활용할 수 있는 컴포넌트를 제공합니다.",
+            "desc": "Angular UI Components including data grid, tree grid, pivot grid, scheduler, charts, editors and other multi-purpose components",
             "rev": true,
             "title": "jQWidgets",
             "url": "https://www.jqwidgets.com/angular/"
           },
           "amexio": {
-            "//desc": "Amexio (Angular MetaMagic EXtensions for Inputs and Outputs)  is a rich set of Angular components powered by Bootstrap for Responsive Design. UI Components include Standard Form Components, Data Grids, Tree Grids, Tabs etc. Open Source (Apache 2 License) & Free and backed by MetaMagic Global Inc",
-            "desc": "Amexio(Angular MetaMagic EXtensions for Inputs and Outputs)는 Bootstrap과 반응형 디자인을 고려하여 만들어진 Angular 컴포넌트 라이브러리입니다. 기본 폼부터 시작해서 데이터 그리드, 트리 그리드, 탭 등 다양한 컴포넌트를 지원합니다. 이 라이브러리는 오픈 소스(Apache 2 라이센스)이며, 무료입니다.",
+            "desc": "Amexio (Angular MetaMagic EXtensions for Inputs and Outputs)  is a rich set of Angular components powered by Bootstrap for Responsive Design. UI Components include Standard Form Components, Data Grids, Tree Grids, Tabs etc. Open Source (Apache 2 License) & Free and backed by MetaMagic Global Inc",
             "rev": true,
             "title": "Amexio - Angular Extensions",
             "url": "http://www.amexio.tech/",
             "logo": "http://www.amexio.org/amexio-logo.png"
           },
           "essentialjs2": {
-<<<<<<< HEAD
-            "//desc": "Essential JS 2 for Angular is a collection modern TypeScript based true Angular Components. It has support for Ahead Of Time (AOT) compilation and Tree-Shaking. All the components are developed from the ground up to be lightweight, responsive, modular and touch friendly.",
-            "desc": "Essential JS 2 for Angular는 최신 TypeScript 기술로 만든 Angular 컴포넌트 모음입니다. 제공하는 컴포넌트는 모두 AoT 컴파일되며, 트리 셰이킹도 지원합니다. 모듈화 되어있으며 빠르고, 반응형 화면과 터치에 최적화된 컴포넌트를 활용해 보세요.",
-=======
             "desc": "Essential JS 2 for Angular is a collection modern TypeScript based true Angular Components. It has support for Ahead Of Time (AOT) compilation and Tree-Shaking. All the components are developed from the ground up to be lightweight, responsive, modular and touch friendly.",
->>>>>>> 77ff72f9
             "rev": true,
             "title": "Essential JS 2",
             "url": "https://www.syncfusion.com/products/angular-js2"
@@ -459,254 +374,204 @@
       }
     }
   },
-  "교육": {
-    "Education": "",
+  "Education": {
     "order": 2,
     "subCategories": {
-      "도서": {
-        "Books": "",
+      "Books": {
         "order": 1,
         "resources": {
           "-KLI8vJ0ZkvWhqPembZ7": {
-            "//desc": "A guide that helps developers get up to speed quickly on Angular and its accompanying technologies.",
-            "desc": "Angular와 관련기술을 활용하는 방법에 대해 소개합니다.",
+            "desc": "A guide that helps developers get up to speed quickly on Angular and its accompanying technologies.",
             "rev": true,
             "title": "How to Get Started and Productive in Angular Fast",
             "url": "http://www.amazon.com/How-Started-Productive-Angular-Fast-ebook/dp/B01D3B0ET4/ref=sr_1_1_twi_kin_2?ie=UTF8&qid=1462381159&sr=8-1"
           },
           "-KLIzGEp8Mh5W-FkiQnL": {
-            "//desc": "Your quick, no-nonsense guide to building real-world apps with Angular",
-            "desc": "Angular로 운영용 애플리케이션을 만드는 방법을 쉽고 합리적인 방법으로 안내합니다.",
+            "desc": "Your quick, no-nonsense guide to building real-world apps with Angular",
             "rev": true,
             "title": "Learning Angular",
             "url": "https://www.packtpub.com/web-development/learning-angular-2"
           },
           "3ab": {
-            "//desc": "More than 15 books from O'Reilly about Angular",
-            "desc": "O'reilly 출판사에서도 15종 이상의 Angular 서적을 출판했습니다.",
+            "desc": "More than 15 books from O'Reilly about Angular",
             "rev": true,
             "title": "O'Reilly Media",
             "url": "https://ssearch.oreilly.com/?q=angular+2&x=0&y=0"
           },
           "8ab": {
-            "//desc": "This books shows all the steps necessary for the development of SPA (Single Page Application) applications with the brand new Angular",
-            "desc": "이 책은 Angular로 SPA(싱글 페이지 애플리케이션)를 만드는 방법을 처음부터 차근차근 소개합니다.",
+            "desc": "This books shows all the steps necessary for the development of SPA (Single Page Application) applications with the brand new Angular",
             "rev": true,
             "title": "Practical Angular",
             "url": "https://leanpub.com/practical-angular-2"
           },
           "a2b": {
-            "//desc": "Publications and books from Manning about Angular",
-            "desc": "Manning 출판사의 Angular 도서 목록",
+            "desc": "Publications and books from Manning about Angular",
             "rev": true,
             "title": "Manning Publications",
             "url": "https://www.manning.com/search?q=angular"
           },
           "a4b": {
-            "//desc": "From getting started with the Angular toolchain to writing applications with scalable front end architectures, this book walks you through everything you need to know.",
-            "desc": "Angular를 처음 시작하는 것부터 크게 확장된 프론트엔드 아키텍처까지, 개발에 필요한 모든 내용을 이 책에서 다룹니다.",
+            "desc": "From getting started with the Angular toolchain to writing applications with scalable front end architectures, this book walks you through everything you need to know.",
             "rev": true,
             "title": "Rangle's Angular Training Book",
             "url": "http://ngcourse.rangle.io/"
           },
           "a5b": {
-            "//desc": "The in-depth, complete, and up-to-date book on Angular. Become an Angular expert today.",
-            "desc": "Angular 최신 버전이 나올때마다 갱신되는 ebook입니다. 최신 코드를 깊이 있게 공부해 보세요.",
+            "desc": "The in-depth, complete, and up-to-date book on Angular. Become an Angular expert today.",
             "rev": true,
             "title": "ng-book",
             "url": "https://www.ng-book.com/2/"
           },
           "a6b": {
-            "//desc": "A Practical Introduction to the new Web Development Platform Angular",
-            "desc": "Angular를 실제 프로젝트에 어떻게 도입하는 것이 좋을지 소개합니다.",
+            "desc": "A Practical Introduction to the new Web Development Platform Angular",
             "rev": true,
             "title": "Angular Book",
             "url": "https://leanpub.com/angular2-book"
           },
           "a7b": {
-            "//desc": "This ebook will help you getting the philosophy of the framework: what comes from 1.x, what has been introduced and why",
-            "desc": "1.x 버전의 어떤 내용이 새로운 버전에도 도입되었는지, 어떤 내용이 새로운 내용이며 왜 그 내용이 도입되었는지 등 Angular 프레임워크의 철학을 이해하려면 이 책을 보는 것이 좋습니다.",
+            "desc": "This ebook will help you getting the philosophy of the framework: what comes from 1.x, what has been introduced and why",
             "rev": true,
             "title": "Becoming a Ninja with Angular",
             "url": "https://books.ninja-squad.com/angular"
           },
           "ab": {
-            "//desc": "More than 10 books from Packt Publishing about Angular",
-            "desc": "Packts 출판사는 10종 이상의 Angular 서적을 출판했습니다.",
+            "desc": "More than 10 books from Packt Publishing about Angular",
             "rev": true,
             "title": "Packt Publishing",
             "url": "https://www.packtpub.com/all/?search=angular%202#"
           },
           "cnoring-rxjs-fundamentals": {
-            "//desc": "A free book that covers all facets of working with Rxjs from your first Observable to how to make your code run at optimal speed with Schedulers.",
-            "desc": "옵저버블과 RxJS를 다루면서 만나는 내용 대부분을 무료로 소개하는 ebook입니다. 스케쥴러를 사용해서 코드를 최적화하는 내용을 중심으로 다룹니다.",
+            "desc": "A free book that covers all facets of working with Rxjs from your first Observable to how to make your code run at optimal speed with Schedulers.",
             "rev": true,
             "title": "RxJS 5 Ultimate",
             "url": "https://www.gitbook.com/book/chrisnoring/rxjs-5-ultimate/details"
           },
           "vsavkin-angular-router": {
-            "//desc": "This book is a comprehensive guide to the Angular router written by its designer. The book explores the library in depth, including the mental model, design constraints, subtleties of the API.",
-            "desc": "이 책은 Angular 라우터를 깊이 있게 다룹니다. Angular 라우터 라이브러리에 대한 것은 물론이고, 모델 구조, 제약 조건, API의 구체적인 사용방법까지 다룹니다.",
+            "desc": "This book is a comprehensive guide to the Angular router written by its designer. The book explores the library in depth, including the mental model, design constraints, subtleties of the API.",
             "rev": true,
             "title": "Angular Router",
             "url": "https://leanpub.com/router"
           },
           "vsavkin-essential-angular": {
-            "//desc": "The book is a short, but at the same time, fairly complete overview of the key aspects of Angular written by its core contributors Victor Savkin and Jeff Cross. The book will give you a strong foundation. It will help you put all the concepts into right places. So you will get a good understanding of why the framework is the way it is.",
-            "desc": "이 책은 Angular 컨트리뷰터인 Victor Savkin과 Jeff Cross가 함께 집필했으며, 아주 얇지만 Angular에 대한 기본 내용을 충실하게 담고 있습니다. Angular 프레임워크의 기본 내용을 공부하려면 이 책이 큰 도움이 될 것입니다.",
+            "desc": "The book is a short, but at the same time, fairly complete overview of the key aspects of Angular written by its core contributors Victor Savkin and Jeff Cross. The book will give you a strong foundation. It will help you put all the concepts into right places. So you will get a good understanding of why the framework is the way it is.",
             "rev": true,
             "title": "Essential Angular",
             "url": "https://gumroad.com/l/essential_angular"
           },
           "angular-buch": {
-<<<<<<< HEAD
-            "//desc": "The first German book about Angular. It gives you a detailed practical overview of the key concepts of the platform. In each chapter a sample application is built upon with a new Angular topic. All sources are available on GitHub.",
-            "desc": "독일에서는 처음 발행된 Angular 서적입니다. Angular 프레임워크의 실전 활용 방법을 자세하게 설명하고 있습니다. 매 챕터마다 다루는 내용으로 애플리케이션을 만들어 가며, 모든 소스는 Github으로 공개됩니다.",
-            "logo": "https://angular-buch.com/assets/img/brand.svg",
-            "rev": true,
-            "//title": "Angular-Buch (German)",
-            "title": "Angular-Buch (독일)",
-=======
             "desc": "The first German book about Angular. It gives you a detailed practical overview of the key concepts of the platform. In each chapter a sample application is built upon with a new Angular topic. All sources are available on GitHub.",
             "logo": "https://angular-buch.com/assets/img/brand.svg",
             "rev": true,
             "title": "Angular-Buch (German)",
->>>>>>> 77ff72f9
             "url": "https://angular-buch.com/"
           }
         }
       },
-      "온라인 학습": {
-        "Online Training": "",
+      "Online Training": {
         "order": 3,
         "resources": {
           "-KLIBoTWXMiBcvG0dAM6": {
-            "//desc": "This course introduces you to the essentials of this \"superheroic\" framework, including declarative templates, two-way data binding, and dependency injection.",
-            "desc": "이 코스는 선언형 템플릿, 양방향 바인딩, 의존성 주입 등 Angular 프레임워크의 기초에 대해 다룹니다.",
+            "desc": "This course introduces you to the essentials of this \"superheroic\" framework, including declarative templates, two-way data binding, and dependency injection.",
             "rev": true,
             "title": "Angular: Essential Training",
             "url": "https://www.lynda.com/AngularJS-tutorials/Angular-2-Essential-Training/540347-2.html"
           },
           "-KLIzGq3CiFeoZUemVyE": {
-            "//desc": "Learn the core concepts, play with the code, become a competent Angular developer",
-            "desc": "Angular의 기초를 배우고 코드를 작성하면서 Angular 전문가가 되어보세요.",
+            "desc": "Learn the core concepts, play with the code, become a competent Angular developer",
             "rev": true,
             "title": "Angular Concepts, Code and Collective Wisdom",
             "url": "https://www.udemy.com/angular-2-concepts-code-and-collective-wisdom/"
           },
           "-KLIzHwg-glQLXni1hvL": {
-            "//desc": "Spanish language Angular articles and information",
-            "desc": "스페인어로 제공되는 Angular 문서",
-            "rev": true,
-            "//title": "Academia Binaria (español)",
-            "title": "Academia Binaria (스페인어)",
+            "desc": "Spanish language Angular articles and information",
+            "rev": true,
+            "title": "Academia Binaria (español)",
             "url": "http://academia-binaria.com/"
           },
           "-KLIzIOgdPXzI4LMOzYP": {
-            "//desc": "In this course, you will learn the features listed above and so much more. This amazing Angular tutorial will cover the fundamentals of Angular (you don’t even need to know Angular), TypeScript, and introduction to the programming concepts such as conditions, arrays, functions, directives, pipes, etc.",
-            "desc": "Angular의 기초부터 심화 내용까지 다룹니다. Angular, TypeScript는 물론, 배열과 함수, 디렉티브, 파이프가 어떤 철학을 갖고 만들어졌는지도 다룹니다.",
+            "desc": "In this course, you will learn the features listed above and so much more. This amazing Angular tutorial will cover the fundamentals of Angular (you don’t even need to know Angular), TypeScript, and introduction to the programming concepts such as conditions, arrays, functions, directives, pipes, etc.",
             "rev": true,
             "title": "Eduonix Angular Fundamentals",
             "url": "https://www.eduonix.com/courses/Web-Development/angular-2-fundamentals-for-web-developers"
           },
           "-KMUuOWwciL_S_o0fzFO": {
-            "//desc": "The ngMigrate project is brought to you by Todd Motto, a Developer Advocate at Telerik, spreading the good word of Kendo UI, NativeScript and Angular & AngularJS. You can follow him on Twitter for questions, or even requests about this guide.",
-            "desc": "ngMigrate는 Telerik의 개발자인 Todd Motto가 관리하는 프로젝트입니다. Telerik은 Kendo UI, NativeScript로 유명하며, 이 프로젝트에 대해 궁금한 내용이 있으면 트위터로 질문하거나 도움을 요청할 수도 있습니다.",
+            "desc": "The ngMigrate project is brought to you by Todd Motto, a Developer Advocate at Telerik, spreading the good word of Kendo UI, NativeScript and Angular & AngularJS. You can follow him on Twitter for questions, or even requests about this guide.",
             "rev": true,
             "title": "ngMigrate",
             "url": "http://ngmigrate.telerik.com/"
           },
           "-KN3uNQvxifu26D6WKJW": {
             "category": "Education",
-            "//desc": "Create the future of web applications by taking Angular for a test drive.",
-            "desc": "Angular로 웹 애플리케이션의 최신 기술을 활용해보세요.",
+            "desc": "Create the future of web applications by taking Angular for a test drive.",
             "rev": true,
             "subcategory": "Online Training",
             "title": "CodeSchool: Accelerating Through Angular",
             "url": "https://www.codeschool.com/courses/accelerating-through-angular-2"
           },
           "angular-playbook": {
-<<<<<<< HEAD
-            "//desc": "Learn advanced Angular best practices for enterprise teams, created by Nrwl.io.",
-            "desc": "실제 업무용 애플리케이션에 활용할 수 있는 Angular 고급 지식을 확인해 보세요. Nrwl.io 운영자가 직접 안내합니다.",
-=======
             "desc": "Learn advanced Angular best practices for enterprise teams, created by Nrwl.io.",
->>>>>>> 77ff72f9
             "logo": "https://nrwl.io/assets/logo_footer_2x.png",
             "rev": true,
             "title": "Angular Enterprise Playbook",
             "url": "https://angularplaybook.com"
           },
           "a2b": {
-            "//desc": "Hundreds of Angular courses for all skill levels",
-            "desc": "수준에 맞는 Angular 코스를 다양하게 준비했습니다.",
+            "desc": "Hundreds of Angular courses for all skill levels",
             "logo": "",
             "rev": true,
             "title": "Pluralsight",
             "url": "https://www.pluralsight.com/search?q=angular+2&categories=all"
           },
           "ab": {
-            "//desc": "Take this introduction to Angular course, to learn the fundamentals in just two days, free of charge.",
-            "desc": "2일만에 Angular 기초를 공부하는 코스가 무료로 제공됩니다.",
+            "desc": "Take this introduction to Angular course, to learn the fundamentals in just two days, free of charge.",
             "logo": "",
             "rev": true,
             "title": "Rangle.io",
             "url": "https://rangle.io/services/javascript-training/training-angular1-angular2-with-ngupgrade/"
           },
           "ab3": {
-            "//desc": "Angular courses hosted by  Udemy",
-            "desc": "Udemy에서 제공하는 Angular 코스",
+            "desc": "Angular courses hosted by  Udemy",
             "logo": "",
             "rev": true,
             "title": "Udemy",
             "url": "https://www.udemy.com/courses/search/?ref=home&src=ukw&q=angular+2&lang=en"
           },
           "ab4": {
-            "//desc": "Angular Fundamentals and advanced topics focused on Redux Style Angular Applications",
-            "desc": "Angular를 기초부터 심화까지 공부해 보세요. 이 코스는 Redux를 활용하는 것에 초점이 맞춰져 있습니다.",
+            "desc": "Angular Fundamentals and advanced topics focused on Redux Style Angular Applications",
             "logo": "",
             "rev": true,
             "title": "Egghead.io",
             "url": "https://egghead.io/browse/frameworks/angular"
           },
           "ab5": {
-            "//desc": "Build Web Apps with Angular - recorded video content",
-            "desc": "Angular로 웹 애플리케이션을 만들어 보세요.",
+            "desc": "Build Web Apps with Angular - recorded video content",
             "logo": "",
             "rev": true,
             "title": "Frontend Masters",
             "url": "https://frontendmasters.com/courses/angular-2/"
           },
           "ac6": {
-            "//desc": "French language Angular course covering TypeScript, ES6, Dependency Injection, Observables, and more.",
-            "desc": "TypeScript, ES6, 의존성 주입, 옵저버블 등에 대한 내용이 프랑스어로 제공되는 코스입니다.",
-            "rev": true,
-            "//title": "Wishtack's Angular Course (francais)",
-            "title": "Wishtack's Angular Course (프랑스어)",
+            "desc": "French language Angular course covering TypeScript, ES6, Dependency Injection, Observables, and more.",
+            "rev": true,
+            "title": "Wishtack's Angular Course (francais)",
             "url": "http://courses.wishtack.com/angular-2/ecmascript-6"
           },
           "angular-love": {
-            "//desc": "Polish language Angular articles and information",
-            "desc": "폴란드어로 제공되는 Angular 수업입니다.",
-            "rev": true,
-            "//title": "angular.love (Polski)",
-            "title": "angular.love (폴란드어)",
+            "desc": "Polish language Angular articles and information",
+            "rev": true,
+            "title": "angular.love (Polski)",
             "url": "http://www.angular.love/"
           },
           "angular2forms": {
-            "//desc": "Learn about how to use Reactive Forms with Angular.",
-            "desc": "Angular 반응형 폼에 대해 공부해 보세요.",
-            "rev": true,
-            "//title": "Angular Forms: Data Binding and Validation",
-            "title": "Angular 폼 : 데이터 바인딩과 유효성 검사",
+            "desc": "Learn about how to use Reactive Forms with Angular.",
+            "rev": true,
+            "title": "Angular Forms: Data Binding and Validation",
             "url": "https://www.lynda.com/AngularJS-tutorials/Angular-2-Forms-Data-Binding-Validation/461451-2.html"
           },
           "learn-angular-fr": {
             "desc": "French language Angular content.",
-            "desc": "프랑스어로 제공되는 Angular 문서입니다.",
-            "rev": true,
-            "//title": "Learn Angular (francais)",
-            "title": "Learn Angular (프랑스어)",
+            "rev": true,
+            "title": "Learn Angular (francais)",
             "url": "http://www.learn-angular.fr/"
           },
           "upgrading-ajs": {
@@ -716,156 +581,122 @@
             "url": "https://www.upgradingangularjs.com"
           },
           "toddmotto-ultimateangular": {
-            "//desc": "Online courses providing in-depth coverage of the Angular ecosystem, AngularJS, Angular and TypeScript, with functional code samples and a full-featured seed environment. Get a deep understanding of Angular and TypeScript from foundation to functional application, then move on to advanced topics with Todd Motto and collaborators.",
-            "desc": "Angular와 AngularJS, TypeScript를 샘플 코드와 함께 설명합니다. 애플리케이션을 구성하는 기초부터 시작해서 컨트리뷰터들이 어떻게 활동하고 있는지도 알아봅니다.",
+            "desc": "Online courses providing in-depth coverage of the Angular ecosystem, AngularJS, Angular and TypeScript, with functional code samples and a full-featured seed environment. Get a deep understanding of Angular and TypeScript from foundation to functional application, then move on to advanced topics with Todd Motto and collaborators.",
             "rev": true,
             "title": "Ultimate Angular",
             "url": "https://ultimateangular.com/"
           },
           "angular-firebase": {
-            "//desc": "Video lessons covering progressive web apps with Angular, Firebase, RxJS, and related APIs.",
-            "desc": "Angular를 활용하는 프로그레시브 웹 앱과 Firebase, RxJs에 대해 다룹니다.",
+            "desc": "Video lessons covering progressive web apps with Angular, Firebase, RxJS, and related APIs.",
             "rev": true,
             "title": "AngularFirebase.com",
             "url": "https://angularfirebase.com/"
           }
         }
       },
-      "워크샵 & 온라인 교육": {
-        "Workshops & Onsite Training": "",
+      "Workshops & Onsite Training": {
         "order": 2,
         "resources": {
           "-KLIBo3ANF3-1B9wxsoB": {
-            "//desc": "Angular Classes from Intertech in Minnesota",
-            "desc": "Minnesota Intertech에서 제공하는 Angular 수업입니다.",
+            "desc": "Angular Classes from Intertech in Minnesota",
             "rev": true,
             "title": "Intertech",
             "url": "http://www.intertech.com/Training/Web-Dev/AngularJS/AngularJS/Angular-2-Training"
           },
           "-KLIBoFWStce29UCwkvY": {
-            "//desc": "Private Angular Training and Mentoring",
-            "desc": "강사의 멘토링도 받을 수 있는 전일제 수업입니다.",
+            "desc": "Private Angular Training and Mentoring",
             "rev": true,
             "title": "Chariot Solutions",
             "url": "http://chariotsolutions.com/course/angular2-workshop-fundamentals-architecture/"
           },
           "-KLIBoN0p9be3kwC6-ga": {
-            "//desc": "Angular Academy is a two day hands-on public course given in-person across Canada!",
-            "desc": "Angular Academy는 캐나다 전 지역을 돌며 진행되는 2일제 수업입니다.",
-            "rev": true,
-            "//title": "Angular Academy (Canada)",
-            "title": "Angular Academy (캐나다)",
+            "desc": "Angular Academy is a two day hands-on public course given in-person across Canada!",
+            "rev": true,
+            "title": "Angular Academy (Canada)",
             "url": "http://www.angularacademy.ca"
           },
           "-KLIBo_lm-WrK1Sjtt-2": {
-            "//desc": "Basic and Advanced training across Europe in German",
-            "desc": "Angular의 기본 내용과 심화 내용을 학습해 보세요. 독일에서 진행됩니다.",
-            "rev": true,
-            "//title": "TheCodeCampus (German)",
-            "title": "TheCodeCampus (독일)",
+            "desc": "Basic and Advanced training across Europe in German",
+            "rev": true,
+            "title": "TheCodeCampus (German)",
             "url": "https://www.thecodecampus.de/#!/angularjs"
           },
           "-KLIzFhfGKi1xttqJ7Uh": {
-            "//desc": "4 day in-depth Angular training in Israel",
-            "desc": "이스라엘에서 4일동안 진행되는 집중 코스입니다.",
-            "rev": true,
-            "//title": "ng-course (Israel)",
-            "title": "ng-course (이스라엘)",
+            "desc": "4 day in-depth Angular training in Israel",
+            "rev": true,
+            "title": "ng-course (Israel)",
             "url": "http://ng-course.org/"
           },
           "-KLIzIcRoDq3TzCJWnYc": {
-            "//desc": "Virtual and in-person training in Canada and the US",
-            "desc": "캐나다와 미국에 제공되는 온라인 수업입니다.",
+            "desc": "Virtual and in-person training in Canada and the US",
             "rev": true,
             "title": "Web Age Solutions",
             "url": "http://www.webagesolutions.com/courses/WA2533-angular-2-programming"
           },
           "500tech": {
-            "//desc": "Learn from 500Tech, an Angular consultancy in Israel.  This course was built by an expert developer, who lives and breathes Angular, and has practical experience  with real world large scale Angular apps.",
-            "desc": "500Tech에서 준비한 Angular 수업입니다. 이 수업은 Angular를 직접 사용하는 전문 개발자가 주관하며, 실제 운영 환경에서는 Angular 애플리케이션을 어떻게 만들어야 할지 안내합니다.",
-            "rev": true,
-            "//title": "Angular Hands-on Course (Israel)",
-            "title": "Angular 실습 코스 (이스라엘)",
+            "desc": "Learn from 500Tech, an Angular consultancy in Israel.  This course was built by an expert developer, who lives and breathes Angular, and has practical experience  with real world large scale Angular apps.",
+            "rev": true,
+            "title": "Angular Hands-on Course (Israel)",
             "url": "http://angular2.courses.500tech.com/"
           },
           "9ab": {
-            "//desc": "OnSite Training From the Authors of  \"Become A Ninja with Angular\"",
-            "desc": "\"Beceome A Ninja with Angular\" 책의 저자가 직접 진행하는 수업입니다.",
+            "desc": "OnSite Training From the Authors of  \"Become A Ninja with Angular\"",
             "rev": true,
             "title": "Ninja Squad",
             "url": "http://ninja-squad.com/formations/formation-angular2"
           },
           "a2b": {
-            "//desc": "Angular Boot Camp covers introductory and intermediate content. It includes extensive workshop session, with hands-on help from our experienced developer-trainers. At the end of this class, student are usually able to use AngularJS to make an end-to-end, working application.",
-            "desc": "Angular Boot Camp는 Angular의 기초를 다루며, 이 수업에서는 이론과 함께 전문 트레이너의 도움을 받을 수도 있습니다. 수업을 마치고 나면 현업에서 사용할 수 있는 Angular 애플리케이션을 만들 수 있을 것입니다.",
+            "desc": "Angular Boot Camp covers introductory and intermediate content. It includes extensive workshop session, with hands-on help from our experienced developer-trainers. At the end of this class, student are usually able to use AngularJS to make an end-to-end, working application.",
             "logo": "",
             "rev": true,
             "title": "Angular Boot Camp",
             "url": "https://angularbootcamp.com"
           },
           "ab": {
-            "//desc": "With Rangle’s Custom Training, you can cover Angular in comprehensive detail, on your premises or theirs. Learn directly from Angular experts who will tailor course material to suit your specific application needs.",
-            "desc": "Rangle이 진행하는 수업입니다. Angular의 기초부터 자세하게 안내하며, 이 수업이 끝나면 웹 애플리케이션을 만들 수 있을만큼 전문가가 될 것입니다.",
+            "desc": "With Rangle’s Custom Training, you can cover Angular in comprehensive detail, on your premises or theirs. Learn directly from Angular experts who will tailor course material to suit your specific application needs.",
             "logo": "",
             "rev": true,
             "title": "Rangle.io",
             "url": "http://rangle.io/services/javascript-training/angular2-training/"
           },
           "ab3": {
-            "//desc": "Trainings & Code Reviews. We help people to get a deep understanding of different technologies through trainings and code reviews. Our services can be arranged online, making it possible to join in from anywhere in the world, or on-site to get the best experience possible.",
-            "desc": "수업과 코드 리뷰를 진행하면서 Angular의 심화 내용까지 집중적으로 안내합니다. 현장 수업과 함께 전세계 어디에서라도 들을 수 있는 온라인 수업을 준비했습니다.",
+            "desc": "Trainings & Code Reviews. We help people to get a deep understanding of different technologies through trainings and code reviews. Our services can be arranged online, making it possible to join in from anywhere in the world, or on-site to get the best experience possible.",
             "logo": "",
             "rev": true,
             "title": "Thoughtram",
             "url": "http://thoughtram.io/"
           },
           "jsru": {
-            "//desc": "Complete Angular online course. Constantly updating. Real-time webinars with immediate feedback from the teacher.",
-            "desc": "온라인으로 진행되는 수업입니다. 실시간으로 진행되며, 강사의 피드백도 바로 확인할 수 있습니다.",
+            "desc": "Complete Angular online course. Constantly updating. Real-time webinars with immediate feedback from the teacher.",
             "logo": "https://learn.javascript.ru/img/sitetoolbar__logo_ru.svg",
             "rev": true,
-            "//title": "Learn Javascript (Russian)",
-            "title": "Learn Javascript (러시아)",
+            "title": "Learn Javascript (Russian)",
             "url": "https://learn.javascript.ru/courses/angular"
           },
           "sa200": {
-            "//desc": "Free Angular training delivered by SFEIR in France",
-            "desc": "프랑스 SFEIR에서 제공하는 무료 수업입니다.",
-            "rev": true,
-            "//title": "SFEIR School (French)",
-            "title": "SFEIR School (프랑스)",
+            "desc": "Free Angular training delivered by SFEIR in France",
+            "rev": true,
+            "title": "SFEIR School (French)",
             "url": "https://school.sfeir.com/project/sa200/"
           },
           "formationjs": {
-            "//desc": "Angular onsite training in Paris (France). Monthly Angular workshops and custom onsite classes. We are focused on Angular, so we are always up to date.",
-            "desc": "프랑스 파리에서 진행되는 Angular 현장 코스입니다. 매달 진행되며 항상 Angular 최신버전을 대상으로 수업합니다.",
-            "rev": true,
-            "//title": "Formation JavaScript (French)",
-            "title": "Formation JavaScript (프랑스)",
+            "desc": "Angular onsite training in Paris (France). Monthly Angular workshops and custom onsite classes. We are focused on Angular, so we are always up to date.",
+            "rev": true,
+            "title": "Formation JavaScript (French)",
             "url": "https://formationjavascript.com/formation-angular/"
           },
           "wao": {
-            "//desc": "Onsite Angular Training delivered by We Are One Sàrl in Switzerland",
-            "desc": "스위스 We Are One Sàrl에서 진행하는 현장 교육입니다.",
+            "desc": "Onsite Angular Training delivered by We Are One Sàrl in Switzerland",
             "logo": "https://weareone.ch/wordpress/wao-content/uploads/2014/12/logo_200_2x.png",
             "rev": true,
             "title": "We Are One Sàrl",
             "url": "https://weareone.ch/courses/angular/"
           },
           "angular-schule": {
-<<<<<<< HEAD
-            "//desc": "Angular onsite training and public workshops in Germany from the authors of the German Angular book. We also regularly post articles and videos on our blog (in English and German language).",
-            "desc": "독일에서 Angular 책을 출판한 저자가 직접 강의하는 수업입니다. 블로그에는 관련 기술과 영상을 영어와 독일어로 제공합니다.",
-            "logo": "https://angular.schule/assets/img/brand.svg",
-            "rev": true,
-            "//title": "Angular.Schule (German)",
-            "title": "Angular.Schule (독일)",
-=======
             "desc": "Angular onsite training and public workshops in Germany from the authors of the German Angular book. We also regularly post articles and videos on our blog (in English and German language).",
             "logo": "https://angular.schule/assets/img/brand.svg",
             "rev": true,
             "title": "Angular.Schule (German)",
->>>>>>> 77ff72f9
             "url": "https://angular.schule/"
           }
         }
