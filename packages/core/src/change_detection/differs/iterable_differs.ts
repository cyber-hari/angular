/**
 * @license
 * Copyright Google Inc. All Rights Reserved.
 *
 * Use of this source code is governed by an MIT-style license that can be
 * found in the LICENSE file at https://angular.io/license
 */

import {ɵɵdefineInjectable} from '../../di/interface/defs';
import {StaticProvider} from '../../di/interface/provider';
import {Optional, SkipSelf} from '../../di/metadata';
import {DefaultIterableDifferFactory} from '../differs/default_iterable_differ';



/**
 * A type describing supported iterable types.
 *
 * @publicApi
 */
export type NgIterable<T> = Array<T>| Iterable<T>;

/**
 * A strategy for tracking changes over time to an iterable. Used by {@link NgForOf} to
 * respond to changes in an iterable by effecting equivalent changes in the DOM.
 *
 * @publicApi
 */
export interface IterableDiffer<V> {
  /**
   * Compute a difference between the previous state and the new `object` state.
   *
   * @param object containing the new value.
   * @returns an object describing the difference. The return value is only valid until the next
   * `diff()` invocation.
   */
  diff(object: NgIterable<V>|undefined|null): IterableChanges<V>|null;
}

/**
 * An object describing the changes in the `Iterable` collection since last time
 * `IterableDiffer#diff()` was invoked.
 *
 * @publicApi
 */
export interface IterableChanges<V> {
  /**
   * Iterate over all changes. `IterableChangeRecord` will contain information about changes
   * to each item.
   */
  forEachItem(fn: (record: IterableChangeRecord<V>) => void): void;

  /**
   * Iterate over a set of operations which when applied to the original `Iterable` will produce the
   * new `Iterable`.
   *
   * NOTE: These are not necessarily the actual operations which were applied to the original
   * `Iterable`, rather these are a set of computed operations which may not be the same as the
   * ones applied.
   *
   * @param record A change which needs to be applied
   * @param previousIndex The `IterableChangeRecord#previousIndex` of the `record` refers to the
   *        original `Iterable` location, where as `previousIndex` refers to the transient location
   *        of the item, after applying the operations up to this point.
   * @param currentIndex The `IterableChangeRecord#currentIndex` of the `record` refers to the
   *        original `Iterable` location, where as `currentIndex` refers to the transient location
   *        of the item, after applying the operations up to this point.
   */
  forEachOperation(
      fn:
          (record: IterableChangeRecord<V>, previousIndex: number|null,
           currentIndex: number|null) => void): void;

  /**
   * Iterate over changes in the order of original `Iterable` showing where the original items
   * have moved.
   */
  forEachPreviousItem(fn: (record: IterableChangeRecord<V>) => void): void;

  /** Iterate over all added items. */
  forEachAddedItem(fn: (record: IterableChangeRecord<V>) => void): void;

  /** Iterate over all moved items. */
  forEachMovedItem(fn: (record: IterableChangeRecord<V>) => void): void;

  /** Iterate over all removed items. */
  forEachRemovedItem(fn: (record: IterableChangeRecord<V>) => void): void;

  /** Iterate over all items which had their identity (as computed by the `TrackByFunction`)
   * changed. */
  forEachIdentityChange(fn: (record: IterableChangeRecord<V>) => void): void;
}

/**
 * Record representing the item change information.
 *
 * @publicApi
 */
export interface IterableChangeRecord<V> {
  /** Current index of the item in `Iterable` or null if removed. */
  readonly currentIndex: number|null;

  /** Previous index of the item in `Iterable` or null if added. */
  readonly previousIndex: number|null;

  /** The item. */
  readonly item: V;

  /** Track by identity as computed by the `TrackByFunction`. */
  readonly trackById: any;
}

/**
 * @deprecated v4.0.0 - Use IterableChangeRecord instead.
 * @publicApi
 */
export interface CollectionChangeRecord<V> extends IterableChangeRecord<V> {}

/**
 * An optional function passed into the `NgForOf` directive that defines how to track
 * changes for items in an iterable.
 * The function takes the iteration index and item ID.
 * When supplied, Angular tracks changes by the return value of the function.
 *
 * @publicApi
 */
export interface TrackByFunction<T> { (index: number, item: T): any; }

/**
 * Provides a factory for {@link IterableDiffer}.
 *
 * @publicApi
 */
export interface IterableDifferFactory {
  supports(objects: any): boolean;
  create<V>(trackByFn?: TrackByFunction<V>): IterableDiffer<V>;
}

/**
 * A repository of different iterable diffing strategies used by NgFor, NgClass, and others.
 *
 * @publicApi
 */
export class IterableDiffers {
  /** @nocollapse */
<<<<<<< HEAD
  static ngInjectableDef = ɵɵdefineInjectable({
=======
  static ɵprov = ɵɵdefineInjectable({
>>>>>>> ae0253f3
    token: IterableDiffers,
    providedIn: 'root',
    factory: () => new IterableDiffers([new DefaultIterableDifferFactory()])
  });

  /**
   * @deprecated v4.0.0 - Should be private
   */
  factories: IterableDifferFactory[];
  constructor(factories: IterableDifferFactory[]) { this.factories = factories; }

  static create(factories: IterableDifferFactory[], parent?: IterableDiffers): IterableDiffers {
    if (parent != null) {
      const copied = parent.factories.slice();
      factories = factories.concat(copied);
    }

    return new IterableDiffers(factories);
  }

  /**
   * Takes an array of {@link IterableDifferFactory} and returns a provider used to extend the
   * inherited {@link IterableDiffers} instance with the provided factories and return a new
   * {@link IterableDiffers} instance.
   *
   * @usageNotes
   * ### Example
   *
   * The following example shows how to extend an existing list of factories,
   * which will only be applied to the injector for this component and its children.
   * This step is all that's required to make a new {@link IterableDiffer} available.
   *
   * ```
   * @Component({
   *   viewProviders: [
   *     IterableDiffers.extend([new ImmutableListDiffer()])
   *   ]
   * })
   * ```
   */
  static extend(factories: IterableDifferFactory[]): StaticProvider {
    return {
      provide: IterableDiffers,
      useFactory: (parent: IterableDiffers) => {
        if (!parent) {
          // Typically would occur when calling IterableDiffers.extend inside of dependencies passed
          // to
          // bootstrap(), which would override default pipes instead of extending them.
          throw new Error('Cannot extend IterableDiffers without a parent injector');
        }
        return IterableDiffers.create(factories, parent);
      },
      // Dependency technically isn't optional, but we can provide a better error message this way.
      deps: [[IterableDiffers, new SkipSelf(), new Optional()]]
    };
  }

  find(iterable: any): IterableDifferFactory {
    const factory = this.factories.find(f => f.supports(iterable));
    if (factory != null) {
      return factory;
    } else {
      throw new Error(
          `Cannot find a differ supporting object '${iterable}' of type '${getTypeNameForDebugging(iterable)}'`);
    }
  }
}

export function getTypeNameForDebugging(type: any): string {
  return type['name'] || typeof type;
}<|MERGE_RESOLUTION|>--- conflicted
+++ resolved
@@ -143,11 +143,7 @@
  */
 export class IterableDiffers {
   /** @nocollapse */
-<<<<<<< HEAD
-  static ngInjectableDef = ɵɵdefineInjectable({
-=======
   static ɵprov = ɵɵdefineInjectable({
->>>>>>> ae0253f3
     token: IterableDiffers,
     providedIn: 'root',
     factory: () => new IterableDiffers([new DefaultIterableDifferFactory()])
