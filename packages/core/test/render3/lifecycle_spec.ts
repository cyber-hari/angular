/**
 * @license
 * Copyright Google Inc. All Rights Reserved.
 *
 * Use of this source code is governed by an MIT-style license that can be
 * found in the LICENSE file at https://angular.io/license
 */

import {ComponentTemplate, ɵɵdefineComponent, ɵɵdefineDirective, ɵɵproperty} from '../../src/render3/index';
<<<<<<< HEAD
import {ɵɵcontainer, ɵɵcontainerRefreshEnd, ɵɵcontainerRefreshStart, ɵɵelement, ɵɵelementEnd, ɵɵelementStart, ɵɵembeddedViewEnd, ɵɵembeddedViewStart, ɵɵprojection, ɵɵprojectionDef, ɵɵselect, ɵɵtext} from '../../src/render3/instructions/all';
=======
import {ɵɵcontainer, ɵɵcontainerRefreshEnd, ɵɵcontainerRefreshStart, ɵɵelement, ɵɵelementEnd, ɵɵelementStart, ɵɵembeddedViewEnd, ɵɵembeddedViewStart, ɵɵprojection, ɵɵprojectionDef, ɵɵtext} from '../../src/render3/instructions/all';
>>>>>>> ae0253f3
import {RenderFlags} from '../../src/render3/interfaces/definition';
import {NgIf} from './common_with_def';
import {ComponentFixture, createComponent} from './render_util';

describe('lifecycles', () => {

  function getParentTemplate(name: string) {
    return (rf: RenderFlags, ctx: any) => {
      if (rf & RenderFlags.Create) {
        ɵɵelement(0, name);
      }
      if (rf & RenderFlags.Update) {
<<<<<<< HEAD
        ɵɵselect(0);
=======
>>>>>>> ae0253f3
        ɵɵproperty('val', ctx.val);
      }
    };
  }

  describe('onInit', () => {
    let events: string[];

    beforeEach(() => { events = []; });

    let Comp = createOnInitComponent('comp', (rf: RenderFlags) => {
      if (rf & RenderFlags.Create) {
        ɵɵprojectionDef();
        ɵɵelementStart(0, 'div');
        { ɵɵprojection(1); }
        ɵɵelementEnd();
      }
    }, 2);
    let Parent = createOnInitComponent('parent', getParentTemplate('comp'), 1, 1, [Comp]);
    let ProjectedComp = createOnInitComponent('projected', (rf: RenderFlags) => {
      if (rf & RenderFlags.Create) {
        ɵɵtext(0, 'content');
      }
    }, 1);

    function createOnInitComponent(
        name: string, template: ComponentTemplate<any>, decls: number, vars: number = 0,
        directives: any[] = []) {
      return class Component {
        val: string = '';
        ngOnInit() {
          if (!this.val) this.val = '';
          events.push(`${name}${this.val}`);
        }

        static ɵfac = () => new Component();
        static ɵcmp = ɵɵdefineComponent({
          type: Component,
          selectors: [[name]],
          decls: decls,
          vars: vars,
          inputs: {val: 'val'}, template,
          directives: directives
        });
      };
    }

    class Directive {
      ngOnInit() { events.push('dir'); }

      static ɵfac = () => new Directive();
      static ɵdir = ɵɵdefineDirective({type: Directive, selectors: [['', 'dir', '']]});
    }

    const directives = [Comp, Parent, ProjectedComp, Directive, NgIf];

    it('should call onInit every time a new view is created (if block)', () => {
      /**
       * % if (!skip) {
       *   <comp></comp>
       * % }
       */
      const App = createComponent('app', function(rf: RenderFlags, ctx: any) {
        if (rf & RenderFlags.Create) {
          ɵɵcontainer(0);
        }
        if (rf & RenderFlags.Update) {
          ɵɵcontainerRefreshStart(0);
          {
            if (!ctx.skip) {
              let rf1 = ɵɵembeddedViewStart(0, 1, 0);
              if (rf1 & RenderFlags.Create) {
                ɵɵelement(0, 'comp');
              }
              ɵɵembeddedViewEnd();
            }
          }
          ɵɵcontainerRefreshEnd();
        }
      }, 1, 0, directives);

      const fixture = new ComponentFixture(App);
      expect(events).toEqual(['comp']);

      fixture.component.skip = true;
      fixture.update();
      expect(events).toEqual(['comp']);

      fixture.component.skip = false;
      fixture.update();
      expect(events).toEqual(['comp', 'comp']);
    });
  });
});<|MERGE_RESOLUTION|>--- conflicted
+++ resolved
@@ -7,11 +7,7 @@
  */
 
 import {ComponentTemplate, ɵɵdefineComponent, ɵɵdefineDirective, ɵɵproperty} from '../../src/render3/index';
-<<<<<<< HEAD
-import {ɵɵcontainer, ɵɵcontainerRefreshEnd, ɵɵcontainerRefreshStart, ɵɵelement, ɵɵelementEnd, ɵɵelementStart, ɵɵembeddedViewEnd, ɵɵembeddedViewStart, ɵɵprojection, ɵɵprojectionDef, ɵɵselect, ɵɵtext} from '../../src/render3/instructions/all';
-=======
 import {ɵɵcontainer, ɵɵcontainerRefreshEnd, ɵɵcontainerRefreshStart, ɵɵelement, ɵɵelementEnd, ɵɵelementStart, ɵɵembeddedViewEnd, ɵɵembeddedViewStart, ɵɵprojection, ɵɵprojectionDef, ɵɵtext} from '../../src/render3/instructions/all';
->>>>>>> ae0253f3
 import {RenderFlags} from '../../src/render3/interfaces/definition';
 import {NgIf} from './common_with_def';
 import {ComponentFixture, createComponent} from './render_util';
@@ -24,10 +20,6 @@
         ɵɵelement(0, name);
       }
       if (rf & RenderFlags.Update) {
-<<<<<<< HEAD
-        ɵɵselect(0);
-=======
->>>>>>> ae0253f3
         ɵɵproperty('val', ctx.val);
       }
     };
