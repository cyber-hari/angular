--- conflicted
+++ resolved
@@ -227,14 +227,8 @@
           <context context-type="linenumber">21</context>
         </context-group>
       </trans-unit>
-<<<<<<< HEAD
       <trans-unit id="7b7916d063ebaafcd2e9dcdf697b5e184fcb8099" datatype="html">
         <source>{VAR_SELECT, select, 0 {other} m {male} f {female} }</source>
-        <target/>
-=======
-      <trans-unit id="c0ca5e58fe954d528bbfa516007a5a11690a7e99" datatype="html">
-        <source>{VAR_SELECT, select, m {male} f {female} }</source>
->>>>>>> 15a3e2d3
         <context-group purpose="location">
           <context context-type="sourcefile">file.ts</context>
           <context context-type="linenumber">22</context>
