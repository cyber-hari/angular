/**
 * @license
 * Copyright Google Inc. All Rights Reserved.
 *
 * Use of this source code is governed by an MIT-style license that can be
 * found in the LICENSE file at https://angular.io/license
 */

import {ConstantPool, CssSelector, DEFAULT_INTERPOLATION_CONFIG, DomElementSchemaRegistry, Expression, ExternalExpr, Identifiers, InterpolationConfig, LexerRange, ParseError, ParseSourceFile, ParseTemplateOptions, R3ComponentMetadata, R3FactoryTarget, R3TargetBinder, SchemaMetadata, SelectorMatcher, Statement, TmplAstNode, WrappedNodeExpr, compileComponentFromMetadata, makeBindingParser, parseTemplate} from '@angular/compiler';
import * as ts from 'typescript';

import {CycleAnalyzer} from '../../cycles';
import {ErrorCode, FatalDiagnosticError} from '../../diagnostics';
import {absoluteFrom, relative} from '../../file_system';
import {DefaultImportRecorder, ModuleResolver, Reference, ReferenceEmitter} from '../../imports';
import {DependencyTracker} from '../../incremental/api';
import {IndexingContext} from '../../indexer';
import {DirectiveMeta, InjectableClassRegistry, MetadataReader, MetadataRegistry, extractDirectiveGuards} from '../../metadata';
import {flattenInheritedDirectiveMetadata} from '../../metadata/src/inheritance';
import {EnumValue, PartialEvaluator} from '../../partial_evaluator';
import {ClassDeclaration, Decorator, ReflectionHost, reflectObjectLiteral} from '../../reflection';
<<<<<<< HEAD
import {LocalModuleScopeRegistry} from '../../scope';
import {AnalysisOutput, CompileResult, DecoratorHandler, DetectResult, HandlerPrecedence, ResolveResult} from '../../transform';
import {TypeCheckContext} from '../../typecheck';
import {NoopResourceDependencyRecorder, ResourceDependencyRecorder} from '../../util/src/resource_recorder';
=======
import {ComponentScopeReader, LocalModuleScopeRegistry} from '../../scope';
import {AnalysisOutput, CompileResult, DecoratorHandler, DetectResult, HandlerFlags, HandlerPrecedence, ResolveResult} from '../../transform';
import {TemplateSourceMapping, TypeCheckContext} from '../../typecheck';
>>>>>>> ae0253f3
import {tsSourceMapBug29300Fixed} from '../../util/src/ts_source_map_bug_29300';
import {SubsetOfKeys} from '../../util/src/typescript';

import {ResourceLoader} from './api';
import {getDirectiveDiagnostics, getProviderDiagnostics} from './diagnostics';
import {extractDirectiveMetadata, parseFieldArrayValue} from './directive';
import {compileNgFactoryDefField} from './factory';
import {generateSetClassMetadataCall} from './metadata';
import {findAngularDecorator, isAngularCoreReference, isExpressionForwardReference, makeDuplicateDeclarationError, readBaseClass, resolveProvidersRequiringFactory, unwrapExpression, wrapFunctionExpressionsInParens} from './util';

const EMPTY_MAP = new Map<string, Expression>();
const EMPTY_ARRAY: any[] = [];

/**
 * These fields of `R3ComponentMetadata` are updated in the `resolve` phase.
 *
 * The `keyof R3ComponentMetadata &` condition ensures that only fields of `R3ComponentMetadata` can
 * be included here.
 */
export type ComponentMetadataResolvedFields =
    SubsetOfKeys<R3ComponentMetadata, 'directives'|'pipes'|'wrapDirectivesAndPipesInClosure'>;

export interface ComponentAnalysisData {
  /**
   * `meta` includes those fields of `R3ComponentMetadata` which are calculated at `analyze` time
   * (not during resolve).
   */
  meta: Omit<R3ComponentMetadata, ComponentMetadataResolvedFields>;
  baseClass: Reference<ClassDeclaration>|'dynamic'|null;
  guards: ReturnType<typeof extractDirectiveGuards>;
  template: ParsedTemplateWithSource;
  metadataStmt: Statement|null;

  /**
   * Providers extracted from the `providers` field of the component annotation which will require
   * an Angular factory definition at runtime.
   */
  providersRequiringFactory: Set<Reference<ClassDeclaration>>|null;

  /**
   * Providers extracted from the `viewProviders` field of the component annotation which will
   * require an Angular factory definition at runtime.
   */
  viewProvidersRequiringFactory: Set<Reference<ClassDeclaration>>|null;
}

export type ComponentResolutionData = Pick<R3ComponentMetadata, ComponentMetadataResolvedFields>;

/**
 * `DecoratorHandler` which handles the `@Component` annotation.
 */
export class ComponentDecoratorHandler implements
    DecoratorHandler<Decorator, ComponentAnalysisData, ComponentResolutionData> {
  constructor(
      private reflector: ReflectionHost, private evaluator: PartialEvaluator,
      private metaRegistry: MetadataRegistry, private metaReader: MetadataReader,
      private scopeReader: ComponentScopeReader, private scopeRegistry: LocalModuleScopeRegistry,
      private isCore: boolean, private resourceLoader: ResourceLoader,
      private rootDirs: ReadonlyArray<string>, private defaultPreserveWhitespaces: boolean,
      private i18nUseExternalIds: boolean, private enableI18nLegacyMessageIdFormat: boolean,
      private moduleResolver: ModuleResolver, private cycleAnalyzer: CycleAnalyzer,
      private refEmitter: ReferenceEmitter, private defaultImportRecorder: DefaultImportRecorder,
<<<<<<< HEAD
      private resourceDependencies:
          ResourceDependencyRecorder = new NoopResourceDependencyRecorder()) {}
=======
      private depTracker: DependencyTracker|null,
      private injectableRegistry: InjectableClassRegistry,
      private annotateForClosureCompiler: boolean) {}
>>>>>>> ae0253f3

  private literalCache = new Map<Decorator, ts.ObjectLiteralExpression>();
  private elementSchemaRegistry = new DomElementSchemaRegistry();

  /**
   * During the asynchronous preanalyze phase, it's necessary to parse the template to extract
   * any potential <link> tags which might need to be loaded. This cache ensures that work is not
   * thrown away, and the parsed template is reused during the analyze phase.
   */
  private preanalyzeTemplateCache = new Map<ts.Declaration, ParsedTemplateWithSource>();

  readonly precedence = HandlerPrecedence.PRIMARY;
  readonly name = ComponentDecoratorHandler.name;

  detect(node: ClassDeclaration, decorators: Decorator[]|null): DetectResult<Decorator>|undefined {
    if (!decorators) {
      return undefined;
    }
    const decorator = findAngularDecorator(decorators, 'Component', this.isCore);
    if (decorator !== undefined) {
      return {
        trigger: decorator.node,
        decorator,
        metadata: decorator,
      };
    } else {
      return undefined;
    }
  }

  preanalyze(node: ClassDeclaration, decorator: Readonly<Decorator>): Promise<void>|undefined {
    // In preanalyze, resource URLs associated with the component are asynchronously preloaded via
    // the resourceLoader. This is the only time async operations are allowed for a component.
    // These resources are:
    //
    // - the templateUrl, if there is one
    // - any styleUrls if present
    // - any stylesheets referenced from <link> tags in the template itself
    //
    // As a result of the last one, the template must be parsed as part of preanalysis to extract
    // <link> tags, which may involve waiting for the templateUrl to be resolved first.

    // If preloading isn't possible, then skip this step.
    if (!this.resourceLoader.canPreload) {
      return undefined;
    }

    const meta = this._resolveLiteral(decorator);
    const component = reflectObjectLiteral(meta);
    const containingFile = node.getSourceFile().fileName;

    // Convert a styleUrl string into a Promise to preload it.
    const resolveStyleUrl = (styleUrl: string): Promise<void> => {
      const resourceUrl = this.resourceLoader.resolve(styleUrl, containingFile);
      const promise = this.resourceLoader.preload(resourceUrl);
      return promise || Promise.resolve();
    };

    // A Promise that waits for the template and all <link>ed styles within it to be preloaded.
    const templateAndTemplateStyleResources =
        this._preloadAndParseTemplate(node, decorator, component, containingFile).then(template => {
          if (template === null) {
            return undefined;
          } else {
            return Promise.all(template.styleUrls.map(resolveStyleUrl)).then(() => undefined);
          }
        });

    // Extract all the styleUrls in the decorator.
    const styleUrls = this._extractStyleUrls(component, []);

    if (styleUrls === null) {
      // A fast path exists if there are no styleUrls, to just wait for
      // templateAndTemplateStyleResources.
      return templateAndTemplateStyleResources;
    } else {
      // Wait for both the template and all styleUrl resources to resolve.
      return Promise.all([templateAndTemplateStyleResources, ...styleUrls.map(resolveStyleUrl)])
          .then(() => undefined);
    }
  }

  analyze(
      node: ClassDeclaration, decorator: Readonly<Decorator>,
      flags: HandlerFlags = HandlerFlags.NONE): AnalysisOutput<ComponentAnalysisData> {
    const containingFile = node.getSourceFile().fileName;
    this.literalCache.delete(decorator);

    // @Component inherits @Directive, so begin by extracting the @Directive metadata and building
    // on it.
    const directiveResult = extractDirectiveMetadata(
        node, decorator, this.reflector, this.evaluator, this.defaultImportRecorder, this.isCore,
        flags, this.annotateForClosureCompiler,
        this.elementSchemaRegistry.getDefaultComponentElementName());
    if (directiveResult === undefined) {
      // `extractDirectiveMetadata` returns undefined when the @Directive has `jit: true`. In this
      // case, compilation of the decorator is skipped. Returning an empty object signifies
      // that no analysis was produced.
      return {};
    }

    // Next, read the `@Component`-specific fields.
    const {decorator: component, metadata} = directiveResult;

    // Go through the root directories for this project, and select the one with the smallest
    // relative path representation.
    const relativeContextFilePath = this.rootDirs.reduce<string|undefined>((previous, rootDir) => {
      const candidate = relative(absoluteFrom(rootDir), absoluteFrom(containingFile));
      if (previous === undefined || candidate.length < previous.length) {
        return candidate;
      } else {
        return previous;
      }
    }, undefined) !;


    // Note that we could technically combine the `viewProvidersRequiringFactory` and
    // `providersRequiringFactory` into a single set, but we keep the separate so that
    // we can distinguish where an error is coming from when logging the diagnostics in `resolve`.
    let viewProvidersRequiringFactory: Set<Reference<ClassDeclaration>>|null = null;
    let providersRequiringFactory: Set<Reference<ClassDeclaration>>|null = null;
    let wrappedViewProviders: Expression|null = null;

    if (component.has('viewProviders')) {
      const viewProviders = component.get('viewProviders') !;
      viewProvidersRequiringFactory =
          resolveProvidersRequiringFactory(viewProviders, this.reflector, this.evaluator);
      wrappedViewProviders = new WrappedNodeExpr(
          this.annotateForClosureCompiler ? wrapFunctionExpressionsInParens(viewProviders) :
                                            viewProviders);
    }

    if (component.has('providers')) {
      providersRequiringFactory = resolveProvidersRequiringFactory(
          component.get('providers') !, this.reflector, this.evaluator);
    }

    // Parse the template.
    // If a preanalyze phase was executed, the template may already exist in parsed form, so check
    // the preanalyzeTemplateCache.
    // Extract a closure of the template parsing code so that it can be reparsed with different
    // options if needed, like in the indexing pipeline.
    let template: ParsedTemplateWithSource;
    if (this.preanalyzeTemplateCache.has(node)) {
      // The template was parsed in preanalyze. Use it and delete it to save memory.
      const preanalyzed = this.preanalyzeTemplateCache.get(node) !;
      this.preanalyzeTemplateCache.delete(node);

      template = preanalyzed;
    } else {
      // The template was not already parsed. Either there's a templateUrl, or an inline template.
      if (component.has('templateUrl')) {
        const templateUrlExpr = component.get('templateUrl') !;
        const templateUrl = this.evaluator.evaluate(templateUrlExpr);
        if (typeof templateUrl !== 'string') {
          throw new FatalDiagnosticError(
              ErrorCode.VALUE_HAS_WRONG_TYPE, templateUrlExpr, 'templateUrl must be a string');
        }
<<<<<<< HEAD
        const templateUrl = this.resourceLoader.resolve(evalTemplateUrl, containingFile);
        const templateStr = this.resourceLoader.load(templateUrl);
        this.resourceDependencies.recordResourceDependency(node.getSourceFile(), templateUrl);

        template = this._parseTemplate(
            component, templateStr, sourceMapUrl(templateUrl), /* templateRange */ undefined,
            /* escapedString */ false);
=======
        const resourceUrl = this.resourceLoader.resolve(templateUrl, containingFile);
        template = this._extractExternalTemplate(node, component, templateUrlExpr, resourceUrl);
>>>>>>> ae0253f3
      } else {
        // Expect an inline template to be present.
        template = this._extractInlineTemplate(node, decorator, component, containingFile);
      }
    }

    if (template.errors !== undefined) {
      throw new Error(
          `Errors parsing template: ${template.errors.map(e => e.toString()).join(', ')}`);
    }

    // Figure out the set of styles. The ordering here is important: external resources (styleUrls)
    // precede inline styles, and styles defined in the template override styles defined in the
    // component.
    let styles: string[]|null = null;

    const styleUrls = this._extractStyleUrls(component, template.styleUrls);
    if (styleUrls !== null) {
      if (styles === null) {
        styles = [];
      }
      for (const styleUrl of styleUrls) {
        const resourceUrl = this.resourceLoader.resolve(styleUrl, containingFile);
        const resourceStr = this.resourceLoader.load(resourceUrl);
        styles.push(resourceStr);
<<<<<<< HEAD
        this.resourceDependencies.recordResourceDependency(node.getSourceFile(), resourceUrl);
=======
        if (this.depTracker !== null) {
          this.depTracker.addResourceDependency(node.getSourceFile(), absoluteFrom(resourceUrl));
        }
>>>>>>> ae0253f3
      }
    }
    if (component.has('styles')) {
      const litStyles = parseFieldArrayValue(component, 'styles', this.evaluator);
      if (litStyles !== null) {
        if (styles === null) {
          styles = litStyles;
        } else {
          styles.push(...litStyles);
        }
      }
    }
    if (template.styles.length > 0) {
      if (styles === null) {
        styles = template.styles;
      } else {
        styles.push(...template.styles);
      }
    }

    const encapsulation: number =
        this._resolveEnumValue(component, 'encapsulation', 'ViewEncapsulation') || 0;

    const changeDetection: number|null =
        this._resolveEnumValue(component, 'changeDetection', 'ChangeDetectionStrategy');

    let animations: Expression|null = null;
    if (component.has('animations')) {
      animations = new WrappedNodeExpr(component.get('animations') !);
    }

    const output: AnalysisOutput<ComponentAnalysisData> = {
      analysis: {
        baseClass: readBaseClass(node, this.reflector, this.evaluator),
        meta: {
          ...metadata,
          template: {
            nodes: template.emitNodes,
          },
          encapsulation,
          interpolation: template.interpolation,
          styles: styles || [],

          // These will be replaced during the compilation step, after all `NgModule`s have been
          // analyzed and the full compilation scope for the component can be realized.
          animations,
          viewProviders: wrappedViewProviders,
          i18nUseExternalIds: this.i18nUseExternalIds, relativeContextFilePath,
        },
        guards: extractDirectiveGuards(node, this.reflector),
        metadataStmt: generateSetClassMetadataCall(
            node, this.reflector, this.defaultImportRecorder, this.isCore,
            this.annotateForClosureCompiler),
        template,
        providersRequiringFactory,
        viewProvidersRequiringFactory,
      },
    };
    if (changeDetection !== null) {
      output.analysis !.meta.changeDetection = changeDetection;
    }
    return output;
  }

  register(node: ClassDeclaration, analysis: ComponentAnalysisData): void {
    // Register this component's information with the `MetadataRegistry`. This ensures that
    // the information about the component is available during the compile() phase.
    const ref = new Reference(node);
    this.metaRegistry.registerDirectiveMetadata({
      ref,
      name: node.name.text,
      selector: analysis.meta.selector,
      exportAs: analysis.meta.exportAs,
      inputs: analysis.meta.inputs,
      outputs: analysis.meta.outputs,
      queries: analysis.meta.queries.map(query => query.propertyName),
      isComponent: true,
      baseClass: analysis.baseClass, ...analysis.guards,
    });

    this.injectableRegistry.registerInjectable(node);
  }

  index(
      context: IndexingContext, node: ClassDeclaration, analysis: Readonly<ComponentAnalysisData>) {
    const scope = this.scopeReader.getScopeForComponent(node);
    const selector = analysis.meta.selector;
    const matcher = new SelectorMatcher<DirectiveMeta>();
    if (scope === 'error') {
      // Don't bother indexing components which had erroneous scopes.
      return null;
    }

    if (scope !== null) {
      for (const directive of scope.compilation.directives) {
        if (directive.selector !== null) {
          matcher.addSelectables(CssSelector.parse(directive.selector), directive);
        }
      }
    }
    const binder = new R3TargetBinder(matcher);
    const boundTemplate = binder.bind({template: analysis.template.diagNodes});

    context.addComponent({
      declaration: node,
      selector,
      boundTemplate,
      templateMeta: {
        isInline: analysis.template.isInline,
        file: analysis.template.file,
      },
    });
  }

  typeCheck(ctx: TypeCheckContext, node: ClassDeclaration, meta: Readonly<ComponentAnalysisData>):
      void {
    if (!ts.isClassDeclaration(node)) {
      return;
    }

    const matcher = new SelectorMatcher<DirectiveMeta>();
    const pipes = new Map<string, Reference<ClassDeclaration<ts.ClassDeclaration>>>();
    let schemas: SchemaMetadata[] = [];

    const scope = this.scopeReader.getScopeForComponent(node);
    if (scope === 'error') {
      // Don't type-check components that had errors in their scopes.
      return;
    }

    if (scope !== null) {
      for (const meta of scope.compilation.directives) {
        if (meta.selector !== null) {
          const extMeta = flattenInheritedDirectiveMetadata(this.metaReader, meta.ref);
          matcher.addSelectables(CssSelector.parse(meta.selector), extMeta);
        }
      }
      for (const {name, ref} of scope.compilation.pipes) {
        if (!ts.isClassDeclaration(ref.node)) {
          throw new Error(
              `Unexpected non-class declaration ${ts.SyntaxKind[ref.node.kind]} for pipe ${ref.debugName}`);
        }
        pipes.set(name, ref as Reference<ClassDeclaration<ts.ClassDeclaration>>);
      }
      schemas = scope.schemas;
    }

    const bound = new R3TargetBinder(matcher).bind({template: meta.template.diagNodes});
    ctx.addTemplate(
        new Reference(node), bound, pipes, schemas, meta.template.sourceMapping,
        meta.template.file);
  }

  resolve(node: ClassDeclaration, analysis: Readonly<ComponentAnalysisData>):
      ResolveResult<ComponentResolutionData> {
    const context = node.getSourceFile();
    // Check whether this component was registered with an NgModule. If so, it should be compiled
    // under that module's compilation scope.
    const scope = this.scopeReader.getScopeForComponent(node);
    let metadata = analysis.meta as Readonly<R3ComponentMetadata>;

    const data: ComponentResolutionData = {
      directives: EMPTY_ARRAY,
      pipes: EMPTY_MAP,
      wrapDirectivesAndPipesInClosure: false,
    };

    if (scope !== null && scope !== 'error') {
      // Replace the empty components and directives from the analyze() step with a fully expanded
      // scope. This is possible now because during resolve() the whole compilation unit has been
      // fully analyzed.
      //
      // First it needs to be determined if actually importing the directives/pipes used in the
      // template would create a cycle. Currently ngtsc refuses to generate cycles, so an option
      // known as "remote scoping" is used if a cycle would be created. In remote scoping, the
      // module file sets the directives/pipes on the ɵcmp of the component, without
      // requiring new imports (but also in a way that breaks tree shaking).
      //
      // Determining this is challenging, because the TemplateDefinitionBuilder is responsible for
      // matching directives and pipes in the template; however, that doesn't run until the actual
      // compile() step. It's not possible to run template compilation sooner as it requires the
      // ConstantPool for the overall file being compiled (which isn't available until the transform
      // step).
      //
      // Instead, directives/pipes are matched independently here, using the R3TargetBinder. This is
      // an alternative implementation of template matching which is used for template type-checking
      // and will eventually replace matching in the TemplateDefinitionBuilder.


      // Set up the R3TargetBinder, as well as a 'directives' array and a 'pipes' map that are later
      // fed to the TemplateDefinitionBuilder. First, a SelectorMatcher is constructed to match
      // directives that are in scope.
      const matcher = new SelectorMatcher<DirectiveMeta&{expression: Expression}>();
      const directives: {selector: string, expression: Expression}[] = [];

      for (const dir of scope.compilation.directives) {
        const {ref, selector} = dir;
        if (selector !== null) {
          const expression = this.refEmitter.emit(ref, context);
          directives.push({selector, expression});
          matcher.addSelectables(CssSelector.parse(selector), {...dir, expression});
        }
      }
      const pipes = new Map<string, Expression>();
      for (const pipe of scope.compilation.pipes) {
        pipes.set(pipe.name, this.refEmitter.emit(pipe.ref, context));
      }

      // Next, the component template AST is bound using the R3TargetBinder. This produces an
      // BoundTarget, which is similar to a ts.TypeChecker.
      const binder = new R3TargetBinder(matcher);
      const bound = binder.bind({template: metadata.template.nodes});

      // The BoundTarget knows which directives and pipes matched the template.
      const usedDirectives = bound.getUsedDirectives();
      const usedPipes = bound.getUsedPipes().map(name => pipes.get(name) !);

      // Scan through the directives/pipes actually used in the template and check whether any
      // import which needs to be generated would create a cycle.
      const cycleDetected =
          usedDirectives.some(dir => this._isCyclicImport(dir.expression, context)) ||
          usedPipes.some(pipe => this._isCyclicImport(pipe, context));

      if (!cycleDetected) {
        // No cycle was detected. Record the imports that need to be created in the cycle detector
        // so that future cyclic import checks consider their production.
        for (const {expression} of usedDirectives) {
          this._recordSyntheticImport(expression, context);
        }
        for (const pipe of usedPipes) {
          this._recordSyntheticImport(pipe, context);
        }

        // Check whether the directive/pipe arrays in ɵcmp need to be wrapped in closures.
        // This is required if any directive/pipe reference is to a declaration in the same file but
        // declared after this component.
        const wrapDirectivesAndPipesInClosure =
            usedDirectives.some(
                dir => isExpressionForwardReference(dir.expression, node.name, context)) ||
            usedPipes.some(pipe => isExpressionForwardReference(pipe, node.name, context));

        // Actual compilation still uses the full scope, not the narrowed scope determined by
        // R3TargetBinder. This is a hedge against potential issues with the R3TargetBinder - right
        // now the TemplateDefinitionBuilder is the "source of truth" for which directives/pipes are
        // actually used (though the two should agree perfectly).
        //
        // TODO(alxhub): switch TemplateDefinitionBuilder over to using R3TargetBinder directly.
        data.directives = directives;
        data.pipes = pipes;
        data.wrapDirectivesAndPipesInClosure = wrapDirectivesAndPipesInClosure;
      } else {
        // Declaring the directiveDefs/pipeDefs arrays directly would require imports that would
        // create a cycle. Instead, mark this component as requiring remote scoping, so that the
        // NgModule file will take care of setting the directives for the component.
        this.scopeRegistry.setComponentAsRequiringRemoteScoping(node);
      }
    }

    const diagnostics: ts.Diagnostic[] = [];

    if (analysis.providersRequiringFactory !== null &&
        analysis.meta.providers instanceof WrappedNodeExpr) {
      const providerDiagnostics = getProviderDiagnostics(
          analysis.providersRequiringFactory, analysis.meta.providers !.node,
          this.injectableRegistry);
      diagnostics.push(...providerDiagnostics);
    }

    if (analysis.viewProvidersRequiringFactory !== null &&
        analysis.meta.viewProviders instanceof WrappedNodeExpr) {
      const viewProviderDiagnostics = getProviderDiagnostics(
          analysis.viewProvidersRequiringFactory, analysis.meta.viewProviders !.node,
          this.injectableRegistry);
      diagnostics.push(...viewProviderDiagnostics);
    }

    const directiveDiagnostics = getDirectiveDiagnostics(
        node, this.metaReader, this.evaluator, this.reflector, this.scopeRegistry, 'Component');
    if (directiveDiagnostics !== null) {
      diagnostics.push(...directiveDiagnostics);
    }

    if (diagnostics.length > 0) {
      return {diagnostics};
    }

    return {data};
  }

  compile(
      node: ClassDeclaration, analysis: Readonly<ComponentAnalysisData>,
      resolution: Readonly<ComponentResolutionData>, pool: ConstantPool): CompileResult[] {
    const meta: R3ComponentMetadata = {...analysis.meta, ...resolution};
    const res = compileComponentFromMetadata(meta, pool, makeBindingParser());
    const factoryRes = compileNgFactoryDefField(
        {...meta, injectFn: Identifiers.directiveInject, target: R3FactoryTarget.Component});
    if (analysis.metadataStmt !== null) {
      factoryRes.statements.push(analysis.metadataStmt);
    }
    return [
      factoryRes, {
        name: 'ɵcmp',
        initializer: res.expression,
        statements: [],
        type: res.type,
      }
    ];
  }

  private _resolveLiteral(decorator: Decorator): ts.ObjectLiteralExpression {
    if (this.literalCache.has(decorator)) {
      return this.literalCache.get(decorator) !;
    }
    if (decorator.args === null || decorator.args.length !== 1) {
      throw new FatalDiagnosticError(
          ErrorCode.DECORATOR_ARITY_WRONG, Decorator.nodeForError(decorator),
          `Incorrect number of arguments to @Component decorator`);
    }
    const meta = unwrapExpression(decorator.args[0]);

    if (!ts.isObjectLiteralExpression(meta)) {
      throw new FatalDiagnosticError(
          ErrorCode.DECORATOR_ARG_NOT_LITERAL, meta, `Decorator argument must be literal.`);
    }

    this.literalCache.set(decorator, meta);
    return meta;
  }

  private _resolveEnumValue(
      component: Map<string, ts.Expression>, field: string, enumSymbolName: string): number|null {
    let resolved: number|null = null;
    if (component.has(field)) {
      const expr = component.get(field) !;
      const value = this.evaluator.evaluate(expr) as any;
      if (value instanceof EnumValue && isAngularCoreReference(value.enumRef, enumSymbolName)) {
        resolved = value.resolved as number;
      } else {
        throw new FatalDiagnosticError(
            ErrorCode.VALUE_HAS_WRONG_TYPE, expr,
            `${field} must be a member of ${enumSymbolName} enum from @angular/core`);
      }
    }
    return resolved;
  }

  private _extractStyleUrls(component: Map<string, ts.Expression>, extraUrls: string[]):
      string[]|null {
    if (!component.has('styleUrls')) {
      return extraUrls.length > 0 ? extraUrls : null;
    }

    const styleUrlsExpr = component.get('styleUrls') !;
    const styleUrls = this.evaluator.evaluate(styleUrlsExpr);
    if (!Array.isArray(styleUrls) || !styleUrls.every(url => typeof url === 'string')) {
      throw new FatalDiagnosticError(
          ErrorCode.VALUE_HAS_WRONG_TYPE, styleUrlsExpr, 'styleUrls must be an array of strings');
    }
    styleUrls.push(...extraUrls);
    return styleUrls as string[];
  }

  private _preloadAndParseTemplate(
      node: ClassDeclaration, decorator: Decorator, component: Map<string, ts.Expression>,
      containingFile: string): Promise<ParsedTemplate|null> {
    if (component.has('templateUrl')) {
      // Extract the templateUrl and preload it.
      const templateUrlExpr = component.get('templateUrl') !;
      const templateUrl = this.evaluator.evaluate(templateUrlExpr);
      if (typeof templateUrl !== 'string') {
        throw new FatalDiagnosticError(
            ErrorCode.VALUE_HAS_WRONG_TYPE, templateUrlExpr, 'templateUrl must be a string');
      }
      const resourceUrl = this.resourceLoader.resolve(templateUrl, containingFile);
      const templatePromise = this.resourceLoader.preload(resourceUrl);

      // If the preload worked, then actually load and parse the template, and wait for any style
      // URLs to resolve.
      if (templatePromise !== undefined) {
        return templatePromise.then(() => {
<<<<<<< HEAD
          const templateStr = this.resourceLoader.load(resourceUrl);
          this.resourceDependencies.recordResourceDependency(node.getSourceFile(), resourceUrl);
          const template = this._parseTemplate(
              component, templateStr, sourceMapUrl(resourceUrl), /* templateRange */ undefined,
              /* escapedString */ false);
=======
          const template =
              this._extractExternalTemplate(node, component, templateUrlExpr, resourceUrl);
>>>>>>> ae0253f3
          this.preanalyzeTemplateCache.set(node, template);
          return template;
        });
      } else {
        return Promise.resolve(null);
      }
    } else {
      const template = this._extractInlineTemplate(node, decorator, component, containingFile);
      this.preanalyzeTemplateCache.set(node, template);
      return Promise.resolve(template);
    }
  }

  private _extractExternalTemplate(
      node: ClassDeclaration, component: Map<string, ts.Expression>, templateUrlExpr: ts.Expression,
      resourceUrl: string): ParsedTemplateWithSource {
    const templateStr = this.resourceLoader.load(resourceUrl);
    if (this.depTracker !== null) {
      this.depTracker.addResourceDependency(node.getSourceFile(), absoluteFrom(resourceUrl));
    }

    const template = this._parseTemplate(
        component, templateStr, sourceMapUrl(resourceUrl), /* templateRange */ undefined,
        /* escapedString */ false);

    return {
      ...template,
      sourceMapping: {
        type: 'external',
        componentClass: node,
        node: templateUrlExpr,
        template: templateStr,
        templateUrl: resourceUrl,
      },
    };
  }

  private _extractInlineTemplate(
      node: ClassDeclaration, decorator: Decorator, component: Map<string, ts.Expression>,
      containingFile: string): ParsedTemplateWithSource {
    if (!component.has('template')) {
      throw new FatalDiagnosticError(
          ErrorCode.COMPONENT_MISSING_TEMPLATE, Decorator.nodeForError(decorator),
          'component is missing a template');
    }
    const templateExpr = component.get('template') !;

    let templateStr: string;
    let templateUrl: string = '';
    let templateRange: LexerRange|undefined = undefined;
    let sourceMapping: TemplateSourceMapping;
    let escapedString = false;
    // We only support SourceMaps for inline templates that are simple string literals.
    if (ts.isStringLiteral(templateExpr) || ts.isNoSubstitutionTemplateLiteral(templateExpr)) {
      // the start and end of the `templateExpr` node includes the quotation marks, which we
      // must
      // strip
      templateRange = getTemplateRange(templateExpr);
      templateStr = templateExpr.getSourceFile().text;
      templateUrl = containingFile;
      escapedString = true;
      sourceMapping = {
        type: 'direct',
        node: templateExpr as(ts.StringLiteral | ts.NoSubstitutionTemplateLiteral),
      };
    } else {
      const resolvedTemplate = this.evaluator.evaluate(templateExpr);
      if (typeof resolvedTemplate !== 'string') {
        throw new FatalDiagnosticError(
            ErrorCode.VALUE_HAS_WRONG_TYPE, templateExpr, 'template must be a string');
      }
      templateStr = resolvedTemplate;
      sourceMapping = {
        type: 'indirect',
        node: templateExpr,
        componentClass: node,
        template: templateStr,
      };
    }

    const template =
        this._parseTemplate(component, templateStr, templateUrl, templateRange, escapedString);

    return {...template, sourceMapping};
  }

  private _parseTemplate(
      component: Map<string, ts.Expression>, templateStr: string, templateUrl: string,
      templateRange: LexerRange|undefined, escapedString: boolean): ParsedTemplate {
    let preserveWhitespaces: boolean = this.defaultPreserveWhitespaces;
    if (component.has('preserveWhitespaces')) {
      const expr = component.get('preserveWhitespaces') !;
      const value = this.evaluator.evaluate(expr);
      if (typeof value !== 'boolean') {
        throw new FatalDiagnosticError(
            ErrorCode.VALUE_HAS_WRONG_TYPE, expr, 'preserveWhitespaces must be a boolean');
      }
      preserveWhitespaces = value;
    }

    let interpolation: InterpolationConfig = DEFAULT_INTERPOLATION_CONFIG;
    if (component.has('interpolation')) {
      const expr = component.get('interpolation') !;
      const value = this.evaluator.evaluate(expr);
      if (!Array.isArray(value) || value.length !== 2 ||
          !value.every(element => typeof element === 'string')) {
        throw new FatalDiagnosticError(
            ErrorCode.VALUE_HAS_WRONG_TYPE, expr,
            'interpolation must be an array with 2 elements of string type');
      }
      interpolation = InterpolationConfig.fromArray(value as[string, string]);
    }

    const {errors, nodes: emitNodes, styleUrls, styles} = parseTemplate(templateStr, templateUrl, {
      preserveWhitespaces,
      interpolationConfig: interpolation,
      range: templateRange, escapedString,
      enableI18nLegacyMessageIdFormat: this.enableI18nLegacyMessageIdFormat,
    });

    // Unfortunately, the primary parse of the template above may not contain accurate source map
    // information. If used directly, it would result in incorrect code locations in template
    // errors, etc. There are two main problems:
    //
    // 1. `preserveWhitespaces: false` annihilates the correctness of template source mapping, as
    //    the whitespace transformation changes the contents of HTML text nodes before they're
    //    parsed into Angular expressions.
    // 2. By default, the template parser strips leading trivia characters (like spaces, tabs, and
    //    newlines). This also destroys source mapping information.
    //
    // In order to guarantee the correctness of diagnostics, templates are parsed a second time with
    // the above options set to preserve source mappings.

    const {nodes: diagNodes} = parseTemplate(templateStr, templateUrl, {
      preserveWhitespaces: true,
      interpolationConfig: interpolation,
      range: templateRange, escapedString,
      enableI18nLegacyMessageIdFormat: this.enableI18nLegacyMessageIdFormat,
      leadingTriviaChars: [],
    });

    return {
      interpolation,
      emitNodes,
      diagNodes,
      styleUrls,
      styles,
      errors,
      template: templateStr, templateUrl,
      isInline: component.has('template'),
      file: new ParseSourceFile(templateStr, templateUrl),
    };
  }

  private _expressionToImportedFile(expr: Expression, origin: ts.SourceFile): ts.SourceFile|null {
    if (!(expr instanceof ExternalExpr)) {
      return null;
    }

    // Figure out what file is being imported.
    return this.moduleResolver.resolveModule(expr.value.moduleName !, origin.fileName);
  }

  private _isCyclicImport(expr: Expression, origin: ts.SourceFile): boolean {
    const imported = this._expressionToImportedFile(expr, origin);
    if (imported === null) {
      return false;
    }

    // Check whether the import is legal.
    return this.cycleAnalyzer.wouldCreateCycle(origin, imported);
  }

  private _recordSyntheticImport(expr: Expression, origin: ts.SourceFile): void {
    const imported = this._expressionToImportedFile(expr, origin);
    if (imported === null) {
      return;
    }

    this.cycleAnalyzer.recordSyntheticImport(origin, imported);
  }
}

function getTemplateRange(templateExpr: ts.Expression) {
  const startPos = templateExpr.getStart() + 1;
  const {line, character} =
      ts.getLineAndCharacterOfPosition(templateExpr.getSourceFile(), startPos);
  return {
    startPos,
    startLine: line,
    startCol: character,
    endPos: templateExpr.getEnd() - 1,
  };
}

function sourceMapUrl(resourceUrl: string): string {
  if (!tsSourceMapBug29300Fixed()) {
    // By removing the template URL we are telling the translator not to try to
    // map the external source file to the generated code, since the version
    // of TS that is running does not support it.
    return '';
  } else {
    return resourceUrl;
  }
}


/**
 * Information about the template which was extracted during parsing.
 *
 * This contains the actual parsed template as well as any metadata collected during its parsing,
 * some of which might be useful for re-parsing the template with different options.
 */
export interface ParsedTemplate {
  /**
   * The `InterpolationConfig` specified by the user.
   */
  interpolation: InterpolationConfig;

  /**
   * A full path to the file which contains the template.
   *
   * This can be either the original .ts file if the template is inline, or the .html file if an
   * external file was used.
   */
  templateUrl: string;

  /**
   * The string contents of the template.
   *
   * This is the "logical" template string, after expansion of any escaped characters (for inline
   * templates). This may differ from the actual template bytes as they appear in the .ts file.
   */
  template: string;

  /**
   * Any errors from parsing the template the first time.
   */
  errors?: ParseError[]|undefined;

  /**
   * The template AST, parsed according to the user's specifications.
   */
  emitNodes: TmplAstNode[];

  /**
   * The template AST, parsed in a manner which preserves source map information for diagnostics.
   *
   * Not useful for emit.
   */
  diagNodes: TmplAstNode[];

  /**
   *
   */

  /**
   * Any styleUrls extracted from the metadata.
   */
  styleUrls: string[];

  /**
   * Any inline styles extracted from the metadata.
   */
  styles: string[];

  /**
   * Whether the template was inline.
   */
  isInline: boolean;

  /**
   * The `ParseSourceFile` for the template.
   */
  file: ParseSourceFile;
}

export interface ParsedTemplateWithSource extends ParsedTemplate {
  sourceMapping: TemplateSourceMapping;
}<|MERGE_RESOLUTION|>--- conflicted
+++ resolved
@@ -19,16 +19,9 @@
 import {flattenInheritedDirectiveMetadata} from '../../metadata/src/inheritance';
 import {EnumValue, PartialEvaluator} from '../../partial_evaluator';
 import {ClassDeclaration, Decorator, ReflectionHost, reflectObjectLiteral} from '../../reflection';
-<<<<<<< HEAD
-import {LocalModuleScopeRegistry} from '../../scope';
-import {AnalysisOutput, CompileResult, DecoratorHandler, DetectResult, HandlerPrecedence, ResolveResult} from '../../transform';
-import {TypeCheckContext} from '../../typecheck';
-import {NoopResourceDependencyRecorder, ResourceDependencyRecorder} from '../../util/src/resource_recorder';
-=======
 import {ComponentScopeReader, LocalModuleScopeRegistry} from '../../scope';
 import {AnalysisOutput, CompileResult, DecoratorHandler, DetectResult, HandlerFlags, HandlerPrecedence, ResolveResult} from '../../transform';
 import {TemplateSourceMapping, TypeCheckContext} from '../../typecheck';
->>>>>>> ae0253f3
 import {tsSourceMapBug29300Fixed} from '../../util/src/ts_source_map_bug_29300';
 import {SubsetOfKeys} from '../../util/src/typescript';
 
@@ -91,14 +84,9 @@
       private i18nUseExternalIds: boolean, private enableI18nLegacyMessageIdFormat: boolean,
       private moduleResolver: ModuleResolver, private cycleAnalyzer: CycleAnalyzer,
       private refEmitter: ReferenceEmitter, private defaultImportRecorder: DefaultImportRecorder,
-<<<<<<< HEAD
-      private resourceDependencies:
-          ResourceDependencyRecorder = new NoopResourceDependencyRecorder()) {}
-=======
       private depTracker: DependencyTracker|null,
       private injectableRegistry: InjectableClassRegistry,
       private annotateForClosureCompiler: boolean) {}
->>>>>>> ae0253f3
 
   private literalCache = new Map<Decorator, ts.ObjectLiteralExpression>();
   private elementSchemaRegistry = new DomElementSchemaRegistry();
@@ -257,18 +245,8 @@
           throw new FatalDiagnosticError(
               ErrorCode.VALUE_HAS_WRONG_TYPE, templateUrlExpr, 'templateUrl must be a string');
         }
-<<<<<<< HEAD
-        const templateUrl = this.resourceLoader.resolve(evalTemplateUrl, containingFile);
-        const templateStr = this.resourceLoader.load(templateUrl);
-        this.resourceDependencies.recordResourceDependency(node.getSourceFile(), templateUrl);
-
-        template = this._parseTemplate(
-            component, templateStr, sourceMapUrl(templateUrl), /* templateRange */ undefined,
-            /* escapedString */ false);
-=======
         const resourceUrl = this.resourceLoader.resolve(templateUrl, containingFile);
         template = this._extractExternalTemplate(node, component, templateUrlExpr, resourceUrl);
->>>>>>> ae0253f3
       } else {
         // Expect an inline template to be present.
         template = this._extractInlineTemplate(node, decorator, component, containingFile);
@@ -294,13 +272,9 @@
         const resourceUrl = this.resourceLoader.resolve(styleUrl, containingFile);
         const resourceStr = this.resourceLoader.load(resourceUrl);
         styles.push(resourceStr);
-<<<<<<< HEAD
-        this.resourceDependencies.recordResourceDependency(node.getSourceFile(), resourceUrl);
-=======
         if (this.depTracker !== null) {
           this.depTracker.addResourceDependency(node.getSourceFile(), absoluteFrom(resourceUrl));
         }
->>>>>>> ae0253f3
       }
     }
     if (component.has('styles')) {
@@ -681,16 +655,8 @@
       // URLs to resolve.
       if (templatePromise !== undefined) {
         return templatePromise.then(() => {
-<<<<<<< HEAD
-          const templateStr = this.resourceLoader.load(resourceUrl);
-          this.resourceDependencies.recordResourceDependency(node.getSourceFile(), resourceUrl);
-          const template = this._parseTemplate(
-              component, templateStr, sourceMapUrl(resourceUrl), /* templateRange */ undefined,
-              /* escapedString */ false);
-=======
           const template =
               this._extractExternalTemplate(node, component, templateUrlExpr, resourceUrl);
->>>>>>> ae0253f3
           this.preanalyzeTemplateCache.set(node, template);
           return template;
         });
