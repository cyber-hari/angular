/**
 * @license
 * Copyright Google Inc. All Rights Reserved.
 *
 * Use of this source code is governed by an MIT-style license that can be
 * found in the LICENSE file at https://angular.io/license
 */

<<<<<<< HEAD
import {CompileMetadataResolver, CompilePipeSummary} from '@angular/compiler';
import {DiagnosticTemplateInfo, getTemplateExpressionDiagnostics} from '@angular/compiler-cli/src/language_services';

import {getTemplateCompletions} from './completions';
import {getDefinition} from './definitions';
import {getDeclarationDiagnostics} from './diagnostics';
import {getHover} from './hover';
import {Completions, Definition, Diagnostic, DiagnosticKind, Diagnostics, Hover, LanguageService, LanguageServiceHost, Span, TemplateSource} from './types';
import {offsetSpan, spanOf} from './utils';


=======
import * as tss from 'typescript/lib/tsserverlibrary';

import {getTemplateCompletions} from './completions';
import {getDefinitionAndBoundSpan, getTsDefinitionAndBoundSpan} from './definitions';
import {getDeclarationDiagnostics, getTemplateDiagnostics, ngDiagnosticToTsDiagnostic} from './diagnostics';
import {getTemplateHover, getTsHover} from './hover';
import * as ng from './types';
import {TypeScriptServiceHost} from './typescript_host';
>>>>>>> ae0253f3

/**
 * Create an instance of an Angular `LanguageService`.
 *
 * @publicApi
 */
export function createLanguageService(host: TypeScriptServiceHost) {
  return new LanguageServiceImpl(host);
}

class LanguageServiceImpl implements ng.LanguageService {
  constructor(private readonly host: TypeScriptServiceHost) {}

<<<<<<< HEAD
  getTemplateReferences(): string[] { return this.host.getTemplateReferences(); }

  getDiagnostics(fileName: string): Diagnostics|undefined {
    let results: Diagnostics = [];
    let templates = this.host.getTemplates(fileName);
    if (templates && templates.length) {
      results.push(...this.getTemplateDiagnostics(fileName, templates));
    }
=======
  getSemanticDiagnostics(fileName: string): tss.Diagnostic[] {
    const analyzedModules = this.host.getAnalyzedModules();  // same role as 'synchronizeHostData'
    const ngDiagnostics: ng.Diagnostic[] = [];
>>>>>>> ae0253f3

    const templates = this.host.getTemplates(fileName);
    for (const template of templates) {
      const ast = this.host.getTemplateAst(template);
      if (ast) {
        ngDiagnostics.push(...getTemplateDiagnostics(ast));
      }
    }

    const declarations = this.host.getDeclarations(fileName);
    ngDiagnostics.push(...getDeclarationDiagnostics(declarations, analyzedModules, this.host));

<<<<<<< HEAD
  getPipesAt(fileName: string, position: number): CompilePipeSummary[] {
    let templateInfo = this.host.getTemplateAstAtPosition(fileName, position);
    if (templateInfo) {
      return templateInfo.pipes;
    }
    return [];
  }

  getCompletionsAt(fileName: string, position: number): Completions {
    let templateInfo = this.host.getTemplateAstAtPosition(fileName, position);
    if (templateInfo) {
      return getTemplateCompletions(templateInfo);
    }
  }

  getDefinitionAt(fileName: string, position: number): Definition {
    let templateInfo = this.host.getTemplateAstAtPosition(fileName, position);
    if (templateInfo) {
      return getDefinition(templateInfo);
=======
    const sourceFile = fileName.endsWith('.ts') ? this.host.getSourceFile(fileName) : undefined;
    const tsDiagnostics = ngDiagnostics.map(d => ngDiagnosticToTsDiagnostic(d, sourceFile));
    return [...tss.sortAndDeduplicateDiagnostics(tsDiagnostics)];
  }

  getCompletionsAtPosition(
      fileName: string, position: number,
      options?: tss.GetCompletionsAtPositionOptions): tss.CompletionInfo|undefined {
    this.host.getAnalyzedModules();  // same role as 'synchronizeHostData'
    const ast = this.host.getTemplateAstAtPosition(fileName, position);
    if (!ast) {
      return;
    }
    const results = getTemplateCompletions(ast, position);
    if (!results || !results.length) {
      return;
>>>>>>> ae0253f3
    }
    return {
      isGlobalCompletion: false,
      isMemberCompletion: false,
      isNewIdentifierLocation: false,
      // Cast CompletionEntry.kind from ng.CompletionKind to ts.ScriptElementKind
      entries: results as unknown as ts.CompletionEntry[],
    };
  }

<<<<<<< HEAD
  getHoverAt(fileName: string, position: number): Hover|undefined {
    let templateInfo = this.host.getTemplateAstAtPosition(fileName, position);
=======
  getDefinitionAndBoundSpan(fileName: string, position: number): tss.DefinitionInfoAndBoundSpan
      |undefined {
    this.host.getAnalyzedModules();  // same role as 'synchronizeHostData'
    const templateInfo = this.host.getTemplateAstAtPosition(fileName, position);
>>>>>>> ae0253f3
    if (templateInfo) {
      return getDefinitionAndBoundSpan(templateInfo, position);
    }

<<<<<<< HEAD
  private getTemplateDiagnostics(fileName: string, templates: TemplateSource[]): Diagnostics {
    const results: Diagnostics = [];
    for (const template of templates) {
      const ast = this.host.getTemplateAst(template, fileName);
      if (ast) {
        if (ast.parseErrors && ast.parseErrors.length) {
          results.push(...ast.parseErrors.map<Diagnostic>(
              e => ({
                kind: DiagnosticKind.Error,
                span: offsetSpan(spanOf(e.span), template.span.start),
                message: e.msg
              })));
        } else if (ast.templateAst && ast.htmlAst) {
          const info: DiagnosticTemplateInfo = {
            templateAst: ast.templateAst,
            htmlAst: ast.htmlAst,
            offset: template.span.start,
            query: template.query,
            members: template.members
          };
          const expressionDiagnostics = getTemplateExpressionDiagnostics(info);
          results.push(...expressionDiagnostics);
        }
        if (ast.errors) {
          results.push(...ast.errors.map<Diagnostic>(
              e => ({kind: e.kind, span: e.span || template.span, message: e.message})));
        }
      }
    }
    return results;
=======
    // Attempt to get Angular-specific definitions in a TypeScript file, like templates defined
    // in a `templateUrl` property.
    if (fileName.endsWith('.ts')) {
      const sf = this.host.getSourceFile(fileName);
      if (sf) {
        return getTsDefinitionAndBoundSpan(sf, position, this.host.tsLsHost);
      }
    }
>>>>>>> ae0253f3
  }

<<<<<<< HEAD
function uniqueBySpan < T extends {
  span: Span;
}
> (elements: T[] | undefined): T[]|undefined {
  if (elements) {
    const result: T[] = [];
    const map = new Map<number, Set<number>>();
    for (const element of elements) {
      let span = element.span;
      let set = map.get(span.start);
      if (!set) {
        set = new Set();
        map.set(span.start, set);
      }
      if (!set.has(span.end)) {
        set.add(span.end);
        result.push(element);
      }
    }
    return result;
=======
  getQuickInfoAtPosition(fileName: string, position: number): tss.QuickInfo|undefined {
    const analyzedModules = this.host.getAnalyzedModules();  // same role as 'synchronizeHostData'
    const templateInfo = this.host.getTemplateAstAtPosition(fileName, position);
    if (templateInfo) {
      return getTemplateHover(templateInfo, position, analyzedModules);
    }

    // Attempt to get Angular-specific hover information in a TypeScript file, the NgModule a
    // directive belongs to.
    const declarations = this.host.getDeclarations(fileName);
    return getTsHover(position, declarations, analyzedModules);
>>>>>>> ae0253f3
  }
}<|MERGE_RESOLUTION|>--- conflicted
+++ resolved
@@ -6,19 +6,6 @@
  * found in the LICENSE file at https://angular.io/license
  */
 
-<<<<<<< HEAD
-import {CompileMetadataResolver, CompilePipeSummary} from '@angular/compiler';
-import {DiagnosticTemplateInfo, getTemplateExpressionDiagnostics} from '@angular/compiler-cli/src/language_services';
-
-import {getTemplateCompletions} from './completions';
-import {getDefinition} from './definitions';
-import {getDeclarationDiagnostics} from './diagnostics';
-import {getHover} from './hover';
-import {Completions, Definition, Diagnostic, DiagnosticKind, Diagnostics, Hover, LanguageService, LanguageServiceHost, Span, TemplateSource} from './types';
-import {offsetSpan, spanOf} from './utils';
-
-
-=======
 import * as tss from 'typescript/lib/tsserverlibrary';
 
 import {getTemplateCompletions} from './completions';
@@ -27,7 +14,6 @@
 import {getTemplateHover, getTsHover} from './hover';
 import * as ng from './types';
 import {TypeScriptServiceHost} from './typescript_host';
->>>>>>> ae0253f3
 
 /**
  * Create an instance of an Angular `LanguageService`.
@@ -41,20 +27,9 @@
 class LanguageServiceImpl implements ng.LanguageService {
   constructor(private readonly host: TypeScriptServiceHost) {}
 
-<<<<<<< HEAD
-  getTemplateReferences(): string[] { return this.host.getTemplateReferences(); }
-
-  getDiagnostics(fileName: string): Diagnostics|undefined {
-    let results: Diagnostics = [];
-    let templates = this.host.getTemplates(fileName);
-    if (templates && templates.length) {
-      results.push(...this.getTemplateDiagnostics(fileName, templates));
-    }
-=======
   getSemanticDiagnostics(fileName: string): tss.Diagnostic[] {
     const analyzedModules = this.host.getAnalyzedModules();  // same role as 'synchronizeHostData'
     const ngDiagnostics: ng.Diagnostic[] = [];
->>>>>>> ae0253f3
 
     const templates = this.host.getTemplates(fileName);
     for (const template of templates) {
@@ -67,27 +42,6 @@
     const declarations = this.host.getDeclarations(fileName);
     ngDiagnostics.push(...getDeclarationDiagnostics(declarations, analyzedModules, this.host));
 
-<<<<<<< HEAD
-  getPipesAt(fileName: string, position: number): CompilePipeSummary[] {
-    let templateInfo = this.host.getTemplateAstAtPosition(fileName, position);
-    if (templateInfo) {
-      return templateInfo.pipes;
-    }
-    return [];
-  }
-
-  getCompletionsAt(fileName: string, position: number): Completions {
-    let templateInfo = this.host.getTemplateAstAtPosition(fileName, position);
-    if (templateInfo) {
-      return getTemplateCompletions(templateInfo);
-    }
-  }
-
-  getDefinitionAt(fileName: string, position: number): Definition {
-    let templateInfo = this.host.getTemplateAstAtPosition(fileName, position);
-    if (templateInfo) {
-      return getDefinition(templateInfo);
-=======
     const sourceFile = fileName.endsWith('.ts') ? this.host.getSourceFile(fileName) : undefined;
     const tsDiagnostics = ngDiagnostics.map(d => ngDiagnosticToTsDiagnostic(d, sourceFile));
     return [...tss.sortAndDeduplicateDiagnostics(tsDiagnostics)];
@@ -104,7 +58,6 @@
     const results = getTemplateCompletions(ast, position);
     if (!results || !results.length) {
       return;
->>>>>>> ae0253f3
     }
     return {
       isGlobalCompletion: false,
@@ -115,51 +68,14 @@
     };
   }
 
-<<<<<<< HEAD
-  getHoverAt(fileName: string, position: number): Hover|undefined {
-    let templateInfo = this.host.getTemplateAstAtPosition(fileName, position);
-=======
   getDefinitionAndBoundSpan(fileName: string, position: number): tss.DefinitionInfoAndBoundSpan
       |undefined {
     this.host.getAnalyzedModules();  // same role as 'synchronizeHostData'
     const templateInfo = this.host.getTemplateAstAtPosition(fileName, position);
->>>>>>> ae0253f3
     if (templateInfo) {
       return getDefinitionAndBoundSpan(templateInfo, position);
     }
 
-<<<<<<< HEAD
-  private getTemplateDiagnostics(fileName: string, templates: TemplateSource[]): Diagnostics {
-    const results: Diagnostics = [];
-    for (const template of templates) {
-      const ast = this.host.getTemplateAst(template, fileName);
-      if (ast) {
-        if (ast.parseErrors && ast.parseErrors.length) {
-          results.push(...ast.parseErrors.map<Diagnostic>(
-              e => ({
-                kind: DiagnosticKind.Error,
-                span: offsetSpan(spanOf(e.span), template.span.start),
-                message: e.msg
-              })));
-        } else if (ast.templateAst && ast.htmlAst) {
-          const info: DiagnosticTemplateInfo = {
-            templateAst: ast.templateAst,
-            htmlAst: ast.htmlAst,
-            offset: template.span.start,
-            query: template.query,
-            members: template.members
-          };
-          const expressionDiagnostics = getTemplateExpressionDiagnostics(info);
-          results.push(...expressionDiagnostics);
-        }
-        if (ast.errors) {
-          results.push(...ast.errors.map<Diagnostic>(
-              e => ({kind: e.kind, span: e.span || template.span, message: e.message})));
-        }
-      }
-    }
-    return results;
-=======
     // Attempt to get Angular-specific definitions in a TypeScript file, like templates defined
     // in a `templateUrl` property.
     if (fileName.endsWith('.ts')) {
@@ -168,31 +84,8 @@
         return getTsDefinitionAndBoundSpan(sf, position, this.host.tsLsHost);
       }
     }
->>>>>>> ae0253f3
   }
 
-<<<<<<< HEAD
-function uniqueBySpan < T extends {
-  span: Span;
-}
-> (elements: T[] | undefined): T[]|undefined {
-  if (elements) {
-    const result: T[] = [];
-    const map = new Map<number, Set<number>>();
-    for (const element of elements) {
-      let span = element.span;
-      let set = map.get(span.start);
-      if (!set) {
-        set = new Set();
-        map.set(span.start, set);
-      }
-      if (!set.has(span.end)) {
-        set.add(span.end);
-        result.push(element);
-      }
-    }
-    return result;
-=======
   getQuickInfoAtPosition(fileName: string, position: number): tss.QuickInfo|undefined {
     const analyzedModules = this.host.getAnalyzedModules();  // same role as 'synchronizeHostData'
     const templateInfo = this.host.getTemplateAstAtPosition(fileName, position);
@@ -204,6 +97,5 @@
     // directive belongs to.
     const declarations = this.host.getDeclarations(fileName);
     return getTsHover(position, declarations, analyzedModules);
->>>>>>> ae0253f3
   }
 }