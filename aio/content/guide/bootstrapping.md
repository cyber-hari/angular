--- conflicted
+++ resolved
@@ -150,9 +150,6 @@
 A declarable can only belong to one module, so only declare it in
 one `@NgModule`. When you need it elsewhere,
 import the module that has the declarable you need in it.
-
-<<<<<<< HEAD
-**Only `@NgModule` references** go in the `imports` array.
 -->
 `declarations` 배열에는 이 모듈에 어떤 컴포넌트가 포함되는지 지정합니다.
 그래서 모듈에 새로운 컴포넌트를 추가할 때마다 `declarations` 배열에도 추가해야 합니다.
@@ -176,10 +173,6 @@
 ```
 
 이렇게 등록된 구성요소는 한 모듈에만 포함되며, 다른 모듈에서 이 구성요소를 사용하려면 구성요소가 등록된 모듈을 로드해야 합니다.
-
-그리고 Angular 모듈을 로드하는 `imports` 배열에는 **`@NgModule`만** 등록할 수 있습니다.
-=======
->>>>>>> 81f4c065
 
 
 <!--
