--- conflicted
+++ resolved
@@ -17,11 +17,7 @@
 
 ## <a name="question"></a> Got a Question or Problem?
 
-<<<<<<< HEAD
-Please do not open issues for general support questions as we want to keep GitHub issues for bug reports and feature requests. You've got much better chances of getting your question answered on [StackOverflow](https://stackoverflow.com/questions/tagged/angular) where the questions should be tagged with tag `angular`.
-=======
-Please, do not open issues for the general support questions as we want to keep GitHub issues for bug reports and feature requests. You've got much better chances of getting your question answered on [Stack Overflow](https://stackoverflow.com/questions/tagged/angular) where the questions should be tagged with tag `angular`.
->>>>>>> 263c1a1d
+Do not open issues for general support questions as we want to keep GitHub issues for bug reports and feature requests. You've got much better chances of getting your question answered on [StackOverflow](https://stackoverflow.com/questions/tagged/angular) where the questions should be tagged with tag `angular`.
 
 Stack Overflow is a much better place to ask questions since:
 
@@ -29,11 +25,8 @@
 - questions and answers stay available for public viewing so your question / answer might help someone else
 - Stack Overflow's voting system assures that the best answers are prominently visible.
 
-<<<<<<< HEAD
-To save your and our time, we will be systematically closing all the issues that are requests for general support and redirecting people to StackOverflow.
-=======
-To save your and our time we will be systematically closing all the issues that are requests for general support and redirecting people to Stack Overflow.
->>>>>>> 263c1a1d
+
+To save your and our time, we will systematically close all issues that are requests for general support and redirect people to Stack Overflow.
 
 If you would like to chat about the question in real-time, you can reach out via [our gitter channel][gitter].
 
