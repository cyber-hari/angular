/**
 * @license
 * Copyright Google Inc. All Rights Reserved.
 *
 * Use of this source code is governed by an MIT-style license that can be
 * found in the LICENSE file at https://angular.io/license
 */

import * as ts from 'typescript';

import {createLanguageService} from '../src/language_service';
import {CompletionKind} from '../src/types';
import {TypeScriptServiceHost} from '../src/typescript_host';

import {MockTypescriptHost} from './test_utils';

const APP_COMPONENT = '/app/app.component.ts';
const PARSING_CASES = '/app/parsing-cases.ts';
const TEST_TEMPLATE = '/app/test.ng';
const EXPRESSION_CASES = '/app/expression-cases.ts';

describe('completions', () => {
<<<<<<< HEAD
  let documentRegistry = ts.createDocumentRegistry();
  let mockHost = new MockTypescriptHost(['/app/main.ts', '/app/parsing-cases.ts'], toh);
  let service = ts.createLanguageService(mockHost, documentRegistry);
  let ngHost = new TypeScriptServiceHost(mockHost, service);
  let ngService = createLanguageService(ngHost);
=======
  const mockHost = new MockTypescriptHost(['/app/main.ts']);
  const tsLS = ts.createLanguageService(mockHost);
  const ngHost = new TypeScriptServiceHost(mockHost, tsLS);
  const ngLS = createLanguageService(ngHost);

  beforeEach(() => { mockHost.reset(); });
>>>>>>> ae0253f3

  it('should be able to get entity completions', () => {
    const marker = mockHost.getLocationMarkerFor(APP_COMPONENT, 'entity-amp');
    const completions = ngLS.getCompletionsAtPosition(APP_COMPONENT, marker.start);
    expectContain(completions, CompletionKind.ENTITY, ['&amp;', '&gt;', '&lt;', '&iota;']);
  });

  it('should be able to return html elements', () => {
    const locations = ['empty', 'start-tag-h1', 'h1-content', 'start-tag', 'start-tag-after-h'];
    for (const location of locations) {
      const marker = mockHost.getLocationMarkerFor(APP_COMPONENT, location);
      const completions = ngLS.getCompletionsAtPosition(APP_COMPONENT, marker.start);
      expectContain(completions, CompletionKind.HTML_ELEMENT, ['div', 'h1', 'h2', 'span']);
    }
  });

  it('should be able to return component directives', () => {
    const marker = mockHost.getLocationMarkerFor(APP_COMPONENT, 'empty');
    const completions = ngLS.getCompletionsAtPosition(APP_COMPONENT, marker.start);
    expectContain(completions, CompletionKind.COMPONENT, [
      'ng-form',
      'my-app',
      'ng-component',
      'test-comp',
    ]);
  });

  it('should be able to return attribute directives', () => {
    const marker = mockHost.getLocationMarkerFor(APP_COMPONENT, 'h1-after-space');
    const completions = ngLS.getCompletionsAtPosition(APP_COMPONENT, marker.start);
    expectContain(completions, CompletionKind.ATTRIBUTE, ['string-model', 'number-model']);
  });

  it('should be able to return angular pseudo elements', () => {
    const marker = mockHost.getLocationMarkerFor(APP_COMPONENT, 'empty');
    const completions = ngLS.getCompletionsAtPosition(APP_COMPONENT, marker.start);
    expectContain(completions, CompletionKind.ANGULAR_ELEMENT, [
      'ng-container',
      'ng-content',
      'ng-template',
    ]);
  });

  it('should be able to return h1 attributes', () => {
    const marker = mockHost.getLocationMarkerFor(APP_COMPONENT, 'h1-after-space');
    const completions = ngLS.getCompletionsAtPosition(APP_COMPONENT, marker.start);
    expectContain(completions, CompletionKind.HTML_ATTRIBUTE, [
      'class',
      'id',
      'onclick',
      'onmouseup',
    ]);
  });

  it('should be able to find common Angular attributes', () => {
    const marker = mockHost.getLocationMarkerFor(APP_COMPONENT, 'div-attributes');
    const completions = ngLS.getCompletionsAtPosition(APP_COMPONENT, marker.start);
    expectContain(completions, CompletionKind.ATTRIBUTE, [
      'ngClass',
      'ngForm',
      'ngModel',
      'string-model',
      'number-model',
    ]);
  });

  it('should be able to get the completions at the beginning of an interpolation', () => {
    const marker = mockHost.getLocationMarkerFor(APP_COMPONENT, 'h2-hero');
    const completions = ngLS.getCompletionsAtPosition(APP_COMPONENT, marker.start);
    expectContain(completions, CompletionKind.PROPERTY, ['title', 'hero']);
  });

  it('should not include private members of a class', () => {
    const marker = mockHost.getLocationMarkerFor(APP_COMPONENT, 'h2-hero');
    const completions = ngLS.getCompletionsAtPosition(APP_COMPONENT, marker.start);
    expect(completions).toBeDefined();
    const internal = completions !.entries.find(e => e.name === 'internal');
    expect(internal).toBeUndefined();
  });

  it('should be able to get the completions at the end of an interpolation', () => {
    const marker = mockHost.getLocationMarkerFor(APP_COMPONENT, 'sub-end');
    const completions = ngLS.getCompletionsAtPosition(APP_COMPONENT, marker.start);
    expectContain(completions, CompletionKind.PROPERTY, ['title', 'hero']);
  });

  it('should be able to get the completions in a property', () => {
    const marker = mockHost.getLocationMarkerFor(APP_COMPONENT, 'h2-name');
    const completions = ngLS.getCompletionsAtPosition(APP_COMPONENT, marker.start);
    expectContain(completions, CompletionKind.PROPERTY, ['id', 'name']);
  });

  it('should suggest template references', () => {
    mockHost.override(TEST_TEMPLATE, `<div *~{cursor}></div>`);
    const marker = mockHost.getLocationMarkerFor(TEST_TEMPLATE, 'cursor');
    const completions = ngLS.getCompletionsAtPosition(TEST_TEMPLATE, marker.start);
    expectContain(completions, CompletionKind.ATTRIBUTE, [
      'ngFor',
      'ngForOf',
      'ngIf',
      'ngSwitchCase',
      'ngSwitchDefault',
      'ngPluralCase',
    ]);
  });

  it('should be able to return attribute names with an incomplete attribute', () => {
    const marker = mockHost.getLocationMarkerFor(PARSING_CASES, 'no-value-attribute');
    const completions = ngLS.getCompletionsAtPosition(PARSING_CASES, marker.start);
    expectContain(completions, CompletionKind.HTML_ATTRIBUTE, ['id', 'class', 'dir', 'lang']);
  });

  it('should be able to return attributes of an incomplete element', () => {
    const m1 = mockHost.getLocationMarkerFor(PARSING_CASES, 'incomplete-open-lt');
    const c1 = ngLS.getCompletionsAtPosition(PARSING_CASES, m1.start);
    expectContain(c1, CompletionKind.HTML_ELEMENT, ['a', 'div', 'p', 'span']);

    const m2 = mockHost.getLocationMarkerFor(PARSING_CASES, 'incomplete-open-a');
    const c2 = ngLS.getCompletionsAtPosition(PARSING_CASES, m2.start);
    expectContain(c2, CompletionKind.HTML_ELEMENT, ['a', 'div', 'p', 'span']);

    const m3 = mockHost.getLocationMarkerFor(PARSING_CASES, 'incomplete-open-attr');
    const c3 = ngLS.getCompletionsAtPosition(PARSING_CASES, m3.start);
    expectContain(c3, CompletionKind.HTML_ATTRIBUTE, ['id', 'class', 'href', 'name']);
  });

  it('should be able to return completions with a missing closing tag', () => {
    const marker = mockHost.getLocationMarkerFor(PARSING_CASES, 'missing-closing');
    const completions = ngLS.getCompletionsAtPosition(PARSING_CASES, marker.start);
    expectContain(completions, CompletionKind.HTML_ELEMENT, ['a', 'div', 'p', 'span', 'h1', 'h2']);
  });

  it('should be able to return common attributes of an unknown tag', () => {
    const marker = mockHost.getLocationMarkerFor(PARSING_CASES, 'unknown-element');
    const completions = ngLS.getCompletionsAtPosition(PARSING_CASES, marker.start);
    expectContain(completions, CompletionKind.HTML_ATTRIBUTE, ['id', 'dir', 'lang']);
  });

  it('should be able to get completions in an empty interpolation', () => {
    const marker = mockHost.getLocationMarkerFor(PARSING_CASES, 'empty-interpolation');
    const completions = ngLS.getCompletionsAtPosition(PARSING_CASES, marker.start);
    expectContain(completions, CompletionKind.PROPERTY, ['title', 'subTitle']);
  });

  it('should suggest $any() type cast function in an interpolation', () => {
    const marker = mockHost.getLocationMarkerFor(APP_COMPONENT, 'sub-start');
    const completions = ngLS.getCompletionsAtPosition(APP_COMPONENT, marker.start);
    expectContain(completions, CompletionKind.METHOD, ['$any']);
  });

  it('should suggest attribute values', () => {
    mockHost.override(TEST_TEMPLATE, `<div [id]="~{cursor}"></div>`);
    const marker = mockHost.getLocationMarkerFor(TEST_TEMPLATE, 'cursor');
    const completions = ngLS.getCompletionsAtPosition(TEST_TEMPLATE, marker.start);
    expectContain(completions, CompletionKind.PROPERTY, [
      'title',
      'hero',
      'heroes',
      'league',
      'anyValue',
    ]);
  });

  it('should suggest event handlers', () => {
    mockHost.override(TEST_TEMPLATE, `<div (click)="~{cursor}"></div>`);
    const marker = mockHost.getLocationMarkerFor(TEST_TEMPLATE, 'cursor');
    const completions = ngLS.getCompletionsAtPosition(TEST_TEMPLATE, marker.start);
    expectContain(completions, CompletionKind.METHOD, ['myClick']);
  });

  it('for methods should include parentheses', () => {
    mockHost.override(TEST_TEMPLATE, `<div (click)="~{cursor}"></div>`);
    const marker = mockHost.getLocationMarkerFor(TEST_TEMPLATE, 'cursor');
    const completions = ngLS.getCompletionsAtPosition(TEST_TEMPLATE, marker.start);
    expect(completions).toBeDefined();
    expect(completions !.entries).toContain(jasmine.objectContaining({
      name: 'myClick',
      kind: CompletionKind.METHOD as any,
      insertText: 'myClick()',
    }));
  });

  it('for methods of pipe should not include parentheses', () => {
    mockHost.override(TEST_TEMPLATE, `<h1>{{title | lowe~{pipe-method} }}`);
    const marker = mockHost.getLocationMarkerFor(TEST_TEMPLATE, 'pipe-method');
    const completions = ngLS.getCompletionsAtPosition(TEST_TEMPLATE, marker.start);
    expect(completions).toBeDefined();
    expect(completions !.entries).toContain(jasmine.objectContaining({
      name: 'lowercase',
      kind: CompletionKind.PIPE as any,
      insertText: 'lowercase',
    }));
  });

  describe('in external template', () => {
    it('should be able to get entity completions in external template', () => {
      const marker = mockHost.getLocationMarkerFor(TEST_TEMPLATE, 'entity-amp');
      const completions = ngLS.getCompletionsAtPosition(TEST_TEMPLATE, marker.start);
      expectContain(completions, CompletionKind.ENTITY, ['&amp;', '&gt;', '&lt;', '&iota;']);
    });

    it('should not return html elements', () => {
      const locations = ['empty', 'start-tag-h1', 'h1-content', 'start-tag', 'start-tag-after-h'];
      for (const location of locations) {
        const marker = mockHost.getLocationMarkerFor(TEST_TEMPLATE, location);
        const completions = ngLS.getCompletionsAtPosition(TEST_TEMPLATE, marker.start);
        expect(completions).toBeDefined();
        const {entries} = completions !;
        expect(entries).not.toContain(jasmine.objectContaining({name: 'div'}));
        expect(entries).not.toContain(jasmine.objectContaining({name: 'h1'}));
        expect(entries).not.toContain(jasmine.objectContaining({name: 'h2'}));
        expect(entries).not.toContain(jasmine.objectContaining({name: 'span'}));
      }
    });

    it('should be able to return element directives', () => {
      const marker = mockHost.getLocationMarkerFor(TEST_TEMPLATE, 'empty');
      const completions = ngLS.getCompletionsAtPosition(TEST_TEMPLATE, marker.start);
      expectContain(completions, CompletionKind.COMPONENT, [
        'ng-form',
        'my-app',
        'ng-component',
        'test-comp',
      ]);
    });

    it('should not return html attributes', () => {
      const marker = mockHost.getLocationMarkerFor(TEST_TEMPLATE, 'h1-after-space');
      const completions = ngLS.getCompletionsAtPosition(TEST_TEMPLATE, marker.start);
      expect(completions).toBeDefined();
      const {entries} = completions !;
      expect(entries).not.toContain(jasmine.objectContaining({name: 'class'}));
      expect(entries).not.toContain(jasmine.objectContaining({name: 'id'}));
      expect(entries).not.toContain(jasmine.objectContaining({name: 'onclick'}));
      expect(entries).not.toContain(jasmine.objectContaining({name: 'onmouseup'}));
    });

    it('should be able to find common Angular attributes', () => {
      mockHost.override(TEST_TEMPLATE, `<div ~{cursor}></div>`);
      const marker = mockHost.getLocationMarkerFor(TEST_TEMPLATE, 'cursor');
      const completions = ngLS.getCompletionsAtPosition(TEST_TEMPLATE, marker.start);
      expectContain(completions, CompletionKind.ATTRIBUTE, [
        'ngClass',
        'ngForm',
        'ngModel',
        'string-model',
        'number-model',
      ]);
    });
  });

  describe('with a *ngIf', () => {
    it('should be able to get completions for exported *ngIf variable', () => {
      const marker = mockHost.getLocationMarkerFor(PARSING_CASES, 'promised-person-name');
      const completions = ngLS.getCompletionsAtPosition(PARSING_CASES, marker.start);
      expectContain(completions, CompletionKind.PROPERTY, ['name', 'age', 'street']);
    });
  });

  describe('with a *ngFor', () => {
    it('should suggest NgForRow members for let initialization expression', () => {
      mockHost.override(TEST_TEMPLATE, `<div *ngFor="let i=~{cursor}"></div>`);
      const marker = mockHost.getLocationMarkerFor(TEST_TEMPLATE, 'cursor');
      const completions = ngLS.getCompletionsAtPosition(TEST_TEMPLATE, marker.start);
      expectContain(completions, CompletionKind.PROPERTY, [
        '$implicit',
        'ngForOf',
        'index',
        'count',
        'first',
        'last',
        'even',
        'odd',
      ]);
    });

    it('should not provide suggestion before the = sign', () => {
      mockHost.override(TEST_TEMPLATE, `<div *ngFor="let i~{cursor}="></div>`);
      const marker = mockHost.getLocationMarkerFor(TEST_TEMPLATE, 'cursor');
      const completions = ngLS.getCompletionsAtPosition(TEST_TEMPLATE, marker.start);
      expect(completions).toBeUndefined();
    });

    it('should include field reference', () => {
      mockHost.override(TEST_TEMPLATE, `<div *ngFor="let x of ~{cursor}"></div>`);
      const marker = mockHost.getLocationMarkerFor(TEST_TEMPLATE, 'cursor');
      const completions = ngLS.getCompletionsAtPosition(TEST_TEMPLATE, marker.start);
      expectContain(completions, CompletionKind.PROPERTY, ['title', 'heroes', 'league']);
      // the symbol 'x' declared in *ngFor is also in scope. This asserts that
      // we are actually taking the AST into account and not just referring to
      // the symbol table of the Component.
      expectContain(completions, CompletionKind.VARIABLE, ['x']);
    });

    it('should include expression completions', () => {
      mockHost.override(TEST_TEMPLATE, `<div *ngFor="let x of hero.~{expr-property-read}"></div>`);
      const marker = mockHost.getLocationMarkerFor(TEST_TEMPLATE, 'expr-property-read');
      const completions = ngLS.getCompletionsAtPosition(TEST_TEMPLATE, marker.start);
      expectContain(completions, CompletionKind.PROPERTY, ['name']);
    });

    it('should include variable in the let scope in interpolation', () => {
      mockHost.override(TEST_TEMPLATE, `
        <div *ngFor="let h of heroes">
          {{~{cursor}}}
        </div>
      `);
      const marker = mockHost.getLocationMarkerFor(TEST_TEMPLATE, 'cursor');
      const completions = ngLS.getCompletionsAtPosition(TEST_TEMPLATE, marker.start);
      expectContain(completions, CompletionKind.VARIABLE, ['h']);
    });

    it('should be able to infer the type of a ngForOf', () => {
      mockHost.override(TEST_TEMPLATE, `
        <div *ngFor="let h of heroes">
          {{ h.~{cursor} }}
        </div>
      `);
      const marker = mockHost.getLocationMarkerFor(TEST_TEMPLATE, 'cursor');
      const completions = ngLS.getCompletionsAtPosition(TEST_TEMPLATE, marker.start);
      expectContain(completions, CompletionKind.PROPERTY, ['id', 'name']);
    });

    it('should be able to infer the type of a ngForOf with an async pipe', () => {
      const marker = mockHost.getLocationMarkerFor(PARSING_CASES, 'async-person-name');
      const completions = ngLS.getCompletionsAtPosition(PARSING_CASES, marker.start);
      expectContain(completions, CompletionKind.PROPERTY, ['name', 'age', 'street']);
    });

    it('should be able to resolve variable in nested loop', () => {
      mockHost.override(TEST_TEMPLATE, `
        <div *ngFor="let leagueMembers of league">
          <div *ngFor="let member of leagueMembers">
            {{member.~{position}}}
          </div>
        </div>
      `);
      const marker = mockHost.getLocationMarkerFor(TEST_TEMPLATE, 'position');
      const completions = ngLS.getCompletionsAtPosition(TEST_TEMPLATE, marker.start);
      // member variable of type Hero has properties 'id' and 'name'.
      expectContain(completions, CompletionKind.PROPERTY, ['id', 'name']);
    });
  });

  describe('data binding', () => {
    it('should be able to complete property value', () => {
      mockHost.override(TEST_TEMPLATE, `<h1 [model]="~{cursor}"></h1>`);
      const marker = mockHost.getLocationMarkerFor(TEST_TEMPLATE, 'cursor');
      const completions = ngLS.getCompletionsAtPosition(TEST_TEMPLATE, marker.start);
      expectContain(completions, CompletionKind.PROPERTY, ['title']);
    });

    it('should be able to complete property read', () => {
      mockHost.override(TEST_TEMPLATE, `<h1 [model]="hero.~{property-read}"></h1>`);
      const marker = mockHost.getLocationMarkerFor(TEST_TEMPLATE, 'property-read');
      const completions = ngLS.getCompletionsAtPosition(TEST_TEMPLATE, marker.start);
      expectContain(completions, CompletionKind.PROPERTY, ['id', 'name']);
    });

    it('should be able to complete an event', () => {
      mockHost.override(TEST_TEMPLATE, `<h1 (model)="~{cursor}"></h1>`);
      const marker = mockHost.getLocationMarkerFor(TEST_TEMPLATE, 'cursor');
      const completions = ngLS.getCompletionsAtPosition(TEST_TEMPLATE, marker.start);
      expectContain(completions, CompletionKind.METHOD, ['myClick']);
    });

    it('should be able to complete a the LHS of a two-way binding', () => {
      mockHost.override(TEST_TEMPLATE, `<div [(~{cursor})]></div>`);
      const marker = mockHost.getLocationMarkerFor(TEST_TEMPLATE, 'cursor');
      const completions = ngLS.getCompletionsAtPosition(TEST_TEMPLATE, marker.start);
      expectContain(completions, CompletionKind.ATTRIBUTE, ['ngModel']);
    });

    it('should be able to complete a the RHS of a two-way binding', () => {
      mockHost.override(TEST_TEMPLATE, `<h1 [(model)]="~{cursor}"></h1>`);
      const marker = mockHost.getLocationMarkerFor(TEST_TEMPLATE, 'cursor');
      const completions = ngLS.getCompletionsAtPosition(TEST_TEMPLATE, marker.start);
      expectContain(completions, CompletionKind.PROPERTY, ['title']);
    });

    it('should suggest property binding for input', () => {
      // Property binding via []
      mockHost.override(TEST_TEMPLATE, `<div number-model [~{cursor}]></div>`);
      const m1 = mockHost.getLocationMarkerFor(TEST_TEMPLATE, 'cursor');
      const c1 = ngLS.getCompletionsAtPosition(TEST_TEMPLATE, m1.start);
      expectContain(c1, CompletionKind.ATTRIBUTE, ['inputAlias']);

      // Property binding via bind-
      mockHost.override(TEST_TEMPLATE, `<div number-model bind-~{cursor}></div>`);
      const m2 = mockHost.getLocationMarkerFor(TEST_TEMPLATE, 'cursor');
      const c2 = ngLS.getCompletionsAtPosition(TEST_TEMPLATE, m2.start);
      expectContain(c2, CompletionKind.ATTRIBUTE, ['inputAlias']);
    });

    it('should suggest event binding for output', () => {
      // Event binding via ()
      mockHost.override(TEST_TEMPLATE, `<div number-model (~{cursor})></div>`);
      const m1 = mockHost.getLocationMarkerFor(TEST_TEMPLATE, 'cursor');
      const c1 = ngLS.getCompletionsAtPosition(TEST_TEMPLATE, m1.start);
      expectContain(c1, CompletionKind.ATTRIBUTE, ['outputAlias']);

      // Event binding via on-
      mockHost.override(TEST_TEMPLATE, `<div number-mode on-~{cursor}></div>`);
      const m2 = mockHost.getLocationMarkerFor(TEST_TEMPLATE, 'cursor');
      const c2 = ngLS.getCompletionsAtPosition(TEST_TEMPLATE, m2.start);
      expectContain(c2, CompletionKind.ATTRIBUTE, ['outputAlias']);
    });

    it('should suggest two-way binding for input and output', () => {
      // Banana-in-a-box via [()]
      mockHost.override(TEST_TEMPLATE, `<div string-model [(~{cursor})]></div>`);
      const m1 = mockHost.getLocationMarkerFor(TEST_TEMPLATE, 'cursor');
      const c1 = ngLS.getCompletionsAtPosition(TEST_TEMPLATE, m1.start);
      expectContain(c1, CompletionKind.ATTRIBUTE, ['model']);

      // Banana-in-a-box via bindon-
      mockHost.override(TEST_TEMPLATE, `<div string-model bindon-~{cursor}></div>`);
      const m2 = mockHost.getLocationMarkerFor(TEST_TEMPLATE, 'cursor');
      const c2 = ngLS.getCompletionsAtPosition(TEST_TEMPLATE, m2.start);
      expectContain(c2, CompletionKind.ATTRIBUTE, ['model']);
    });
  });

  describe('for pipes', () => {
    it('should be able to get a list of pipe values', () => {
      for (const location of ['before-pipe', 'in-pipe', 'after-pipe']) {
        const marker = mockHost.getLocationMarkerFor(PARSING_CASES, location);
        const completions = ngLS.getCompletionsAtPosition(PARSING_CASES, marker.start);
        expectContain(completions, CompletionKind.PIPE, [
          'async',
          'uppercase',
          'lowercase',
          'titlecase',
        ]);
      }
    });

    it('should be able to resolve lowercase', () => {
      const marker = mockHost.getLocationMarkerFor(EXPRESSION_CASES, 'string-pipe');
      const completions = ngLS.getCompletionsAtPosition(EXPRESSION_CASES, marker.start);
      expectContain(completions, CompletionKind.METHOD, [
        'charAt',
        'replace',
        'substring',
        'toLowerCase',
      ]);
    });
  });

  describe('with references', () => {
    it('should list references', () => {
      const marker = mockHost.getLocationMarkerFor(PARSING_CASES, 'test-comp-content');
      const completions = ngLS.getCompletionsAtPosition(PARSING_CASES, marker.start);
      expectContain(completions, CompletionKind.REFERENCE, ['div', 'test1', 'test2']);
    });

    it('should reference the component', () => {
      const marker = mockHost.getLocationMarkerFor(PARSING_CASES, 'test-comp-after-test');
      const completions = ngLS.getCompletionsAtPosition(PARSING_CASES, marker.start);
      expectContain(completions, CompletionKind.PROPERTY, ['name', 'testEvent']);
    });

    it('should get reference property completions in a data binding', () => {
      mockHost.override(TEST_TEMPLATE, `
        <test-comp #test></test-comp>
        <div (click)="test.~{property-read}"></div>
      `);
      const marker = mockHost.getLocationMarkerFor(TEST_TEMPLATE, 'property-read');
      const completions = ngLS.getCompletionsAtPosition(TEST_TEMPLATE, marker.start);
      expectContain(completions, CompletionKind.PROPERTY, ['name', 'testEvent']);
    });

    // TODO: Enable when we have a flag that indicates the project targets the DOM
    // it('should reference the element if no component', () => {
    //   const marker = mockHost.getLocationMarkerFor(PARSING_CASES, 'test-comp-after-div');
    //   const completions = ngLS.getCompletionsAtPosition(PARSING_CASES, marker.start);
    //   expectContain(completions, CompletionKind.PROPERTY, ['innerText']);
    // });
  });

  describe('replacement span', () => {
    it('should not generate replacement entries for zero-length replacements', () => {
      const fileName = mockHost.addCode(`
        @Component({
          selector: 'foo-component',
          template: \`
            <div>{{obj.~{key}}}</div>
          \`,
        })
        export class FooComponent {
          obj: {key: 'value'};
        }
      `);
      const location = mockHost.getLocationMarkerFor(fileName, 'key');
      const completions = ngLS.getCompletionsAtPosition(fileName, location.start) !;
      expect(completions).toBeDefined();
      const completion = completions.entries.find(entry => entry.name === 'key') !;
      expect(completion).toBeDefined();
      expect(completion.kind).toBe('property');
      expect(completion.replacementSpan).toBeUndefined();
    });

    it('should work for start of template', () => {
      const fileName = mockHost.addCode(`
        @Component({
          selector: 'foo-component',
          template: \`~{start}abc\`,
        })
        export class FooComponent {}
      `);
      const location = mockHost.getLocationMarkerFor(fileName, 'start');
      const completions = ngLS.getCompletionsAtPosition(fileName, location.start) !;
      expect(completions).toBeDefined();
      const completion = completions.entries.find(entry => entry.name === 'acronym') !;
      expect(completion).toBeDefined();
      expect(completion.kind).toBe('html element');
      expect(completion.replacementSpan).toEqual({start: location.start, length: 3});
    });

    it('should work for end of template', () => {
      const fileName = mockHost.addCode(`
        @Component({
          selector: 'foo-component',
          template: \`acro~{end}\`,
        })
        export class FooComponent {}
      `);
      const location = mockHost.getLocationMarkerFor(fileName, 'end');
      const completions = ngLS.getCompletionsAtPosition(fileName, location.start) !;
      expect(completions).toBeDefined();
      const completion = completions.entries.find(entry => entry.name === 'acronym') !;
      expect(completion).toBeDefined();
      expect(completion.kind).toBe('html element');
      expect(completion.replacementSpan).toEqual({start: location.start - 4, length: 4});
    });

    it('should work for middle-word replacements', () => {
      const fileName = mockHost.addCode(`
        @Component({
          selector: 'foo-component',
          template: \`
            <div>{{obj.ke~{key}key}}</div>
          \`,
        })
        export class FooComponent {
          obj: {key: 'value'};
        }
      `);
      const location = mockHost.getLocationMarkerFor(fileName, 'key');
      const completions = ngLS.getCompletionsAtPosition(fileName, location.start) !;
      expect(completions).toBeDefined();
      const completion = completions.entries.find(entry => entry.name === 'key') !;
      expect(completion).toBeDefined();
      expect(completion.kind).toBe('property');
      expect(completion.replacementSpan).toEqual({start: location.start - 2, length: 5});
    });

    it('should work for all kinds of identifier characters', () => {
      const fileName = mockHost.addCode(`
        @Component({
          selector: 'foo-component',
          template: \`
            <div>{{~{field}$title_1}}</div>
          \`,
        })
        export class FooComponent {
          $title_1: string;
        }
      `);
      const location = mockHost.getLocationMarkerFor(fileName, 'field');
      const completions = ngLS.getCompletionsAtPosition(fileName, location.start) !;
      expect(completions).toBeDefined();
      const completion = completions.entries.find(entry => entry.name === '$title_1') !;
      expect(completion).toBeDefined();
      expect(completion.kind).toBe('property');
      expect(completion.replacementSpan).toEqual({start: location.start, length: 8});
    });

    it('should work for attributes', () => {
      const fileName = mockHost.addCode(`
        @Component({
          selector: 'foo-component',
          template: \`
            <div (cl~{click})></div>
          \`,
        })
        export class FooComponent {}
      `);
      const location = mockHost.getLocationMarkerFor(fileName, 'click');
      const completions = ngLS.getCompletionsAtPosition(fileName, location.start) !;
      expect(completions).toBeDefined();
      const completion = completions.entries.find(entry => entry.name === 'click') !;
      expect(completion).toBeDefined();
      expect(completion.kind).toBe(CompletionKind.ATTRIBUTE);
      expect(completion.replacementSpan).toEqual({start: location.start - 2, length: 2});
    });

    it('should work for events', () => {
      const fileName = mockHost.addCode(`
        @Component({
          selector: 'foo-component',
          template: \`
            <div (click)="han~{handleClick}"></div>
          \`,
        })
        export class FooComponent {
          handleClick() {}
        }
      `);
      const location = mockHost.getLocationMarkerFor(fileName, 'handleClick');
      const completions = ngLS.getCompletionsAtPosition(fileName, location.start) !;
      expect(completions).toBeDefined();
      const completion = completions.entries.find(entry => entry.name === 'handleClick') !;
      expect(completion).toBeDefined();
      expect(completion.kind).toBe('method');
      expect(completion.replacementSpan).toEqual({start: location.start - 3, length: 3});
    });

    it('should work for element names', () => {
      const fileName = mockHost.addCode(`
        @Component({
          selector: 'foo-component',
          template: \`
            <di~{div}></div>
          \`,
        })
        export class FooComponent {}
      `);
      const location = mockHost.getLocationMarkerFor(fileName, 'div');
      const completions = ngLS.getCompletionsAtPosition(fileName, location.start) !;
      expect(completions).toBeDefined();
      const completion = completions.entries.find(entry => entry.name === 'div') !;
      expect(completion).toBeDefined();
      expect(completion.kind).toBe('html element');
      expect(completion.replacementSpan).toEqual({start: location.start - 2, length: 2});
    });

    it('should work for bindings', () => {
      const fileName = mockHost.addCode(`
        @Component({
          selector: 'foo-component',
          template: \`
            <input [(ngMod~{model})] />
          \`,
        })
        export class FooComponent {}
      `);
      const location = mockHost.getLocationMarkerFor(fileName, 'model');
      const completions = ngLS.getCompletionsAtPosition(fileName, location.start) !;
      expect(completions).toBeDefined();
      const completion = completions.entries.find(entry => entry.name === 'ngModel') !;
      expect(completion).toBeDefined();
      expect(completion.kind).toBe(CompletionKind.ATTRIBUTE);
      expect(completion.replacementSpan).toEqual({start: location.start - 5, length: 5});
    });
  });

  describe('property completions for members of an indexed type', () => {
    it('should work with numeric index signatures (arrays)', () => {
      mockHost.override(TEST_TEMPLATE, `{{ heroes[0].~{heroes-number-index}}}`);
      const marker = mockHost.getLocationMarkerFor(TEST_TEMPLATE, 'heroes-number-index');
      const completions = ngLS.getCompletionsAtPosition(TEST_TEMPLATE, marker.start);
      expectContain(completions, CompletionKind.PROPERTY, ['id', 'name']);
    });

    it('should work with numeric index signatures (tuple arrays)', () => {
      mockHost.override(TEST_TEMPLATE, `{{ tupleArray[1].~{tuple-array-number-index}}}`);
      const marker = mockHost.getLocationMarkerFor(TEST_TEMPLATE, 'tuple-array-number-index');
      const completions = ngLS.getCompletionsAtPosition(TEST_TEMPLATE, marker.start);
      expectContain(completions, CompletionKind.PROPERTY, ['id', 'name']);
    });

    describe('with string index signatures', () => {
      it('should work with index notation', () => {
        mockHost.override(TEST_TEMPLATE, `{{ heroesByName['Jacky'].~{heroes-string-index}}}`);
        const marker = mockHost.getLocationMarkerFor(TEST_TEMPLATE, 'heroes-string-index');
        const completions = ngLS.getCompletionsAtPosition(TEST_TEMPLATE, marker.start);
        expectContain(completions, CompletionKind.PROPERTY, ['id', 'name']);
      });

      it('should work with dot notation', () => {
        mockHost.override(TEST_TEMPLATE, `{{ heroesByName.jacky.~{heroes-string-index}}}`);
        const marker = mockHost.getLocationMarkerFor(TEST_TEMPLATE, 'heroes-string-index');
        const completions = ngLS.getCompletionsAtPosition(TEST_TEMPLATE, marker.start);
        expectContain(completions, CompletionKind.PROPERTY, ['id', 'name']);
      });

      it('should work with dot notation if stringIndexType is a primitive type', () => {
        mockHost.override(TEST_TEMPLATE, `{{ primitiveIndexType.test.~{string-primitive-type}}}`);
        const marker = mockHost.getLocationMarkerFor(TEST_TEMPLATE, 'string-primitive-type');
        const completions = ngLS.getCompletionsAtPosition(TEST_TEMPLATE, marker.start);
        expectContain(completions, CompletionKind.METHOD, ['substring']);
      });
    });

    describe('with template reference variables', () => {
      it('should be able to get the completions (ref- prefix)', () => {
        mockHost.override(TEST_TEMPLATE, `<form ref-itemForm="ngF~{reference}"></form>`);
        const marker = mockHost.getLocationMarkerFor(TEST_TEMPLATE, 'reference');
        const completions = ngLS.getCompletionsAtPosition(TEST_TEMPLATE, marker.start) !;
        expectContain(completions, CompletionKind.REFERENCE, ['ngForm']);
      });

      it('should be able to get the completions (# prefix)', () => {
        mockHost.override(TEST_TEMPLATE, `<form #itemForm="ngF~{reference}"></form>`);
        const marker = mockHost.getLocationMarkerFor(TEST_TEMPLATE, 'reference');
        const completions = ngLS.getCompletionsAtPosition(TEST_TEMPLATE, marker.start) !;
        expectContain(completions, CompletionKind.REFERENCE, ['ngForm']);
      });
    });
  });

  it('should not expand i18n templates', () => {
    mockHost.override(TEST_TEMPLATE, `<div i18n="@@el">{{~{cursor}}}</div>`);
    const marker = mockHost.getLocationMarkerFor(TEST_TEMPLATE, 'cursor');
    const completions = ngLS.getCompletionsAtPosition(TEST_TEMPLATE, marker.start);
    expectContain(completions, CompletionKind.PROPERTY, ['title']);
  });

  describe('$event completions', () => {
    it('should suggest $event in event bindings', () => {
      mockHost.override(TEST_TEMPLATE, `<div (click)="myClick(~{cursor});"></div>`);
      const marker = mockHost.getLocationMarkerFor(TEST_TEMPLATE, 'cursor');
      const completions = ngLS.getCompletionsAtPosition(TEST_TEMPLATE, marker.start);
      expectContain(completions, CompletionKind.VARIABLE, ['$event']);
    });
  });

  describe('$event completions', () => {
    it('should suggest $event in event bindings', () => {
      mockHost.override(TEST_TEMPLATE, `<div (click)="myClick(~{cursor});"></div>`);
      const marker = mockHost.getLocationMarkerFor(TEST_TEMPLATE, 'cursor');
      const completions = ngLS.getCompletionsAtPosition(TEST_TEMPLATE, marker.start);
      expectContain(completions, CompletionKind.VARIABLE, ['$event']);
    });

    it('should suggest $event completions in output bindings', () => {
      mockHost.override(TEST_TEMPLATE, `<div string-model (modelChange)="$event.~{cursor}"></div>`);
      const marker = mockHost.getLocationMarkerFor(TEST_TEMPLATE, 'cursor');
      const completions = ngLS.getCompletionsAtPosition(TEST_TEMPLATE, marker.start);
      // Expect string properties
      expectContain(completions, CompletionKind.METHOD, ['charAt', 'substring']);
    });
  });
});

function expectContain(
    completions: ts.CompletionInfo | undefined, kind: CompletionKind, names: string[]) {
  expect(completions).toBeDefined();
  for (const name of names) {
    expect(completions !.entries).toContain(jasmine.objectContaining({ name, kind } as any));
  }
}<|MERGE_RESOLUTION|>--- conflicted
+++ resolved
@@ -20,20 +20,12 @@
 const EXPRESSION_CASES = '/app/expression-cases.ts';
 
 describe('completions', () => {
-<<<<<<< HEAD
-  let documentRegistry = ts.createDocumentRegistry();
-  let mockHost = new MockTypescriptHost(['/app/main.ts', '/app/parsing-cases.ts'], toh);
-  let service = ts.createLanguageService(mockHost, documentRegistry);
-  let ngHost = new TypeScriptServiceHost(mockHost, service);
-  let ngService = createLanguageService(ngHost);
-=======
   const mockHost = new MockTypescriptHost(['/app/main.ts']);
   const tsLS = ts.createLanguageService(mockHost);
   const ngHost = new TypeScriptServiceHost(mockHost, tsLS);
   const ngLS = createLanguageService(ngHost);
 
   beforeEach(() => { mockHost.reset(); });
->>>>>>> ae0253f3
 
   it('should be able to get entity completions', () => {
     const marker = mockHost.getLocationMarkerFor(APP_COMPONENT, 'entity-amp');
