/**
 * @license
 * Copyright Google Inc. All Rights Reserved.
 *
 * Use of this source code is governed by an MIT-style license that can be
 * found in the LICENSE file at https://angular.io/license
 */

// THIS CODE IS GENERATED - DO NOT MODIFY
// See angular/tools/gulp-tasks/cldr/extract.js

<<<<<<< HEAD
=======
const u = undefined;

>>>>>>> 77ff72f9
function plural(n: number): number {
  let i = Math.floor(Math.abs(n)), v = n.toString().replace(/^[^.]*\.?/, '').length;
  if (i === 1 && v === 0) return 1;
  return 5;
}

export default [
  'fi', [['ap.', 'ip.'], u, u], u,
  [
    ['S', 'M', 'T', 'K', 'T', 'P', 'L'], ['su', 'ma', 'ti', 'ke', 'to', 'pe', 'la'],
    [
      'sunnuntaina', 'maanantaina', 'tiistaina', 'keskiviikkona', 'torstaina', 'perjantaina',
      'lauantaina'
    ],
    ['su', 'ma', 'ti', 'ke', 'to', 'pe', 'la']
  ],
  [
    ['S', 'M', 'T', 'K', 'T', 'P', 'L'], ['su', 'ma', 'ti', 'ke', 'to', 'pe', 'la'],
    ['sunnuntai', 'maanantai', 'tiistai', 'keskiviikko', 'torstai', 'perjantai', 'lauantai'],
    ['su', 'ma', 'ti', 'ke', 'to', 'pe', 'la']
  ],
  [
    ['T', 'H', 'M', 'H', 'T', 'K', 'H', 'E', 'S', 'L', 'M', 'J'],
    [
      'tammik.', 'helmik.', 'maalisk.', 'huhtik.', 'toukok.', 'kesäk.', 'heinäk.', 'elok.',
      'syysk.', 'lokak.', 'marrask.', 'jouluk.'
    ],
    [
      'tammikuuta', 'helmikuuta', 'maaliskuuta', 'huhtikuuta', 'toukokuuta', 'kesäkuuta',
      'heinäkuuta', 'elokuuta', 'syyskuuta', 'lokakuuta', 'marraskuuta', 'joulukuuta'
    ]
  ],
  [
    ['T', 'H', 'M', 'H', 'T', 'K', 'H', 'E', 'S', 'L', 'M', 'J'],
    [
      'tammi', 'helmi', 'maalis', 'huhti', 'touko', 'kesä', 'heinä', 'elo', 'syys', 'loka',
      'marras', 'joulu'
    ],
    [
      'tammikuu', 'helmikuu', 'maaliskuu', 'huhtikuu', 'toukokuu', 'kesäkuu', 'heinäkuu',
      'elokuu', 'syyskuu', 'lokakuu', 'marraskuu', 'joulukuu'
    ]
  ],
<<<<<<< HEAD
  [
    ['eKr', 'jKr'], ['eKr.', 'jKr.'],
    ['ennen Kristuksen syntymää', 'jälkeen Kristuksen syntymän']
  ],
  1, [6, 0], ['d.M.y', , 'd. MMMM y', 'cccc d. MMMM y'],
  ['H.mm', 'H.mm.ss', 'H.mm.ss z', 'H.mm.ss zzzz'],
=======
>>>>>>> 77ff72f9
  [
    ['eKr', 'jKr'], ['eKr.', 'jKr.'],
    ['ennen Kristuksen syntymää', 'jälkeen Kristuksen syntymän']
  ],
  1, [6, 0], ['d.M.y', u, 'd. MMMM y', 'cccc d. MMMM y'],
  ['H.mm', 'H.mm.ss', 'H.mm.ss z', 'H.mm.ss zzzz'], ['{1} {0}', '{1} \'klo\' {0}', u, u],
  [',', ' ', ';', '%', '+', '−', 'E', '×', '‰', '∞', 'epäluku', '.'],
  ['#,##0.###', '#,##0 %', '#,##0.00 ¤', '#E0'], '€', 'euro', {
    'AOA': [],
    'ARS': [],
    'AUD': [],
    'BAM': [],
    'BBD': [],
    'BDT': [],
    'BMD': [],
    'BND': [],
    'BOB': [],
    'BRL': [],
    'BSD': [],
    'BWP': [],
    'BYN': [],
    'BZD': [],
    'CAD': [],
    'CLP': [],
    'CNY': [],
    'COP': [],
    'CRC': [],
    'CUC': [],
    'CUP': [],
    'CZK': [],
    'DKK': [],
    'DOP': [],
    'EGP': [],
    'ESP': [],
    'FIM': ['mk'],
    'FJD': [],
    'FKP': [],
    'GEL': [],
    'GIP': [],
    'GNF': [],
    'GTQ': [],
    'GYD': [],
    'HKD': [],
    'HNL': [],
    'HRK': [],
    'HUF': [],
    'IDR': [],
    'ILS': [],
    'INR': [],
    'ISK': [],
    'JMD': [],
    'KHR': [],
    'KMF': [],
    'KPW': [],
    'KRW': [],
    'KYD': [],
    'KZT': [],
    'LAK': [],
    'LBP': [],
    'LKR': [],
    'LRD': [],
    'LTL': [],
    'LVL': [],
    'MGA': [],
    'MMK': [],
    'MNT': [],
    'MUR': [],
    'MXN': [],
    'MYR': [],
    'NAD': [],
    'NGN': [],
    'NIO': [],
    'NOK': [],
    'NPR': [],
    'NZD': [],
    'PHP': [],
    'PKR': [],
    'PLN': [],
    'PYG': [],
    'RON': [],
    'RUR': [],
    'RWF': [],
    'SBD': [],
    'SEK': [],
    'SGD': [],
    'SHP': [],
    'SRD': [],
    'SSP': [],
<<<<<<< HEAD
    'STD': [],
=======
    'STN': [u, 'STD'],
>>>>>>> 77ff72f9
    'SYP': [],
    'THB': [],
    'TOP': [],
    'TRY': [],
    'TTD': [],
    'TWD': [],
    'UAH': [],
    'UYU': [],
    'VEF': [],
    'VND': [],
    'XCD': [],
    'XPF': [],
    'ZAR': [],
    'ZMW': []
  },
  plural
];<|MERGE_RESOLUTION|>--- conflicted
+++ resolved
@@ -9,11 +9,8 @@
 // THIS CODE IS GENERATED - DO NOT MODIFY
 // See angular/tools/gulp-tasks/cldr/extract.js
 
-<<<<<<< HEAD
-=======
 const u = undefined;
 
->>>>>>> 77ff72f9
 function plural(n: number): number {
   let i = Math.floor(Math.abs(n)), v = n.toString().replace(/^[^.]*\.?/, '').length;
   if (i === 1 && v === 0) return 1;
@@ -57,15 +54,6 @@
       'elokuu', 'syyskuu', 'lokakuu', 'marraskuu', 'joulukuu'
     ]
   ],
-<<<<<<< HEAD
-  [
-    ['eKr', 'jKr'], ['eKr.', 'jKr.'],
-    ['ennen Kristuksen syntymää', 'jälkeen Kristuksen syntymän']
-  ],
-  1, [6, 0], ['d.M.y', , 'd. MMMM y', 'cccc d. MMMM y'],
-  ['H.mm', 'H.mm.ss', 'H.mm.ss z', 'H.mm.ss zzzz'],
-=======
->>>>>>> 77ff72f9
   [
     ['eKr', 'jKr'], ['eKr.', 'jKr.'],
     ['ennen Kristuksen syntymää', 'jälkeen Kristuksen syntymän']
@@ -154,11 +142,7 @@
     'SHP': [],
     'SRD': [],
     'SSP': [],
-<<<<<<< HEAD
-    'STD': [],
-=======
     'STN': [u, 'STD'],
->>>>>>> 77ff72f9
     'SYP': [],
     'THB': [],
     'TOP': [],
