--- conflicted
+++ resolved
@@ -21,11 +21,7 @@
   // De-sugared tree-shakable injection
   // See #23917
   /** @nocollapse */
-<<<<<<< HEAD
-  static ngInjectableDef = ɵɵdefineInjectable({
-=======
   static ɵprov = ɵɵdefineInjectable({
->>>>>>> ae0253f3
     token: ViewportScroller,
     providedIn: 'root',
     factory: () => new BrowserViewportScroller(ɵɵinject(DOCUMENT), window, ɵɵinject(ErrorHandler))
