# Contributing to Angular

We would love for you to contribute to Angular and help make it even better than it is today!
As a contributor, here are the guidelines we would like you to follow:

 - [Code of Conduct](#coc)
 - [Question or Problem?](#question)
 - [Issues and Bugs](#issue)
 - [Feature Requests](#feature)
 - [Submission Guidelines](#submit)
 - [Coding Rules](#rules)
 - [Commit Message Guidelines](#commit)
 - [Signing the CLA](#cla)


## <a name="coc"></a> Code of Conduct

Help us keep Angular open and inclusive.
Please read and follow our [Code of Conduct][coc].


## <a name="question"></a> Got a Question or Problem?

Do not open issues for general support questions as we want to keep GitHub issues for bug reports and feature requests.
Instead, we recommend using [Stack Overflow](https://stackoverflow.com/questions/tagged/angular) to ask support-related questions. When creating a new question on Stack Overflow, make sure to add the `angular` tag.

Stack Overflow is a much better place to ask questions since:

- there are thousands of people willing to help on Stack Overflow
- questions and answers stay available for public viewing so your question/answer might help someone else
- Stack Overflow's voting system assures that the best answers are prominently visible.

To save your and our time, we will systematically close all issues that are requests for general support and redirect people to Stack Overflow.

If you would like to chat about the question in real-time, you can reach out via [our Discord server][discord].


## <a name="issue"></a> Found a Bug?

If you find a bug in the source code, you can help us by [submitting an issue](#submit-issue) to our [GitHub Repository][github].
Even better, you can [submit a Pull Request](#submit-pr) with a fix.


## <a name="feature"></a> Missing a Feature?
You can *request* a new feature by [submitting an issue](#submit-issue) to our GitHub Repository.
If you would like to *implement* a new feature, please consider the size of the change in order to determine the right steps to proceed:

* For a **Major Feature**, first open an issue and outline your proposal so that it can be discussed.
  This process allows us to better coordinate our efforts, prevent duplication of work, and help you to craft the change so that it is successfully accepted into the project.

  **Note**: Adding a new topic to the documentation, or significantly re-writing a topic, counts as a major feature.

* **Small Features** can be crafted and directly [submitted as a Pull Request](#submit-pr).


## <a name="submit"></a> Submission Guidelines


### <a name="submit-issue"></a> Submitting an Issue

Before you submit an issue, please search the issue tracker, maybe an issue for your problem already exists and the discussion might inform you of workarounds readily available.

We want to fix all the issues as soon as possible, but before fixing a bug we need to reproduce and confirm it.
In order to reproduce bugs, we require that you provide a minimal reproduction.
Having a minimal reproducible scenario gives us a wealth of important information without going back and forth to you with additional questions.

A minimal reproduction allows us to quickly confirm a bug (or point out a coding problem) as well as confirm that we are fixing the right problem.

We require a minimal reproduction to save maintainers' time and ultimately be able to fix more bugs.
Often, developers find coding problems themselves while preparing a minimal reproduction.
We understand that sometimes it might be hard to extract essential bits of code from a larger codebase but we really need to isolate the problem before we can fix it.

Unfortunately, we are not able to investigate / fix bugs without a minimal reproduction, so if we don't hear back from you, we are going to close an issue that doesn't have enough info to be reproduced.

You can file new issues by selecting from our [new issue templates](https://github.com/angular/angular/issues/new/choose) and filling out the issue template.


### <a name="submit-pr"></a> Submitting a Pull Request (PR)

Before you submit your Pull Request (PR) consider the following guidelines:

1. Search [GitHub](https://github.com/angular/angular/pulls) for an open or closed PR that relates to your submission.
   You don't want to duplicate existing efforts.

2. Be sure that an issue describes the problem you're fixing, or documents the design for the feature you'd like to add.
   Discussing the design upfront helps to ensure that we're ready to accept your work.

3. Please sign our [Contributor License Agreement (CLA)](#cla) before sending PRs.
   We cannot accept code without a signed CLA.
   Make sure you author all contributed Git commits with email address associated with your CLA signature.

4. Fork the angular/angular repo.

5. Make your changes in a new git branch:

     ```shell
     git checkout -b my-fix-branch master
     ```

6. Create your patch, **including appropriate test cases**.

7. Follow our [Coding Rules](#rules).

8. Run the full Angular test suite, as described in the [developer documentation][dev-doc], and ensure that all tests pass.

9. Commit your changes using a descriptive commit message that follows our [commit message conventions](#commit).
   Adherence to these conventions is necessary because release notes are automatically generated from these messages.

     ```shell
     git commit --all
     ```
    Note: the optional commit `-a` command line option will automatically "add" and "rm" edited files.

10. Push your branch to GitHub:

    ```shell
    git push origin my-fix-branch
    ```

11. In GitHub, send a pull request to `angular:master`.


#### Addressing review feedback

If we ask for changes via code reviews then:

1. Make the required updates to the code.

2. Re-run the Angular test suites to ensure tests are still passing.

3. Create a fixup commit and push to your GitHub repository (this will update your Pull Request):

    ```shell
    git commit --all --fixup HEAD
    git push
    ```

    For more info on working with fixup commits see [here](docs/FIXUP_COMMITS.md).

That's it! Thank you for your contribution!


##### Updating the commit message

A reviewer might often suggest changes to a commit message (for example, to add more context for a change or adhere to our [commit message guidelines](#commit)).
In order to update the commit message of the last commit on your branch:

1. Check out your branch:

    ```shell
    git checkout my-fix-branch
    ```

2. Amend the last commit and modify the commit message:

    ```shell
    git commit --amend
    ```

3. Push to your GitHub repository:

    ```shell
    git push --force-with-lease
    ```

> NOTE:<br />
> If you need to update the commit message of an earlier commit, you can use `git rebase` in interactive mode.
> See the [git docs](https://git-scm.com/docs/git-rebase#_interactive_mode) for more details.


#### After your pull request is merged

After your pull request is merged, you can safely delete your branch and pull the changes from the main (upstream) repository:

* Delete the remote branch on GitHub either through the GitHub web UI or your local shell as follows:

    ```shell
    git push origin --delete my-fix-branch
    ```

* Check out the master branch:

    ```shell
    git checkout master -f
    ```

* Delete the local branch:

    ```shell
    git branch -D my-fix-branch
    ```

* Update your master with the latest upstream version:

    ```shell
    git pull --ff upstream master
    ```


## <a name="rules"></a> Coding Rules
To ensure consistency throughout the source code, keep these rules in mind as you are working:

* All features or bug fixes **must be tested** by one or more specs (unit-tests).
* All public API methods **must be documented**.
* We follow [Google's JavaScript Style Guide][js-style-guide], but wrap all code at **100 characters**.

   An automated formatter is available, see [DEVELOPER.md](docs/DEVELOPER.md#clang-format).


## <a name="commit"></a> Commit Message Format

*This specification is inspired by and supersedes the [AngularJS commit message format][commit-message-format].*

We have very precise rules over how our Git commit messages must be formatted.
This format leads to **easier to read commit history**.

Each commit message consists of a **header**, a **body**, and a **footer**.


```
<header>
<BLANK LINE>
<body>
<BLANK LINE>
<footer>
```

The `header` is mandatory and must conform to the [Commit Message Header](#commit-header) format.

The `body` is mandatory for all commits except for those of type "docs".
<<<<<<< HEAD
When the body is required it must be at least 20 characters long.
=======
When the body is present it must be at least 20 characters long and must conform to the [Commit Message Body](#commit-body) format.
>>>>>>> 9f20942f

The `footer` is optional. The [Commit Message Footer](#commit-footer) format describes what the footer is used for and the structure it must have.

Any line of the commit message cannot be longer than 100 characters.


#### <a name="commit-header"></a>Commit Message Header

```
<type>(<scope>): <short summary>
  │       │             │
  │       │             └─⫸ Summary in present tense. Not capitalized. No period at the end.
  │       │
  │       └─⫸ Commit Scope: animations|bazel|benchpress|common|compiler|compiler-cli|core|
  │                          elements|forms|http|language-service|localize|platform-browser|
  │                          platform-browser-dynamic|platform-server|router|service-worker|
  │                          upgrade|zone.js|packaging|changelog|dev-infra|docs-infra|migrations|
  │                          ngcc|ve
  │
  └─⫸ Commit Type: build|ci|docs|feat|fix|perf|refactor|test
```

The `<type>` and `<summary>` fields are mandatory, the `(<scope>)` field is optional.


##### Type

Must be one of the following:

* **build**: Changes that affect the build system or external dependencies (example scopes: gulp, broccoli, npm)
* **ci**: Changes to our CI configuration files and scripts (example scopes: Circle, BrowserStack, SauceLabs)
* **docs**: Documentation only changes
* **feat**: A new feature
* **fix**: A bug fix
* **perf**: A code change that improves performance
* **refactor**: A code change that neither fixes a bug nor adds a feature
* **test**: Adding missing tests or correcting existing tests


##### Scope
The scope should be the name of the npm package affected (as perceived by the person reading the changelog generated from commit messages).

The following is the list of supported scopes:

* `animations`
* `bazel`
* `benchpress`
* `common`
* `compiler`
* `compiler-cli`
* `core`
* `elements`
* `forms`
* `http`
* `language-service`
* `localize`
* `platform-browser`
* `platform-browser-dynamic`
* `platform-server`
* `router`
* `service-worker`
* `upgrade`
* `zone.js`

There are currently a few exceptions to the "use package name" rule:

* `packaging`: used for changes that change the npm package layout in all of our packages, e.g. public path changes, package.json changes done to all packages, d.ts file/format changes, changes to bundles, etc.

* `changelog`: used for updating the release notes in CHANGELOG.md

* `dev-infra`: used for dev-infra related changes within the directories /scripts, /tools and /dev-infra

* `docs-infra`: used for docs-app (angular.io) related changes within the /aio directory of the repo

* `migrations`: used for changes to the `ng update` migrations.

* `ngcc`: used for changes to the [Angular Compatibility Compiler](./packages/compiler-cli/ngcc/README.md)

* `ve`: used for changes specific to ViewEngine (legacy compiler/renderer).

* none/empty string: useful for `test` and `refactor` changes that are done across all packages (e.g. `test: add missing unit tests`) and for docs changes that are not related to a specific package (e.g. `docs: fix typo in tutorial`).


##### Summary

Use the summary field to provide a succinct description of the change:

* use the imperative, present tense: "change" not "changed" nor "changes"
* don't capitalize the first letter
* no dot (.) at the end


#### <a name="commit-body"></a>Commit Message Body

Just as in the summary, use the imperative, present tense: "fix" not "fixed" nor "fixes".

Explain the motivation for the change in the commit message body. This commit message should explain _why_ you are making the change.
You can include a comparison of the previous behavior with the new behavior in order to illustrate the impact of the change.


#### <a name="commit-footer"></a>Commit Message Footer

The footer can contain information about breaking changes and is also the place to reference GitHub issues, Jira tickets, and other PRs that this commit closes or is related to.

```
BREAKING CHANGE: <breaking change summary>
<BLANK LINE>
<breaking change description + migration instructions>
<BLANK LINE>
<BLANK LINE>
Fixes #<issue number>
```

Breaking Change section should start with the phrase "BREAKING CHANGE: " followed by a summary of the breaking change, a blank line, and a detailed description of the breaking change that also includes migration instructions.


### Revert commits

If the commit reverts a previous commit, it should begin with `revert: `, followed by the header of the reverted commit.

The content of the commit message body should contain:

- information about the SHA of the commit being reverted in the following format: `This reverts commit <SHA>`,
- a clear description of the reason for reverting the commit message.


## <a name="cla"></a> Signing the CLA

Please sign our Contributor License Agreement (CLA) before sending pull requests. For any code
changes to be accepted, the CLA must be signed. It's a quick process, we promise!

* For individuals, we have a [simple click-through form][individual-cla].
* For corporations, we'll need you to
  [print, sign and one of scan+email, fax or mail the form][corporate-cla].

If you have more than one GitHub accounts, or multiple email addresses associated with a single GitHub account, you must sign the CLA using the primary email address of the GitHub account used to author Git commits and send pull requests.

The following documents can help you sort out issues with GitHub accounts and multiple email addresses:

  * https://help.github.com/articles/setting-your-commit-email-address-in-git/
  * https://stackoverflow.com/questions/37245303/what-does-usera-committed-with-userb-13-days-ago-on-github-mean
  * https://help.github.com/articles/about-commit-email-addresses/
  * https://help.github.com/articles/blocking-command-line-pushes-that-expose-your-personal-email-address/




[angular-group]: https://groups.google.com/forum/#!forum/angular
[coc]: https://github.com/angular/code-of-conduct/blob/master/CODE_OF_CONDUCT.md
[commit-message-format]: https://docs.google.com/document/d/1QrDFcIiPjSLDn3EL15IJygNPiHORgU1_OOAqWjiDU5Y/edit#
[corporate-cla]: http://code.google.com/legal/corporate-cla-v1.0.html
[dev-doc]: https://github.com/angular/angular/blob/master/docs/DEVELOPER.md
[github]: https://github.com/angular/angular
[discord]: https://discord.gg/angular
[individual-cla]: http://code.google.com/legal/individual-cla-v1.0.html
[js-style-guide]: https://google.github.io/styleguide/jsguide.html
[jsfiddle]: http://jsfiddle.net
[plunker]: http://plnkr.co/edit
[runnable]: http://runnable.com
[stackoverflow]: http://stackoverflow.com/questions/tagged/angular<|MERGE_RESOLUTION|>--- conflicted
+++ resolved
@@ -228,11 +228,8 @@
 The `header` is mandatory and must conform to the [Commit Message Header](#commit-header) format.
 
 The `body` is mandatory for all commits except for those of type "docs".
-<<<<<<< HEAD
-When the body is required it must be at least 20 characters long.
-=======
+
 When the body is present it must be at least 20 characters long and must conform to the [Commit Message Body](#commit-body) format.
->>>>>>> 9f20942f
 
 The `footer` is optional. The [Commit Message Footer](#commit-footer) format describes what the footer is used for and the structure it must have.
 
