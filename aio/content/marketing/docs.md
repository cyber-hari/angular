--- conflicted
+++ resolved
@@ -3,65 +3,19 @@
 -->
 <h1 class="no-toc">Angular 가이드문서 소개</h1>
 
-<<<<<<< HEAD
 <!--
-Angular is an app-design framework and development platform for creating efficient and sophisticated single-page apps.
-=======
 Angular is an application design framework and development platform for creating efficient and sophisticated single-page apps.
->>>>>>> 385cadf2
 
 These Angular docs help you learn and use the Angular framework and development platform, from your first application to optimizing complex single-page apps for enterprises.
 Tutorials and guides include downloadable examples to accelerate your projects.
--->
-Angular는 단일 페이지 애플리케이션을 효율적이고 체계적으로 만들기 위해 개발된 프레임워크이자 개발 플랫폼입니다.
-
-Angular 가이드 문서는 프로토타입부터 대규모 기업용 앱에도 활용할 수 있는 Angular 플랫폼과 프레임워크에 대해 소개합니다.
-튜토리얼과 가이드문서에서 설명하는 예제 코드는 다운받아 로컬 환경에서 직접 실행해 볼 수 있습니다.
 
 <div class="card-container">
-<<<<<<< HEAD
-  <!--
-  <a href="start" class="docs-card" title="Angular Getting Started">
-      <section>Learn</section>
-      <p>Play with and extend a small ready-made Angular app, without any setup</p>
-      <p class="card-footer">Getting Started</p>
-  </a>
-  -->
-  <a href="start" class="docs-card" title="Angular 시작하기">
-      <section>일단 해보기</section>
-      <p>간단하게 Angular 앱을 만들어 보세요.</p>
-      <p class="card-footer">시작하기</p> 
-  </a>
-  <!--
-=======
->>>>>>> 385cadf2
   <a href="guide/setup-local" class="docs-card"
     title="Angular Local Environment Setup">
       <section>Get Started</section>
       <p>Set up your local environment for development with the Angular CLI.</p>
       <p class="card-footer">Local setup</p>
   </a>
-<<<<<<< HEAD
-  -->
-  <a href="guide/setup-local" class="docs-card"
-    title="Angular 로컬 개발환경 설정하기">
-      <section>개발 시작하기</section>
-      <p>Angular CLI로 로컬 개발환경을 설정해 보세요.</p>
-      <p class="card-footer">로컬 개발환경 설정</p>
-  </a>
-  <!--
-  <a href="guide/architecture" class="docs-card" title="Angular App Architecture">
-      <section>Explore</section>
-      <p>Learn about the fundamental design concepts and architecture of Angular apps</p>
-      <p class="card-footer">Introduction to Angular concepts</p>
-  </a>
-  -->
-  <a href="guide/architecture" class="docs-card" title="Angular 앱 아키텍처">
-      <section>자세히 알아보기</section>
-      <p>Angular 프레임워크가 제공하는 기능에 대해 자세하게 알아보세요.</p>
-      <p class="card-footer">아키텍처</p>
-  </a>
-=======
   <a href="guide/architecture" class="docs-card" title="Angular Concepts">
       <section>Learn and Explore</section>
       <p>Learn about the fundamental design concepts and architecture of Angular apps.</p>
@@ -79,7 +33,37 @@
   </a>
 
 
->>>>>>> 385cadf2
+</div>
+-->
+Angular는 단일 페이지 애플리케이션을 효율적이고 체계적으로 만들기 위해 개발된 프레임워크이자 개발 플랫폼입니다.
+
+Angular 가이드 문서는 프로토타입부터 대규모 기업용 앱에도 활용할 수 있는 Angular 플랫폼과 프레임워크에 대해 소개합니다.
+튜토리얼과 가이드문서에서 설명하는 예제 코드는 다운받아 로컬 환경에서 직접 실행해 볼 수 있습니다.
+
+<div class="card-container">
+  <a href="guide/setup-local" class="docs-card"
+    title="Angular 로컬 개발환경 설정하기">
+      <section>개발 시작하기</section>
+      <p>Angular CLI로 로컬 개발환경을 설정해 보세요.</p>
+      <p class="card-footer">로컬 개발환경 설정</p>
+  </a>
+  <a href="guide/architecture" class="docs-card" title="Angular Concepts">
+      <section>Learn and Explore</section>
+      <p>Learn about the fundamental design concepts and architecture of Angular apps.</p>
+      <p class="card-footer">Introduction to Angular concepts</p>
+  </a>
+  <a href="start" class="docs-card" title="Try out Angular">
+      <section>Take a Look</section>
+      <p>Examine and work with a small ready-made Angular app, without any setup.</p>
+      <p class="card-footer">Try it now</p>
+  </a>
+  <a href="tutorial" class="docs-card" title="Create an app">
+      <section>Hello World</section>
+      <p>Work through a full tutorial to create your first app.</p>
+      <p class="card-footer">Tour of Heroes tutorial</p>
+  </a>
+
+
 </div>
 
 <!--
