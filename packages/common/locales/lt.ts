--- conflicted
+++ resolved
@@ -9,11 +9,8 @@
 // THIS CODE IS GENERATED - DO NOT MODIFY
 // See angular/tools/gulp-tasks/cldr/extract.js
 
-<<<<<<< HEAD
-=======
 const u = undefined;
 
->>>>>>> 77ff72f9
 function plural(n: number): number {
   let f = parseInt(n.toString().replace(/^[^.]*\.?/, ''), 10) || 0;
   if (n % 10 === 1 && !(n % 100 >= 11 && n % 100 <= 19)) return 1;
@@ -62,33 +59,6 @@
   ['HH:mm', 'HH:mm:ss', 'HH:mm:ss z', 'HH:mm:ss zzzz'], ['{1} {0}', u, u, u],
   [',', ' ', ';', '%', '+', '−', '×10^', '×', '‰', '∞', 'NaN', ':'],
   ['#,##0.###', '#,##0 %', '#,##0.00 ¤', '#E0'], '€', 'Euras', {
-<<<<<<< HEAD
-    'AUD': [, '$'],
-    'BDT': [],
-    'BRL': [, 'R$'],
-    'BYN': [, 'Br'],
-    'CAD': [, '$'],
-    'CNY': [, '¥'],
-    'GBP': [, '£'],
-    'HKD': [, '$'],
-    'ILS': [],
-    'INR': [],
-    'JPY': [, '¥'],
-    'KHR': [],
-    'KRW': [, '₩'],
-    'LAK': [],
-    'MNT': [],
-    'MXN': [, '$'],
-    'NZD': [, '$'],
-    'PLN': [, 'zl'],
-    'PYG': [, 'Gs'],
-    'RUB': [, 'rb'],
-    'TWD': [, '$'],
-    'USD': [, '$'],
-    'VND': [],
-    'XAF': [],
-    'XCD': [, '$'],
-=======
     'AUD': [u, '$'],
     'BDT': [],
     'BRL': [u, 'R$'],
@@ -114,7 +84,6 @@
     'VND': [],
     'XAF': [],
     'XCD': [u, '$'],
->>>>>>> 77ff72f9
     'XOF': [],
     'XPF': []
   },
