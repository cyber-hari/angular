/**
 * @license
 * Copyright Google Inc. All Rights Reserved.
 *
 * Use of this source code is governed by an MIT-style license that can be
 * found in the LICENSE file at https://angular.io/license
 */

import {Injectable} from '@angular/core';
<<<<<<< HEAD
import {Observable} from 'rxjs/Observable';
import {of} from 'rxjs/observable/of';
import {concatMap} from 'rxjs/operator/concatMap';
import {filter} from 'rxjs/operator/filter';
import {map} from 'rxjs/operator/map';
=======
import {Observable, of } from 'rxjs';
import {concatMap, filter, map} from 'rxjs/operators';
>>>>>>> e6c731f7

import {HttpHandler} from './backend';
import {HttpHeaders} from './headers';
import {HttpParams, HttpParamsOptions} from './params';
import {HttpRequest} from './request';
import {HttpEvent, HttpResponse} from './response';


/**
 * Construct an instance of `HttpRequestOptions<T>` from a source `HttpMethodOptions` and
 * the given `body`. Basically, this clones the object and adds the body.
 */
function addBody<T>(
    options: {
      headers?: HttpHeaders | {[header: string]: string | string[]},
      observe?: HttpObserve,
      params?: HttpParams | {[param: string]: string | string[]},
      reportProgress?: boolean,
      responseType?: 'arraybuffer' | 'blob' | 'json' | 'text',
      withCredentials?: boolean,
    },
    body: T | null): any {
  return {
    body,
    headers: options.headers,
    observe: options.observe,
    params: options.params,
    reportProgress: options.reportProgress,
    responseType: options.responseType,
    withCredentials: options.withCredentials,
  };
}

/**
 * @stable
 */
export type HttpObserve = 'body' | 'events' | 'response';

/**
 * Perform HTTP requests.
 *
 * `HttpClient` is available as an injectable class, with methods to perform HTTP requests.
 * Each request method has multiple signatures, and the return type varies according to which
 * signature is called (mainly the values of `observe` and `responseType`).
 *
 * @stable
 */
@Injectable()
export class HttpClient {
  constructor(private handler: HttpHandler) {}

  /**
   * Send the given `HttpRequest` and return a stream of `HttpEvents`.
   */
  request<R>(req: HttpRequest<any>): Observable<HttpEvent<R>>;

  /**
   * Construct a request which interprets the body as an `ArrayBuffer` and returns it.
   *
   * @return an `Observable` of the body as an `ArrayBuffer`.
   */
  request(method: string, url: string, options: {
    body?: any,
    headers?: HttpHeaders|{[header: string]: string | string[]},
    observe?: 'body',
    params?: HttpParams|{[param: string]: string | string[]},
    reportProgress?: boolean,
    responseType: 'arraybuffer', withCredentials?: boolean,
  }): Observable<ArrayBuffer>;

  /**
   * Construct a request which interprets the body as a `Blob` and returns it.
   *
   * @return an `Observable` of the body as a `Blob`.
   */
  request(method: string, url: string, options: {
    body?: any,
    headers?: HttpHeaders|{[header: string]: string | string[]},
    observe?: 'body',
    params?: HttpParams|{[param: string]: string | string[]},
    reportProgress?: boolean,
    responseType: 'blob', withCredentials?: boolean,
  }): Observable<Blob>;

  /**
   * Construct a request which interprets the body as text and returns it.
   *
   * @return an `Observable` of the body as a `string`.
   */
  request(method: string, url: string, options: {
    body?: any,
    headers?: HttpHeaders|{[header: string]: string | string[]},
    observe?: 'body',
    params?: HttpParams|{[param: string]: string | string[]},
    reportProgress?: boolean,
    responseType: 'text', withCredentials?: boolean,
  }): Observable<string>;

  /**
   * Construct a request which interprets the body as an `ArrayBuffer` and returns the full event stream.
   *
   * @return an `Observable` of all `HttpEvent`s for the request, with a body type of `ArrayBuffer`.
   */
  request(method: string, url: string, options: {
    body?: any,
    headers?: HttpHeaders|{[header: string]: string | string[]},
    params?: HttpParams|{[param: string]: string | string[]},
    observe: 'events', reportProgress?: boolean,
    responseType: 'arraybuffer', withCredentials?: boolean,
  }): Observable<HttpEvent<ArrayBuffer>>;

  /**
   * Construct a request which interprets the body as an `Blob` and returns the full event stream.
   *
   * @return an `Observable` of all `HttpEvent`s for the request, with a body type of `Blob`.
   */
  request(method: string, url: string, options: {
    body?: any,
    headers?: HttpHeaders|{[header: string]: string | string[]},
    observe: 'events',
    params?: HttpParams|{[param: string]: string | string[]},
    reportProgress?: boolean,
    responseType: 'blob', withCredentials?: boolean,
  }): Observable<HttpEvent<Blob>>;

  /**
   * Construct a request which interprets the body as text and returns the full event stream.
   *
   * @return an `Observable` of all `HttpEvent`s for the request, with a body type of `string`.
   */
  request(method: string, url: string, options: {
    body?: any,
    headers?: HttpHeaders|{[header: string]: string | string[]},
    observe: 'events',
    params?: HttpParams|{[param: string]: string | string[]},
    reportProgress?: boolean,
    responseType: 'text', withCredentials?: boolean,
  }): Observable<HttpEvent<string>>;

  /**
   * Construct a request which interprets the body as JSON and returns the full event stream.
   *
   * @return an `Observable` of all `HttpEvent`s for the request, with a body type of `Object`.
   */
  request(method: string, url: string, options: {
    body?: any,
    headers?: HttpHeaders|{[header: string]: string | string[]},
    reportProgress?: boolean,
    observe: 'events',
    params?: HttpParams|{[param: string]: string | string[]},
    responseType?: 'json',
    withCredentials?: boolean,
  }): Observable<HttpEvent<any>>;

  /**
   * Construct a request which interprets the body as JSON and returns the full event stream.
   *
   * @return an `Observable` of all `HttpEvent`s for the request, with a body type of `R`.
   */
  request<R>(method: string, url: string, options: {
    body?: any,
    headers?: HttpHeaders|{[header: string]: string | string[]},
    reportProgress?: boolean,
    observe: 'events',
    params?: HttpParams|{[param: string]: string | string[]},
    responseType?: 'json',
    withCredentials?: boolean,
  }): Observable<HttpEvent<R>>;

  /**
   * Construct a request which interprets the body as an `ArrayBuffer` and returns the full response.
   *
   * @return an `Observable` of the `HttpResponse` for the request, with a body type of `ArrayBuffer`.
   */
  request(method: string, url: string, options: {
    body?: any,
    headers?: HttpHeaders|{[header: string]: string | string[]},
    observe: 'response',
    params?: HttpParams|{[param: string]: string | string[]},
    reportProgress?: boolean,
    responseType: 'arraybuffer', withCredentials?: boolean,
  }): Observable<HttpResponse<ArrayBuffer>>;

  /**
   * Construct a request which interprets the body as a `Blob` and returns the full response.
   *
   * @return an `Observable` of the `HttpResponse` for the request, with a body type of `Blob`.
   */
  request(method: string, url: string, options: {
    body?: any,
    headers?: HttpHeaders|{[header: string]: string | string[]},
    observe: 'response',
    params?: HttpParams|{[param: string]: string | string[]},
    reportProgress?: boolean,
    responseType: 'blob', withCredentials?: boolean,
  }): Observable<HttpResponse<Blob>>;

  /**
   * Construct a request which interprets the body as text and returns the full response.
   *
   * @return an `Observable` of the `HttpResponse` for the request, with a body type of `string`.
   */
  request(method: string, url: string, options: {
    body?: any,
    headers?: HttpHeaders|{[header: string]: string | string[]},
    observe: 'response',
    params?: HttpParams|{[param: string]: string | string[]},
    reportProgress?: boolean,
    responseType: 'text', withCredentials?: boolean,
  }): Observable<HttpResponse<string>>;

  /**
   * Construct a request which interprets the body as JSON and returns the full response.
   *
   * @return an `Observable` of the `HttpResponse` for the request, with a body type of `Object`.
   */
  request(method: string, url: string, options: {
    body?: any,
    headers?: HttpHeaders|{[header: string]: string | string[]},
    reportProgress?: boolean,
    observe: 'response',
    params?: HttpParams|{[param: string]: string | string[]},
    responseType?: 'json',
    withCredentials?: boolean,
  }): Observable<HttpResponse<Object>>;

  /**
   * Construct a request which interprets the body as JSON and returns the full response.
   *
   * @return an `Observable` of the `HttpResponse` for the request, with a body type of `R`.
   */
  request<R>(method: string, url: string, options: {
    body?: any,
    headers?: HttpHeaders|{[header: string]: string | string[]},
    reportProgress?: boolean,
    observe: 'response',
    params?: HttpParams|{[param: string]: string | string[]},
    responseType?: 'json',
    withCredentials?: boolean,
  }): Observable<HttpResponse<R>>;

  /**
   * Construct a request which interprets the body as JSON and returns it.
   *
   * @return an `Observable` of the `HttpResponse` for the request, with a body type of `Object`.
   */
  request(method: string, url: string, options?: {
    body?: any,
    headers?: HttpHeaders|{[header: string]: string | string[]},
    observe?: 'body',
    params?: HttpParams|{[param: string]: string | string[]},
    responseType?: 'json',
    reportProgress?: boolean,
    withCredentials?: boolean,
  }): Observable<Object>;

  /**
   * Construct a request which interprets the body as JSON and returns it.
   *
   * @return an `Observable` of the `HttpResponse` for the request, with a body type of `R`.
   */
  request<R>(method: string, url: string, options?: {
    body?: any,
    headers?: HttpHeaders|{[header: string]: string | string[]},
    observe?: 'body',
    params?: HttpParams|{[param: string]: string | string[]},
    responseType?: 'json',
    reportProgress?: boolean,
    withCredentials?: boolean,
  }): Observable<R>;

  /**
   * Construct a request in a manner where response type and requested `Observable` are not known
   * statically.
   *
   * @return an `Observable` of whatever was requested, typed to `any`.
   */
  request(method: string, url: string, options?: {
    body?: any,
    headers?: HttpHeaders|{[header: string]: string | string[]},
    params?: HttpParams|{[param: string]: string | string[]},
    observe?: HttpObserve,
    reportProgress?: boolean,
    responseType?: 'arraybuffer'|'blob'|'json'|'text',
    withCredentials?: boolean,
  }): Observable<any>;

  /**
   * Constructs an `Observable` for a particular HTTP request that, when subscribed,
   * fires the request through the chain of registered interceptors and on to the
   * server.
   *
   * This method can be called in one of two ways. Either an `HttpRequest`
   * instance can be passed directly as the only parameter, or a method can be
   * passed as the first parameter, a string URL as the second, and an
   * options hash as the third.
   *
   * If a `HttpRequest` object is passed directly, an `Observable` of the
   * raw `HttpEvent` stream will be returned.
   *
   * If a request is instead built by providing a URL, the options object
   * determines the return type of `request()`. In addition to configuring
   * request parameters such as the outgoing headers and/or the body, the options
   * hash specifies two key pieces of information about the request: the
   * `responseType` and what to `observe`.
   *
   * The `responseType` value determines how a successful response body will be
   * parsed. If `responseType` is the default `json`, a type interface for the
   * resulting object may be passed as a type parameter to `request()`.
   *
   * The `observe` value determines the return type of `request()`, based on what
   * the consumer is interested in observing. A value of `events` will return an
   * `Observable<HttpEvent>` representing the raw `HttpEvent` stream,
   * including progress events by default. A value of `response` will return an
   * `Observable<HttpResponse<T>>` where the `T` parameter of `HttpResponse`
   * depends on the `responseType` and any optionally provided type parameter.
   * A value of `body` will return an `Observable<T>` with the same `T` body type.
   */
  request(first: string|HttpRequest<any>, url?: string, options: {
    body?: any,
    headers?: HttpHeaders|{[header: string]: string | string[]},
    observe?: HttpObserve,
    params?: HttpParams|{[param: string]: string | string[]},
    reportProgress?: boolean,
    responseType?: 'arraybuffer'|'blob'|'json'|'text',
    withCredentials?: boolean,
  } = {}): Observable<any> {
    let req: HttpRequest<any>;
    // Firstly, check whether the primary argument is an instance of `HttpRequest`.
    if (first instanceof HttpRequest) {
      // It is. The other arguments must be undefined (per the signatures) and can be
      // ignored.
      req = first as HttpRequest<any>;
    } else {
      // It's a string, so it represents a URL. Construct a request based on it,
      // and incorporate the remaining arguments (assuming GET unless a method is
      // provided.

      // Figure out the headers.
      let headers: HttpHeaders|undefined = undefined;
      if (options.headers instanceof HttpHeaders) {
        headers = options.headers;
      } else {
        headers = new HttpHeaders(options.headers);
      }

      // Sort out parameters.
      let params: HttpParams|undefined = undefined;
      if (!!options.params) {
        if (options.params instanceof HttpParams) {
          params = options.params;
        } else {
          params = new HttpParams({ fromObject: options.params } as HttpParamsOptions);
        }
      }

      // Construct the request.
      req = new HttpRequest(first, url !, (options.body !== undefined ? options.body : null), {
        headers,
        params,
        reportProgress: options.reportProgress,
        // By default, JSON is assumed to be returned for all calls.
        responseType: options.responseType || 'json',
        withCredentials: options.withCredentials,
      });
    }

    // Start with an Observable.of() the initial request, and run the handler (which
    // includes all interceptors) inside a concatMap(). This way, the handler runs
    // inside an Observable chain, which causes interceptors to be re-run on every
    // subscription (this also makes retries re-run the handler, including interceptors).
    const events$: Observable<HttpEvent<any>> =
        of (req).pipe(concatMap((req: HttpRequest<any>) => this.handler.handle(req)));

    // If coming via the API signature which accepts a previously constructed HttpRequest,
    // the only option is to get the event stream. Otherwise, return the event stream if
    // that is what was requested.
    if (first instanceof HttpRequest || options.observe === 'events') {
      return events$;
    }

    // The requested stream contains either the full response or the body. In either
    // case, the first step is to filter the event stream to extract a stream of
    // responses(s).
    const res$: Observable<HttpResponse<any>> = <Observable<HttpResponse<any>>>events$.pipe(
        filter((event: HttpEvent<any>) => event instanceof HttpResponse));

    // Decide which stream to return.
    switch (options.observe || 'body') {
      case 'body':
        // The requested stream is the body. Map the response stream to the response
        // body. This could be done more simply, but a misbehaving interceptor might
        // transform the response body into a different format and ignore the requested
        // responseType. Guard against this by validating that the response is of the
        // requested type.
        switch (req.responseType) {
          case 'arraybuffer':
            return res$.pipe(map((res: HttpResponse<any>) => {
              // Validate that the body is an ArrayBuffer.
              if (res.body !== null && !(res.body instanceof ArrayBuffer)) {
                throw new Error('Response is not an ArrayBuffer.');
              }
              return res.body;
            }));
          case 'blob':
            return res$.pipe(map((res: HttpResponse<any>) => {
              // Validate that the body is a Blob.
              if (res.body !== null && !(res.body instanceof Blob)) {
                throw new Error('Response is not a Blob.');
              }
              return res.body;
            }));
          case 'text':
            return res$.pipe(map((res: HttpResponse<any>) => {
              // Validate that the body is a string.
              if (res.body !== null && typeof res.body !== 'string') {
                throw new Error('Response is not a string.');
              }
              return res.body;
            }));
          case 'json':
          default:
            // No validation needed for JSON responses, as they can be of any type.
            return res$.pipe(map((res: HttpResponse<any>) => res.body));
        }
      case 'response':
        // The response stream was requested directly, so return it.
        return res$;
      default:
        // Guard against new future observe types being added.
        throw new Error(`Unreachable: unhandled observe type ${options.observe}}`);
    }
  }

  /**
   * Construct a DELETE request which interprets the body as an `ArrayBuffer` and returns it.
   *
   * @return an `Observable` of the body as an `ArrayBuffer`.
   */
  delete (url: string, options: {
    headers?: HttpHeaders | {[header: string]: string | string[]},
    observe?: 'body',
    params?: HttpParams|{[param: string]: string | string[]},
    reportProgress?: boolean,
    responseType: 'arraybuffer', withCredentials?: boolean,
  }): Observable<ArrayBuffer>;


  /**
   * Construct a DELETE request which interprets the body as a `Blob` and returns it.
   *
   * @return an `Observable` of the body as a `Blob`.
   */
  delete (url: string, options: {
    headers?: HttpHeaders | {[header: string]: string | string[]},
    observe?: 'body',
    params?: HttpParams|{[param: string]: string | string[]},
    reportProgress?: boolean,
    responseType: 'blob', withCredentials?: boolean,
  }): Observable<Blob>;

  /**
   * Construct a DELETE request which interprets the body as text and returns it.
   *
   * @return an `Observable` of the body as a `string`.
   */
  delete (url: string, options: {
    headers?: HttpHeaders | {[header: string]: string | string[]},
    observe?: 'body',
    params?: HttpParams|{[param: string]: string | string[]},
    reportProgress?: boolean,
    responseType: 'text', withCredentials?: boolean,
  }): Observable<string>;

  /**
   * Construct a DELETE request which interprets the body as an `ArrayBuffer` and returns the full event stream.
   *
   * @return an `Observable` of all `HttpEvent`s for the request, with a body type of `ArrayBuffer`.
   */
  delete (url: string, options: {
    headers?: HttpHeaders | {[header: string]: string | string[]},
    observe: 'events',
    params?: HttpParams|{[param: string]: string | string[]},
    reportProgress?: boolean,
    responseType: 'arraybuffer', withCredentials?: boolean,
  }): Observable<HttpEvent<ArrayBuffer>>;

  /**
   * Construct a DELETE request which interprets the body as a `Blob` and returns the full event stream.
   *
   * @return an `Observable` of all `HttpEvent`s for the request, with a body type of `Blob`.
   */
  delete (url: string, options: {
    headers?: HttpHeaders | {[header: string]: string | string[]},
    observe: 'events',
    params?: HttpParams|{[param: string]: string | string[]},
    reportProgress?: boolean,
    responseType: 'blob', withCredentials?: boolean,
  }): Observable<HttpEvent<Blob>>;

  /**
   * Construct a DELETE request which interprets the body as text and returns the full event stream.
   *
   * @return an `Observable` of all `HttpEvent`s for the request, with a body type of `string`.
   */
  delete (url: string, options: {
    headers?: HttpHeaders | {[header: string]: string | string[]},
    observe: 'events',
    params?: HttpParams|{[param: string]: string | string[]},
    reportProgress?: boolean,
    responseType: 'text', withCredentials?: boolean,
  }): Observable<HttpEvent<string>>;

  /**
   * Construct a DELETE request which interprets the body as JSON and returns the full event stream.
   *
   * @return an `Observable` of all `HttpEvent`s for the request, with a body type of `Object`.
   */
  delete (url: string, options: {
    headers?: HttpHeaders | {[header: string]: string | string[]},
    observe: 'events',
    params?: HttpParams|{[param: string]: string | string[]},
    reportProgress?: boolean,
    responseType?: 'json',
    withCredentials?: boolean,
  }): Observable<HttpEvent<Object>>;

  /**
   * Construct a DELETE request which interprets the body as JSON and returns the full event stream.
   *
   * @return an `Observable` of all `HttpEvent`s for the request, with a body type of `T`.
   */
  delete<T>(url: string, options: {
    headers?: HttpHeaders | {[header: string]: string | string[]},
    observe: 'events',
    params?: HttpParams|{[param: string]: string | string[]},
    reportProgress?: boolean,
    responseType?: 'json',
    withCredentials?: boolean,
  }): Observable<HttpEvent<T>>;

  /**
   * Construct a DELETE request which interprets the body as an `ArrayBuffer` and returns the full response.
   *
   * @return an `Observable` of the `HttpResponse` for the request, with a body type of `ArrayBuffer`.
   */
  delete (url: string, options: {
    headers?: HttpHeaders | {[header: string]: string | string[]},
    observe: 'response',
    params?: HttpParams|{[param: string]: string | string[]},
    reportProgress?: boolean,
    responseType: 'arraybuffer', withCredentials?: boolean,
  }): Observable<HttpResponse<ArrayBuffer>>;

  /**
   * Construct a DELETE request which interprets the body as a `Blob` and returns the full response.
   *
   * @return an `Observable` of the `HttpResponse` for the request, with a body type of `Blob`.
   */
  delete (url: string, options: {
    headers?: HttpHeaders | {[header: string]: string | string[]},
    observe: 'response',
    params?: HttpParams|{[param: string]: string | string[]},
    reportProgress?: boolean,
    responseType: 'blob', withCredentials?: boolean,
  }): Observable<HttpResponse<Blob>>;

  /**
   * Construct a DELETE request which interprets the body as text and returns the full response.
   *
   * @return an `Observable` of the `HttpResponse` for the request, with a body type of `string`.
   */
  delete (url: string, options: {
    headers?: HttpHeaders | {[header: string]: string | string[]},
    observe: 'response',
    params?: HttpParams|{[param: string]: string | string[]},
    reportProgress?: boolean,
    responseType: 'text', withCredentials?: boolean,
  }): Observable<HttpResponse<string>>;

  /**
   * Construct a DELETE request which interprets the body as JSON and returns the full response.
   *
   * @return an `Observable` of the `HttpResponse` for the request, with a body type of `Object`.
   */
  delete (url: string, options: {
    headers?: HttpHeaders | {[header: string]: string | string[]},
    observe: 'response',
    params?: HttpParams|{[param: string]: string | string[]},
    reportProgress?: boolean,
    responseType?: 'json',
    withCredentials?: boolean,
  }): Observable<HttpResponse<Object>>;

  /**
   * Construct a DELETE request which interprets the body as JSON and returns the full response.
   *
   * @return an `Observable` of the `HttpResponse` for the request, with a body type of `T`.
   */
  delete<T>(url: string, options: {
    headers?: HttpHeaders | {[header: string]: string | string[]},
    observe: 'response',
    params?: HttpParams|{[param: string]: string | string[]},
    reportProgress?: boolean,
    responseType?: 'json',
    withCredentials?: boolean,
  }): Observable<HttpResponse<T>>;

  /**
   * Construct a DELETE request which interprets the body as JSON and returns it.
   *
   * @return an `Observable` of the body as an `Object`.
   */
  delete (url: string, options?: {
    headers?: HttpHeaders | {[header: string]: string | string[]},
    observe?: 'body',
    params?: HttpParams|{[param: string]: string | string[]},
    reportProgress?: boolean,
    responseType?: 'json',
    withCredentials?: boolean,
  }): Observable<Object>;

  /**
   * Construct a DELETE request which interprets the body as JSON and returns it.
   *
   * @return an `Observable` of the body as type `T`.
   */
  delete<T>(url: string, options?: {
    headers?: HttpHeaders | {[header: string]: string | string[]},
    observe?: 'body',
    params?: HttpParams|{[param: string]: string | string[]},
    reportProgress?: boolean,
    responseType?: 'json',
    withCredentials?: boolean,
  }): Observable<T>;

  /**
   * Construct a DELETE request in a manner where response type and requested `Observable` are not known
   * statically.
   *
   * @return an `Observable` of whatever was requested, typed to `any`.
   */
  delete (url: string, options: {
    headers?: HttpHeaders,
    observe?: HttpObserve,
    params?: HttpParams,
    reportProgress?: boolean,
    responseType?: 'arraybuffer'|'blob'|'json'|'text',
    withCredentials?: boolean,
  }): Observable<any>;

  /**
   * Constructs an `Observable` which, when subscribed, will cause the configured
   * DELETE request to be executed on the server. See the individual overloads for
   * details of `delete()`'s return type based on the provided options.
   */
  delete (url: string, options: {
    headers?: HttpHeaders | {[header: string]: string | string[]},
    observe?: HttpObserve,
    params?: HttpParams|{[param: string]: string | string[]},
    reportProgress?: boolean,
    responseType?: 'arraybuffer'|'blob'|'json'|'text',
    withCredentials?: boolean,
  } = {}): Observable<any> {
    return this.request<any>('DELETE', url, options as any);
  }


  /**
   * Construct a GET request which interprets the body as an `ArrayBuffer` and returns it.
   *
   * @return an `Observable` of the body as an `ArrayBuffer`.
   */
  get(url: string, options: {
    headers?: HttpHeaders | {[header: string]: string | string[]},
    observe?: 'body',
    params?: HttpParams|{[param: string]: string | string[]},
    reportProgress?: boolean,
    responseType: 'arraybuffer', withCredentials?: boolean,
  }): Observable<ArrayBuffer>;

  /**
   * Construct a GET request which interprets the body as a `Blob` and returns it.
   *
   * @return an `Observable` of the body as a `Blob`.
   */
  get(url: string, options: {
    headers?: HttpHeaders | {[header: string]: string | string[]},
    observe?: 'body',
    params?: HttpParams|{[param: string]: string | string[]},
    reportProgress?: boolean,
    responseType: 'blob', withCredentials?: boolean,
  }): Observable<Blob>;

  /**
   * Construct a GET request which interprets the body as text and returns it.
   *
   * @return an `Observable` of the body as a `string`.
   */
  get(url: string, options: {
    headers?: HttpHeaders | {[header: string]: string | string[]},
    observe?: 'body',
    params?: HttpParams|{[param: string]: string | string[]},
    reportProgress?: boolean,
    responseType: 'text', withCredentials?: boolean,
  }): Observable<string>;

  /**
   * Construct a GET request which interprets the body as an `ArrayBuffer` and returns the full event stream.
   *
   * @return an `Observable` of all `HttpEvent`s for the request, with a body type of `ArrayBuffer`.
   */
  get(url: string, options: {
    headers?: HttpHeaders | {[header: string]: string | string[]},
    observe: 'events',
    params?: HttpParams|{[param: string]: string | string[]},
    reportProgress?: boolean,
    responseType: 'arraybuffer', withCredentials?: boolean,
  }): Observable<HttpEvent<ArrayBuffer>>;

  /**
   * Construct a GET request which interprets the body as a `Blob` and returns the full event stream.
   *
   * @return an `Observable` of all `HttpEvent`s for the request, with a body type of `Blob`.
   */
  get(url: string, options: {
    headers?: HttpHeaders | {[header: string]: string | string[]},
    observe: 'events',
    params?: HttpParams|{[param: string]: string | string[]},
    reportProgress?: boolean,
    responseType: 'blob', withCredentials?: boolean,
  }): Observable<HttpEvent<Blob>>;

  /**
   * Construct a GET request which interprets the body as text and returns the full event stream.
   *
   * @return an `Observable` of all `HttpEvent`s for the request, with a body type of `string`.
   */
  get(url: string, options: {
    headers?: HttpHeaders | {[header: string]: string | string[]},
    observe: 'events',
    params?: HttpParams|{[param: string]: string | string[]},
    reportProgress?: boolean,
    responseType: 'text', withCredentials?: boolean,
  }): Observable<HttpEvent<string>>;

  /**
   * Construct a GET request which interprets the body as JSON and returns the full event stream.
   *
   * @return an `Observable` of all `HttpEvent`s for the request, with a body type of `Object`.
   */
  get(url: string, options: {
    headers?: HttpHeaders | {[header: string]: string | string[]},
    observe: 'events',
    params?: HttpParams|{[param: string]: string | string[]},
    reportProgress?: boolean,
    responseType?: 'json',
    withCredentials?: boolean,
  }): Observable<HttpEvent<Object>>;

  /**
   * Construct a GET request which interprets the body as JSON and returns the full event stream.
   *
   * @return an `Observable` of all `HttpEvent`s for the request, with a body type of `T`.
   */
  get<T>(url: string, options: {
    headers?: HttpHeaders | {[header: string]: string | string[]},
    observe: 'events',
    params?: HttpParams|{[param: string]: string | string[]},
    reportProgress?: boolean,
    responseType?: 'json',
    withCredentials?: boolean,
  }): Observable<HttpEvent<T>>;

  /**
   * Construct a GET request which interprets the body as an `ArrayBuffer` and returns the full response.
   *
   * @return an `Observable` of the `HttpResponse` for the request, with a body type of `ArrayBuffer`.
   */
  get(url: string, options: {
    headers?: HttpHeaders | {[header: string]: string | string[]},
    observe: 'response',
    params?: HttpParams|{[param: string]: string | string[]},
    reportProgress?: boolean,
    responseType: 'arraybuffer', withCredentials?: boolean,
  }): Observable<HttpResponse<ArrayBuffer>>;

  /**
   * Construct a GET request which interprets the body as a `Blob` and returns the full response.
   *
   * @return an `Observable` of the `HttpResponse` for the request, with a body type of `Blob`.
   */
  get(url: string, options: {
    headers?: HttpHeaders | {[header: string]: string | string[]},
    observe: 'response',
    params?: HttpParams|{[param: string]: string | string[]},
    reportProgress?: boolean,
    responseType: 'blob', withCredentials?: boolean,
  }): Observable<HttpResponse<Blob>>;

  /**
   * Construct a GET request which interprets the body as text and returns the full response.
   *
   * @return an `Observable` of the `HttpResponse` for the request, with a body type of `string`.
   */
  get(url: string, options: {
    headers?: HttpHeaders | {[header: string]: string | string[]},
    observe: 'response',
    params?: HttpParams|{[param: string]: string | string[]},
    reportProgress?: boolean,
    responseType: 'text', withCredentials?: boolean,
  }): Observable<HttpResponse<string>>;

  /**
   * Construct a GET request which interprets the body as JSON and returns the full response.
   *
   * @return an `Observable` of the `HttpResponse` for the request, with a body type of `Object`.
   */
  get(url: string, options: {
    headers?: HttpHeaders | {[header: string]: string | string[]},
    observe: 'response',
    params?: HttpParams|{[param: string]: string | string[]},
    reportProgress?: boolean,
    responseType?: 'json',
    withCredentials?: boolean,
  }): Observable<HttpResponse<Object>>;

  /**
   * Construct a GET request which interprets the body as JSON and returns the full response.
   *
   * @return an `Observable` of the `HttpResponse` for the request, with a body type of `T`.
   */
  get<T>(url: string, options: {
    headers?: HttpHeaders | {[header: string]: string | string[]},
    observe: 'response',
    params?: HttpParams|{[param: string]: string | string[]},
    reportProgress?: boolean,
    responseType?: 'json',
    withCredentials?: boolean,
  }): Observable<HttpResponse<T>>;

  /**
   * Construct a GET request which interprets the body as JSON and returns it.
   *
   * @return an `Observable` of the body as an `Object`.
   */
  get(url: string, options?: {
    headers?: HttpHeaders | {[header: string]: string | string[]},
    observe?: 'body',
    params?: HttpParams|{[param: string]: string | string[]},
    reportProgress?: boolean,
    responseType?: 'json',
    withCredentials?: boolean,
  }): Observable<Object>;

  /**
   * Construct a GET request which interprets the body as JSON and returns it.
   *
   * @return an `Observable` of the body as type `T`.
   */
  get<T>(url: string, options?: {
    headers?: HttpHeaders | {[header: string]: string | string[]},
    observe?: 'body',
    params?: HttpParams|{[param: string]: string | string[]},
    reportProgress?: boolean,
    responseType?: 'json',
    withCredentials?: boolean,
  }): Observable<T>;

  /**
   * Construct a GET request in a manner where response type and requested `Observable` are not known
   * statically.
   *
   * @return an `Observable` of whatever was requested, typed to `any`.
   */
  get(url: string, options: {
    headers?: HttpHeaders,
    observe?: HttpObserve,
    params?: HttpParams,
    reportProgress?: boolean,
    responseType?: 'arraybuffer'|'blob'|'json'|'text',
    withCredentials?: boolean,
  }): Observable<any>;

  /**
   * Constructs an `Observable` which, when subscribed, will cause the configured
   * GET request to be executed on the server. See the individual overloads for
   * details of `get()`'s return type based on the provided options.
   */
  get(url: string, options: {
    headers?: HttpHeaders | {[header: string]: string | string[]},
    observe?: HttpObserve,
    params?: HttpParams|{[param: string]: string | string[]},
    reportProgress?: boolean,
    responseType?: 'arraybuffer'|'blob'|'json'|'text',
    withCredentials?: boolean,
  } = {}): Observable<any> {
    return this.request<any>('GET', url, options as any);
  }


  /**
   * Construct a HEAD request which interprets the body as an `ArrayBuffer` and returns it.
   *
   * @return an `Observable` of the body as an `ArrayBuffer`.
   */
  head(url: string, options: {
    headers?: HttpHeaders | {[header: string]: string | string[]},
    observe?: 'body',
    params?: HttpParams|{[param: string]: string | string[]},
    reportProgress?: boolean,
    responseType: 'arraybuffer', withCredentials?: boolean,

    /**
   * Construct a HEAD request which interprets the body as a `Blob` and returns it.
   *
   * @return an `Observable` of the body as a `Blob`.
   */
  }): Observable<ArrayBuffer>;
  head(url: string, options: {
    headers?: HttpHeaders | {[header: string]: string | string[]},
    observe?: 'body',
    params?: HttpParams|{[param: string]: string | string[]},
    reportProgress?: boolean,
    responseType: 'blob', withCredentials?: boolean,
  }): Observable<Blob>;

  /**
   * Construct a HEAD request which interprets the body as text and returns it.
   *
   * @return an `Observable` of the body as a `string`.
   */
  head(url: string, options: {
    headers?: HttpHeaders | {[header: string]: string | string[]},
    observe?: 'body',
    params?: HttpParams|{[param: string]: string | string[]},
    reportProgress?: boolean,
    responseType: 'text', withCredentials?: boolean,
  }): Observable<string>;

  /**
   * Construct a GET request which interprets the body as an `ArrayBuffer` and returns the full event stream.
   *
   * @return an `Observable` of all `HttpEvent`s for the request, with a body type of `ArrayBuffer`.
   */
  head(url: string, options: {
    headers?: HttpHeaders | {[header: string]: string | string[]},
    observe: 'events',
    params?: HttpParams|{[param: string]: string | string[]},
    reportProgress?: boolean,
    responseType: 'arraybuffer', withCredentials?: boolean,
  }): Observable<HttpEvent<ArrayBuffer>>;

  /**
   * Construct a HEAD request which interprets the body as a `Blob` and returns the full event stream.
   *
   * @return an `Observable` of all `HttpEvent`s for the request, with a body type of `Blob`.
   */
  head(url: string, options: {
    headers?: HttpHeaders | {[header: string]: string | string[]},
    observe: 'events',
    params?: HttpParams|{[param: string]: string | string[]},
    reportProgress?: boolean,
    responseType: 'blob', withCredentials?: boolean,
  }): Observable<HttpEvent<Blob>>;

  /**
   * Construct a HEAD request which interprets the body as text and returns the full event stream.
   *
   * @return an `Observable` of all `HttpEvent`s for the request, with a body type of `string`.
   */
  head(url: string, options: {
    headers?: HttpHeaders | {[header: string]: string | string[]},
    observe: 'events',
    params?: HttpParams|{[param: string]: string | string[]},
    reportProgress?: boolean,
    responseType: 'text', withCredentials?: boolean,
  }): Observable<HttpEvent<string>>;

  /**
   * Construct a HEAD request which interprets the body as JSON and returns the full event stream.
   *
   * @return an `Observable` of all `HttpEvent`s for the request, with a body type of `Object`.
   */
  head(url: string, options: {
    headers?: HttpHeaders | {[header: string]: string | string[]},
    observe: 'events',
    params?: HttpParams|{[param: string]: string | string[]},
    reportProgress?: boolean,
    responseType?: 'json',
    withCredentials?: boolean,
  }): Observable<HttpEvent<Object>>;

  /**
   * Construct a HEAD request which interprets the body as JSON and returns the full event stream.
   *
   * @return an `Observable` of all `HttpEvent`s for the request, with a body type of `T`.
   */
  head<T>(url: string, options: {
    headers?: HttpHeaders | {[header: string]: string | string[]},
    observe: 'events',
    params?: HttpParams|{[param: string]: string | string[]},
    reportProgress?: boolean,
    responseType?: 'json',
    withCredentials?: boolean,
  }): Observable<HttpEvent<T>>;

  /**
   * Construct a HEAD request which interprets the body as an `ArrayBuffer` and returns the full response.
   *
   * @return an `Observable` of the `HttpResponse` for the request, with a body type of `ArrayBuffer`.
   */
  head(url: string, options: {
    headers?: HttpHeaders | {[header: string]: string | string[]},
    observe: 'response',
    params?: HttpParams|{[param: string]: string | string[]},
    reportProgress?: boolean,
    responseType: 'arraybuffer', withCredentials?: boolean,
  }): Observable<HttpResponse<ArrayBuffer>>;

  /**
   * Construct a HEAD request which interprets the body as a `Blob` and returns the full response.
   *
   * @return an `Observable` of the `HttpResponse` for the request, with a body type of `Blob`.
   */
  head(url: string, options: {
    headers?: HttpHeaders | {[header: string]: string | string[]},
    observe: 'response',
    params?: HttpParams|{[param: string]: string | string[]},
    reportProgress?: boolean,
    responseType: 'blob', withCredentials?: boolean,
  }): Observable<HttpResponse<Blob>>;

  /**
   * Construct a HEAD request which interprets the body as text and returns the full response.
   *
   * @return an `Observable` of the `HttpResponse` for the request, with a body type of `string`.
   */
  head(url: string, options: {
    headers?: HttpHeaders | {[header: string]: string | string[]},
    observe: 'response',
    params?: HttpParams|{[param: string]: string | string[]},
    reportProgress?: boolean,
    responseType: 'text', withCredentials?: boolean,
  }): Observable<HttpResponse<string>>;

  /**
   * Construct a HEAD request which interprets the body as JSON and returns the full response.
   *
   * @return an `Observable` of the `HttpResponse` for the request, with a body type of `Object`.
   */
  head(url: string, options: {
    headers?: HttpHeaders | {[header: string]: string | string[]},
    observe: 'response',
    params?: HttpParams|{[param: string]: string | string[]},
    reportProgress?: boolean,
    responseType?: 'json',
    withCredentials?: boolean,
  }): Observable<HttpResponse<Object>>;

  /**
   * Construct a HEAD request which interprets the body as JSON and returns the full response.
   *
   * @return an `Observable` of the `HttpResponse` for the request, with a body type of `T`.
   */
  head<T>(url: string, options: {
    headers?: HttpHeaders | {[header: string]: string | string[]},
    observe: 'response',
    params?: HttpParams|{[param: string]: string | string[]},
    reportProgress?: boolean,
    responseType?: 'json',
    withCredentials?: boolean,
  }): Observable<HttpResponse<T>>;

  /**
   * Construct a HEAD request which interprets the body as JSON and returns it.
   *
   * @return an `Observable` of the body as an `Object`.
   */
  head(url: string, options?: {
    headers?: HttpHeaders | {[header: string]: string | string[]},
    observe?: 'body',
    params?: HttpParams|{[param: string]: string | string[]},
    reportProgress?: boolean,
    responseType?: 'json',
    withCredentials?: boolean,
  }): Observable<Object>;

  /**
   * Construct a HEAD request which interprets the body as JSON and returns it.
   *
   * @return an `Observable` of the body as type `T`.
   */
  head<T>(url: string, options?: {
    headers?: HttpHeaders | {[header: string]: string | string[]},
    observe?: 'body',
    params?: HttpParams|{[param: string]: string | string[]},
    reportProgress?: boolean,
    responseType?: 'json',
    withCredentials?: boolean,
  }): Observable<T>;

  /**
   * Construct a HEAD request in a manner where response type and requested `Observable` are not known
   * statically.
   *
   * @return an `Observable` of whatever was requested, typed to `any`.
   */
  head(url: string, options: {
    headers?: HttpHeaders,
    observe?: HttpObserve,
    params?: HttpParams,
    reportProgress?: boolean,
    responseType?: 'arraybuffer'|'blob'|'json'|'text',
    withCredentials?: boolean,
  }): Observable<any>;

  /**
   * Constructs an `Observable` which, when subscribed, will cause the configured
   * HEAD request to be executed on the server. See the individual overloads for
   * details of `head()`'s return type based on the provided options.
   */
  head(url: string, options: {
    headers?: HttpHeaders | {[header: string]: string | string[]},
    observe?: HttpObserve,
    params?: HttpParams|{[param: string]: string | string[]},
    reportProgress?: boolean,
    responseType?: 'arraybuffer'|'blob'|'json'|'text',
    withCredentials?: boolean,
  } = {}): Observable<any> {
    return this.request<any>('HEAD', url, options as any);
  }

  /**
   * Construct a JSONP request for the given URL and name of the callback parameter.
   *
   * @return an `Observable` of the response object as an `Object`
   */
  jsonp(url: string, callbackParam: string): Observable<Object>;

  /**
   * Construct a JSONP request for the given URL and name of the callback parameter.
   *
   * @return an `Observable` of the response object as type `T`.
   */
  jsonp<T>(url: string, callbackParam: string): Observable<T>;

  /**
   * Constructs an `Observable` which, when subscribed, will cause a request
   * with the special method `JSONP` to be dispatched via the interceptor pipeline.
   *
   * A suitable interceptor must be installed (e.g. via the `HttpClientJsonpModule`).
   * If no such interceptor is reached, then the `JSONP` request will likely be
   * rejected by the configured backend.
   */
  jsonp<T>(url: string, callbackParam: string): Observable<T> {
    return this.request<any>('JSONP', url, {
      params: new HttpParams().append(callbackParam, 'JSONP_CALLBACK'),
      observe: 'body',
      responseType: 'json',
    });
  }

  /**
   * Make an OPTIONS request which interprets the body as an `ArrayBuffer` and returns it.
   *
   * @return an `Observable` of the body as an `ArrayBuffer`.
   */
  options(url: string, options: {
    headers?: HttpHeaders | {[header: string]: string | string[]},
    observe?: 'body',
    params?: HttpParams|{[param: string]: string | string[]},
    reportProgress?: boolean,
    responseType: 'arraybuffer', withCredentials?: boolean,
  }): Observable<ArrayBuffer>;

  /**
   * Construct an OPTIONS request which interprets the body as a `Blob` and returns it.
   *
   * @return an `Observable` of the body as a `Blob`.
   */
  options(url: string, options: {
    headers?: HttpHeaders | {[header: string]: string | string[]},
    observe?: 'body',
    params?: HttpParams|{[param: string]: string | string[]},
    reportProgress?: boolean,
    responseType: 'blob', withCredentials?: boolean,
  }): Observable<Blob>;

  /**
   * Construct a OPTIONS request which interprets the body as text and returns it.
   *
   * @return an `Observable` of the body as a `string`.
   */
  options(url: string, options: {
    headers?: HttpHeaders | {[header: string]: string | string[]},
    observe?: 'body',
    params?: HttpParams|{[param: string]: string | string[]},
    reportProgress?: boolean,
    responseType: 'text', withCredentials?: boolean,
  }): Observable<string>;

  /**
   * Construct an OPTIONS request which interprets the body as an `ArrayBuffer` and returns the full event stream.
   *
   * @return an `Observable` of all `HttpEvent`s for the request, with a body type of `ArrayBuffer`.
   */
  options(url: string, options: {
    headers?: HttpHeaders | {[header: string]: string | string[]},
    observe: 'events',
    params?: HttpParams|{[param: string]: string | string[]},
    reportProgress?: boolean,
    responseType: 'arraybuffer', withCredentials?: boolean,
  }): Observable<HttpEvent<ArrayBuffer>>;

  /**
   * Construct an OPTIONS request which interprets the body as a `Blob` and returns the full event stream.
   *
   * @return an `Observable` of all `HttpEvent`s for the request, with a body type of `Blob`.
   */
  options(url: string, options: {
    headers?: HttpHeaders | {[header: string]: string | string[]},
    observe: 'events',
    params?: HttpParams|{[param: string]: string | string[]},
    reportProgress?: boolean,
    responseType: 'blob', withCredentials?: boolean,
  }): Observable<HttpEvent<Blob>>;

  /**
   * Construct an OPTIONS request which interprets the body as text and returns the full event stream.
   *
   * @return an `Observable` of all `HttpEvent`s for the request, with a body type of `string`.
   */
  options(url: string, options: {
    headers?: HttpHeaders | {[header: string]: string | string[]},
    observe: 'events',
    params?: HttpParams|{[param: string]: string | string[]},
    reportProgress?: boolean,
    responseType: 'text', withCredentials?: boolean,
  }): Observable<HttpEvent<string>>;

  /**
   * Construct an OPTIONS request which interprets the body as JSON and returns the full event stream.
   *
   * @return an `Observable` of all `HttpEvent`s for the request, with a body type of `Object`.
   */
  options(url: string, options: {
    headers?: HttpHeaders | {[header: string]: string | string[]},
    observe: 'events',
    params?: HttpParams|{[param: string]: string | string[]},
    reportProgress?: boolean,
    responseType?: 'json',
    withCredentials?: boolean,
  }): Observable<HttpEvent<Object>>;

  /**
   * Construct an OPTIONS request which interprets the body as JSON and returns the full event stream.
   *
   * @return an `Observable` of all `HttpEvent`s for the request, with a body type of `T`.
   */
  options<T>(url: string, options: {
    headers?: HttpHeaders | {[header: string]: string | string[]},
    observe: 'events',
    params?: HttpParams|{[param: string]: string | string[]},
    reportProgress?: boolean,
    responseType?: 'json',
    withCredentials?: boolean,
  }): Observable<HttpEvent<T>>;

  /**
   * Construct an OPTIONS request which interprets the body as an `ArrayBuffer` and returns the full response.
   *
   * @return an `Observable` of the `HttpResponse` for the request, with a body type of `ArrayBuffer`.
   */
  options(url: string, options: {
    headers?: HttpHeaders | {[header: string]: string | string[]},
    observe: 'response',
    params?: HttpParams|{[param: string]: string | string[]},
    reportProgress?: boolean,
    responseType: 'arraybuffer', withCredentials?: boolean,
  }): Observable<HttpResponse<ArrayBuffer>>;

  /**
   * Construct an OPTIONS request which interprets the body as a `Blob` and returns the full response.
   *
   * @return an `Observable` of the `HttpResponse` for the request, with a body type of `Blob`.
   */
  options(url: string, options: {
    headers?: HttpHeaders | {[header: string]: string | string[]},
    observe: 'response',
    params?: HttpParams|{[param: string]: string | string[]},
    reportProgress?: boolean,
    responseType: 'blob', withCredentials?: boolean,
  }): Observable<HttpResponse<Blob>>;

  /**
   * Construct an OPTIONS request which interprets the body as text and returns the full response.
   *
   * @return an `Observable` of the `HttpResponse` for the request, with a body type of `string`.
   */
  options(url: string, options: {
    headers?: HttpHeaders | {[header: string]: string | string[]},
    observe: 'response',
    params?: HttpParams|{[param: string]: string | string[]},
    reportProgress?: boolean,
    responseType: 'text', withCredentials?: boolean,
  }): Observable<HttpResponse<string>>;

  /**
   * Construct an OPTIONS request which interprets the body as JSON and returns the full response.
   *
   * @return an `Observable` of the `HttpResponse` for the request, with a body type of `Object`.
   */
  options(url: string, options: {
    headers?: HttpHeaders | {[header: string]: string | string[]},
    observe: 'response',
    params?: HttpParams|{[param: string]: string | string[]},
    reportProgress?: boolean,
    responseType?: 'json',
    withCredentials?: boolean,
  }): Observable<HttpResponse<Object>>;

  /**
   * Construct an OPTIONS request which interprets the body as JSON and returns the full response.
   *
   * @return an `Observable` of the `HttpResponse` for the request, with a body type of `T`.
   */
  options<T>(url: string, options: {
    headers?: HttpHeaders | {[header: string]: string | string[]},
    observe: 'response',
    params?: HttpParams|{[param: string]: string | string[]},
    reportProgress?: boolean,
    responseType?: 'json',
    withCredentials?: boolean,
  }): Observable<HttpResponse<T>>;

  /**
   * Construct an OPTIONS request which interprets the body as JSON and returns it.
   *
   * @return an `Observable` of the body as an `Object`.
   */
  options(url: string, options?: {
    headers?: HttpHeaders | {[header: string]: string | string[]},
    observe?: 'body',
    params?: HttpParams|{[param: string]: string | string[]},
    reportProgress?: boolean,
    responseType?: 'json',
    withCredentials?: boolean,
  }): Observable<Object>;

  /**
   * Construct an OPTIONS request which interprets the body as JSON and returns it.
   *
   * @return an `Observable` of the body as type `T`.
   */
  options<T>(url: string, options?: {
    headers?: HttpHeaders | {[header: string]: string | string[]},
    observe?: 'body',
    params?: HttpParams|{[param: string]: string | string[]},
    reportProgress?: boolean,
    responseType?: 'json',
    withCredentials?: boolean,
  }): Observable<T>;

  /**
   * Construct a OPTIONS request in a manner where response type and requested `Observable` are not known
   * statically.
   *
   * @return an `Observable` of whatever was requested, typed to `any`.
   */
  options(url: string, options: {
    headers?: HttpHeaders,
    observe?: HttpObserve,
    params?: HttpParams,
    reportProgress?: boolean,
    responseType?: 'arraybuffer'|'blob'|'json'|'text',
    withCredentials?: boolean,
  }): Observable<any>;

  /**
   * Constructs an `Observable` which, when subscribed, will cause the configured
   * OPTIONS request to be executed on the server. See the individual overloads for
   * details of `options()`'s return type based on the provided options.
   */
  options(url: string, options: {
    headers?: HttpHeaders | {[header: string]: string | string[]},
    observe?: HttpObserve,
    params?: HttpParams|{[param: string]: string | string[]},
    reportProgress?: boolean,
    responseType?: 'arraybuffer'|'blob'|'json'|'text',
    withCredentials?: boolean,
  } = {}): Observable<any> {
    return this.request<any>('OPTIONS', url, options as any);
  }

  /**
   * Construct a PATCH request which interprets the body as an `ArrayBuffer` and returns it.
   *
   * @return an `Observable` of the body as an `ArrayBuffer`.
   */
  patch(url: string, body: any|null, options: {
    headers?: HttpHeaders | {[header: string]: string | string[]},
    observe?: 'body',
    params?: HttpParams|{[param: string]: string | string[]},
    reportProgress?: boolean,
    responseType: 'arraybuffer', withCredentials?: boolean,
  }): Observable<ArrayBuffer>;

  /**
   * Construct a PATCH request which interprets the body as a `Blob` and returns it.
   *
   * @return an `Observable` of the body as a `Blob`.
   */
  patch(url: string, body: any|null, options: {
    headers?: HttpHeaders | {[header: string]: string | string[]},
    observe?: 'body',
    params?: HttpParams|{[param: string]: string | string[]},
    reportProgress?: boolean,
    responseType: 'blob', withCredentials?: boolean,
  }): Observable<Blob>;

  /**
   * Construct a PATCH request which interprets the body as text and returns it.
   *
   * @return an `Observable` of the body as a `string`.
   */
  patch(url: string, body: any|null, options: {
    headers?: HttpHeaders | {[header: string]: string | string[]},
    observe?: 'body',
    params?: HttpParams|{[param: string]: string | string[]},
    reportProgress?: boolean,
    responseType: 'text', withCredentials?: boolean,
  }): Observable<string>;

  /**
   * Construct a PATCH request which interprets the body as an `ArrayBuffer` and returns the full event stream.
   *
   * @return an `Observable` of all `HttpEvent`s for the request, with a body type of `ArrayBuffer`.
   */
  patch(url: string, body: any|null, options: {
    headers?: HttpHeaders | {[header: string]: string | string[]},
    observe: 'events',
    params?: HttpParams|{[param: string]: string | string[]},
    reportProgress?: boolean,
    responseType: 'arraybuffer', withCredentials?: boolean,
  }): Observable<HttpEvent<ArrayBuffer>>;

  /**
   * Construct a PATCH request which interprets the body as a `Blob` and returns the full event stream.
   *
   * @return an `Observable` of all `HttpEvent`s for the request, with a body type of `Blob`.
   */
  patch(url: string, body: any|null, options: {
    headers?: HttpHeaders | {[header: string]: string | string[]},
    observe: 'events',
    params?: HttpParams|{[param: string]: string | string[]},
    reportProgress?: boolean,
    responseType: 'blob', withCredentials?: boolean,
  }): Observable<HttpEvent<Blob>>;

  /**
   * Construct a PATCH request which interprets the body as text and returns the full event stream.
   *
   * @return an `Observable` of all `HttpEvent`s for the request, with a body type of `string`.
   */
  patch(url: string, body: any|null, options: {
    headers?: HttpHeaders | {[header: string]: string | string[]},
    observe: 'events',
    params?: HttpParams|{[param: string]: string | string[]},
    reportProgress?: boolean,
    responseType: 'text', withCredentials?: boolean,
  }): Observable<HttpEvent<string>>;

  /**
   * Construct a PATCH request which interprets the body as JSON and returns the full event stream.
   *
   * @return an `Observable` of all `HttpEvent`s for the request, with a body type of `Object`.
   */
  patch(url: string, body: any|null, options: {
    headers?: HttpHeaders | {[header: string]: string | string[]},
    observe: 'events',
    params?: HttpParams|{[param: string]: string | string[]},
    reportProgress?: boolean,
    responseType?: 'json',
    withCredentials?: boolean,
  }): Observable<HttpEvent<Object>>;

  /**
   * Construct a PATCH request which interprets the body as JSON and returns the full event stream.
   *
   * @return an `Observable` of all `HttpEvent`s for the request, with a body type of `T`.
   */
  patch<T>(url: string, body: any|null, options: {
    headers?: HttpHeaders | {[header: string]: string | string[]},
    observe: 'events',
    params?: HttpParams|{[param: string]: string | string[]},
    reportProgress?: boolean,
    responseType?: 'json',
    withCredentials?: boolean,
  }): Observable<HttpEvent<T>>;

  /**
   * Construct a PATCH request which interprets the body as an `ArrayBuffer` and returns the full response.
   *
   * @return an `Observable` of the `HttpResponse` for the request, with a body type of `ArrayBuffer`.
   */
  patch(url: string, body: any|null, options: {
    headers?: HttpHeaders | {[header: string]: string | string[]},
    observe: 'response',
    params?: HttpParams|{[param: string]: string | string[]},
    reportProgress?: boolean,
    responseType: 'arraybuffer', withCredentials?: boolean,
  }): Observable<HttpResponse<ArrayBuffer>>;

  /**
   * Construct a PATCH request which interprets the body as a `Blob` and returns the full response.
   *
   * @return an `Observable` of the `HttpResponse` for the request, with a body type of `Blob`.
   */
  patch(url: string, body: any|null, options: {
    headers?: HttpHeaders | {[header: string]: string | string[]},
    observe: 'response',
    params?: HttpParams|{[param: string]: string | string[]},
    reportProgress?: boolean,
    responseType: 'blob', withCredentials?: boolean,
  }): Observable<HttpResponse<Blob>>;

  /**
   * Construct a PATCH request which interprets the body as text and returns the full response.
   *
   * @return an `Observable` of the `HttpResponse` for the request, with a body type of `string`.
   */
  patch(url: string, body: any|null, options: {
    headers?: HttpHeaders | {[header: string]: string | string[]},
    observe: 'response',
    params?: HttpParams|{[param: string]: string | string[]},
    reportProgress?: boolean,
    responseType: 'text', withCredentials?: boolean,
  }): Observable<HttpResponse<string>>;

  /**
   * Construct a PATCH request which interprets the body as JSON and returns the full response.
   *
   * @return an `Observable` of the `HttpResponse` for the request, with a body type of `Object`.
   */
  patch(url: string, body: any|null, options: {
    headers?: HttpHeaders | {[header: string]: string | string[]},
    observe: 'response',
    params?: HttpParams|{[param: string]: string | string[]},
    reportProgress?: boolean,
    responseType?: 'json',
    withCredentials?: boolean,
  }): Observable<HttpResponse<Object>>;

  /**
   * Construct a PATCH request which interprets the body as JSON and returns the full response.
   *
   * @return an `Observable` of the `HttpResponse` for the request, with a body type of `T`.
   */
  patch<T>(url: string, body: any|null, options: {
    headers?: HttpHeaders | {[header: string]: string | string[]},
    observe: 'response',
    params?: HttpParams|{[param: string]: string | string[]},
    reportProgress?: boolean,
    responseType?: 'json',
    withCredentials?: boolean,
  }): Observable<HttpResponse<T>>;

  /**
   * Construct a PATCH request which interprets the body as JSON and returns it.
   *
   * @return an `Observable` of the body as an `Object`.
   */
  patch(url: string, body: any|null, options?: {
    headers?: HttpHeaders | {[header: string]: string | string[]},
    observe?: 'body',
    params?: HttpParams|{[param: string]: string | string[]},
    reportProgress?: boolean,
    responseType?: 'json',
    withCredentials?: boolean,
  }): Observable<Object>;

  /**
   * Construct a PATCH request which interprets the body as JSON and returns it.
   *
   * @return an `Observable` of the body as type `T`.
   */
  patch<T>(url: string, body: any|null, options?: {
    headers?: HttpHeaders | {[header: string]: string | string[]},
    observe?: 'body',
    params?: HttpParams|{[param: string]: string | string[]},
    reportProgress?: boolean,
    responseType?: 'json',
    withCredentials?: boolean,
  }): Observable<T>;

  /**
   * Construct a PATCH request in a manner where response type and requested `Observable` are not known
   * statically.
   *
   * @return an `Observable` of whatever was requested, typed to `any`.
   */
  patch(url: string, body: any|null, options: {
    headers?: HttpHeaders,
    observe?: HttpObserve,
    params?: HttpParams,
    reportProgress?: boolean,
    responseType?: 'arraybuffer'|'blob'|'json'|'text',
    withCredentials?: boolean,
  }): Observable<any>;

  /**
   * Constructs an `Observable` which, when subscribed, will cause the configured
   * PATCH request to be executed on the server. See the individual overloads for
   * details of `patch()`'s return type based on the provided options.
   */
  patch(url: string, body: any|null, options: {
    headers?: HttpHeaders | {[header: string]: string | string[]},
    observe?: HttpObserve,
    params?: HttpParams|{[param: string]: string | string[]},
    reportProgress?: boolean,
    responseType?: 'arraybuffer'|'blob'|'json'|'text',
    withCredentials?: boolean,
  } = {}): Observable<any> {
    return this.request<any>('PATCH', url, addBody(options, body));
  }

  /**
   * Construct a POST request which interprets the body as an `ArrayBuffer` and returns it.
   *
   * @return an `Observable` of the body as an `ArrayBuffer`.
   */
  post(url: string, body: any|null, options: {
    headers?: HttpHeaders | {[header: string]: string | string[]},
    observe?: 'body',
    params?: HttpParams|{[param: string]: string | string[]},
    reportProgress?: boolean,
    responseType: 'arraybuffer', withCredentials?: boolean,
  }): Observable<ArrayBuffer>;

  /**
   * Construct a POST request which interprets the body as a `Blob` and returns it.
   *
   * @return an `Observable` of the body as a `Blob`.
   */
  post(url: string, body: any|null, options: {
    headers?: HttpHeaders | {[header: string]: string | string[]},
    observe?: 'body',
    params?: HttpParams|{[param: string]: string | string[]},
    reportProgress?: boolean,
    responseType: 'blob', withCredentials?: boolean,
  }): Observable<Blob>;

  /**
   * Construct a POST request which interprets the body as text and returns it.
   *
   * @return an `Observable` of the body as a `string`.
   */
  post(url: string, body: any|null, options: {
    headers?: HttpHeaders | {[header: string]: string | string[]},
    observe?: 'body',
    params?: HttpParams|{[param: string]: string | string[]},
    reportProgress?: boolean,
    responseType: 'text', withCredentials?: boolean,
  }): Observable<string>;

  /**
   * Construct a PATCH request which interprets the body as an `ArrayBuffer` and returns the full event stream.
   *
   * @return an `Observable` of all `HttpEvent`s for the request, with a body type of `ArrayBuffer`.
   */
  post(url: string, body: any|null, options: {
    headers?: HttpHeaders | {[header: string]: string | string[]},
    observe: 'events',
    params?: HttpParams|{[param: string]: string | string[]},
    reportProgress?: boolean,
    responseType: 'arraybuffer', withCredentials?: boolean,
  }): Observable<HttpEvent<ArrayBuffer>>;

  /**
   * Construct a POST request which interprets the body as a `Blob` and returns the full event stream.
   *
   * @return an `Observable` of all `HttpEvent`s for the request, with a body type of `Blob`.
   */
  post(url: string, body: any|null, options: {
    headers?: HttpHeaders | {[header: string]: string | string[]},
    observe: 'events',
    params?: HttpParams|{[param: string]: string | string[]},
    reportProgress?: boolean,
    responseType: 'blob', withCredentials?: boolean,
  }): Observable<HttpEvent<Blob>>;

  /**
   * Construct a POST request which interprets the body as text and returns the full event stream.
   *
   * @return an `Observable` of all `HttpEvent`s for the request, with a body type of `string`.
   */
  post(url: string, body: any|null, options: {
    headers?: HttpHeaders | {[header: string]: string | string[]},
    observe: 'events',
    params?: HttpParams|{[param: string]: string | string[]},
    reportProgress?: boolean,
    responseType: 'text', withCredentials?: boolean,
  }): Observable<HttpEvent<string>>;

  /**
   * Construct a POST request which interprets the body as JSON and returns the full event stream.
   *
   * @return an `Observable` of all `HttpEvent`s for the request, with a body type of `Object`.
   */
  post(url: string, body: any|null, options: {
    headers?: HttpHeaders | {[header: string]: string | string[]},
    observe: 'events',
    params?: HttpParams|{[param: string]: string | string[]},
    reportProgress?: boolean,
    responseType?: 'json',
    withCredentials?: boolean,
  }): Observable<HttpEvent<Object>>;

  /**
   * Construct a POST request which interprets the body as JSON and returns the full event stream.
   *
   * @return an `Observable` of all `HttpEvent`s for the request, with a body type of `T`.
   */
  post<T>(url: string, body: any|null, options: {
    headers?: HttpHeaders | {[header: string]: string | string[]},
    observe: 'events',
    params?: HttpParams|{[param: string]: string | string[]},
    reportProgress?: boolean,
    responseType?: 'json',
    withCredentials?: boolean,
  }): Observable<HttpEvent<T>>;

  /**
   * Construct a POST request which interprets the body as an `ArrayBuffer` and returns the full response.
   *
   * @return an `Observable` of the `HttpResponse` for the request, with a body type of `ArrayBuffer`.
   */
  post(url: string, body: any|null, options: {
    headers?: HttpHeaders | {[header: string]: string | string[]},
    observe: 'response',
    params?: HttpParams|{[param: string]: string | string[]},
    reportProgress?: boolean,
    responseType: 'arraybuffer', withCredentials?: boolean,
  }): Observable<HttpResponse<ArrayBuffer>>;

  /**
   * Construct a POST request which interprets the body as a `Blob` and returns the full response.
   *
   * @return an `Observable` of the `HttpResponse` for the request, with a body type of `Blob`.
   */
  post(url: string, body: any|null, options: {
    headers?: HttpHeaders | {[header: string]: string | string[]},
    observe: 'response',
    params?: HttpParams|{[param: string]: string | string[]},
    reportProgress?: boolean,
    responseType: 'blob', withCredentials?: boolean,
  }): Observable<HttpResponse<Blob>>;

  /**
   * Construct a POST request which interprets the body as text and returns the full response.
   *
   * @return an `Observable` of the `HttpResponse` for the request, with a body type of `string`.
   */
  post(url: string, body: any|null, options: {
    headers?: HttpHeaders | {[header: string]: string | string[]},
    observe: 'response',
    params?: HttpParams|{[param: string]: string | string[]},
    reportProgress?: boolean,
    responseType: 'text', withCredentials?: boolean,
  }): Observable<HttpResponse<string>>;

  /**
   * Construct a POST request which interprets the body as JSON and returns the full response.
   *
   * @return an `Observable` of the `HttpResponse` for the request, with a body type of `Object`.
   */
  post(url: string, body: any|null, options: {
    headers?: HttpHeaders | {[header: string]: string | string[]},
    observe: 'response',
    params?: HttpParams|{[param: string]: string | string[]},
    reportProgress?: boolean,
    responseType?: 'json',
    withCredentials?: boolean,
  }): Observable<HttpResponse<Object>>;

  /**
   * Construct a POST request which interprets the body as JSON and returns the full response.
   *
   * @return an `Observable` of the `HttpResponse` for the request, with a body type of `T`.
   */
  post<T>(url: string, body: any|null, options: {
    headers?: HttpHeaders | {[header: string]: string | string[]},
    observe: 'response',
    params?: HttpParams|{[param: string]: string | string[]},
    reportProgress?: boolean,
    responseType?: 'json',
    withCredentials?: boolean,
  }): Observable<HttpResponse<T>>;

  /**
   * Construct a POST request which interprets the body as JSON and returns it.
   *
   * @return an `Observable` of the body as an `Object`.
   */
  post(url: string, body: any|null, options?: {
    headers?: HttpHeaders | {[header: string]: string | string[]},
    observe?: 'body',
    params?: HttpParams|{[param: string]: string | string[]},
    reportProgress?: boolean,
    responseType?: 'json',
    withCredentials?: boolean,
  }): Observable<Object>;

  /**
   * Construct a POST request which interprets the body as JSON and returns it.
   *
   * @return an `Observable` of the body as type `T`.
   */
  post<T>(url: string, body: any|null, options?: {
    headers?: HttpHeaders | {[header: string]: string | string[]},
    observe?: 'body',
    params?: HttpParams|{[param: string]: string | string[]},
    reportProgress?: boolean,
    responseType?: 'json',
    withCredentials?: boolean,
  }): Observable<T>;

  /**
   * Construct a POST request in a manner where response type and requested `Observable` are not known
   * statically.
   *
   * @return an `Observable` of whatever was requested, typed to `any`.
   */
  post(url: string, body: any|null, options: {
    headers?: HttpHeaders,
    observe?: HttpObserve,
    params?: HttpParams,
    reportProgress?: boolean,
    responseType?: 'arraybuffer'|'blob'|'json'|'text',
    withCredentials?: boolean,
  }): Observable<any>;

  /**
   * Constructs an `Observable` which, when subscribed, will cause the configured
   * POST request to be executed on the server. See the individual overloads for
   * details of `post()`'s return type based on the provided options.
   */
  post(url: string, body: any|null, options: {
    headers?: HttpHeaders | {[header: string]: string | string[]},
    observe?: HttpObserve,
    params?: HttpParams|{[param: string]: string | string[]},
    reportProgress?: boolean,
    responseType?: 'arraybuffer'|'blob'|'json'|'text',
    withCredentials?: boolean,
  } = {}): Observable<any> {
    return this.request<any>('POST', url, addBody(options, body));
  }

  /**
   * Construct a PUT request which interprets the body as an `ArrayBuffer` and returns it.
   *
   * @return an `Observable` of the body as an `ArrayBuffer`.
   */
  put(url: string, body: any|null, options: {
    headers?: HttpHeaders | {[header: string]: string | string[]},
    observe?: 'body',
    params?: HttpParams|{[param: string]: string | string[]},
    reportProgress?: boolean,
    responseType: 'arraybuffer', withCredentials?: boolean,
  }): Observable<ArrayBuffer>;

  /**
   * Construct a PUT request which interprets the body as a `Blob` and returns it.
   *
   * @return an `Observable` of the body as a `Blob`.
   */
  put(url: string, body: any|null, options: {
    headers?: HttpHeaders | {[header: string]: string | string[]},
    observe?: 'body',
    params?: HttpParams|{[param: string]: string | string[]},
    reportProgress?: boolean,
    responseType: 'blob', withCredentials?: boolean,
  }): Observable<Blob>;

  /**
   * Construct a PUT request which interprets the body as text and returns it.
   *
   * @return an `Observable` of the body as a `string`.
   */
  put(url: string, body: any|null, options: {
    headers?: HttpHeaders | {[header: string]: string | string[]},
    observe?: 'body',
    params?: HttpParams|{[param: string]: string | string[]},
    reportProgress?: boolean,
    responseType: 'text', withCredentials?: boolean,
  }): Observable<string>;

  /**
   * Construct a PUT request which interprets the body as an `ArrayBuffer` and returns the full event stream.
   *
   * @return an `Observable` of all `HttpEvent`s for the request, with a body type of `ArrayBuffer`.
   */
  put(url: string, body: any|null, options: {
    headers?: HttpHeaders | {[header: string]: string | string[]},
    observe: 'events',
    params?: HttpParams|{[param: string]: string | string[]},
    reportProgress?: boolean,
    responseType: 'arraybuffer', withCredentials?: boolean,
  }): Observable<HttpEvent<ArrayBuffer>>;

  /**
   * Construct a PUT request which interprets the body as a `Blob` and returns the full event stream.
   *
   * @return an `Observable` of all `HttpEvent`s for the request, with a body type of `Blob`.
   */
  put(url: string, body: any|null, options: {
    headers?: HttpHeaders | {[header: string]: string | string[]},
    observe: 'events',
    params?: HttpParams|{[param: string]: string | string[]},
    reportProgress?: boolean,
    responseType: 'blob', withCredentials?: boolean,
  }): Observable<HttpEvent<Blob>>;

  /**
   * Construct a PUT request which interprets the body as text and returns the full event stream.
   *
   * @return an `Observable` of all `HttpEvent`s for the request, with a body type of `string`.
   */
  put(url: string, body: any|null, options: {
    headers?: HttpHeaders | {[header: string]: string | string[]},
    observe: 'events',
    params?: HttpParams|{[param: string]: string | string[]},
    reportProgress?: boolean,
    responseType: 'text', withCredentials?: boolean,
  }): Observable<HttpEvent<string>>;

  /**
   * Construct a PUT request which interprets the body as JSON and returns the full event stream.
   *
   * @return an `Observable` of all `HttpEvent`s for the request, with a body type of `Object`.
   */
  put(url: string, body: any|null, options: {
    headers?: HttpHeaders | {[header: string]: string | string[]},
    observe: 'events',
    params?: HttpParams|{[param: string]: string | string[]},
    reportProgress?: boolean,
    responseType?: 'json',
    withCredentials?: boolean,
  }): Observable<HttpEvent<Object>>;

  /**
   * Construct a PUT request which interprets the body as JSON and returns the full event stream.
   *
   * @return an `Observable` of all `HttpEvent`s for the request, with a body type of `T`.
   */
  put<T>(url: string, body: any|null, options: {
    headers?: HttpHeaders | {[header: string]: string | string[]},
    observe: 'events', responseType?: 'json', withCredentials?: boolean,
  }): Observable<HttpEvent<T>>;

  /**
   * Construct a PUT request which interprets the body as an `ArrayBuffer` and returns the full response.
   *
   * @return an `Observable` of the `HttpResponse` for the request, with a body type of `ArrayBuffer`.
   */
  put(url: string, body: any|null, options: {
    headers?: HttpHeaders | {[header: string]: string | string[]},
    observe: 'response',
    params?: HttpParams|{[param: string]: string | string[]},
    reportProgress?: boolean,
    responseType: 'arraybuffer', withCredentials?: boolean,
  }): Observable<HttpResponse<ArrayBuffer>>;

  /**
   * Construct a PUT request which interprets the body as a `Blob` and returns the full response.
   *
   * @return an `Observable` of the `HttpResponse` for the request, with a body type of `Blob`.
   */
  put(url: string, body: any|null, options: {
    headers?: HttpHeaders | {[header: string]: string | string[]},
    observe: 'response',
    params?: HttpParams|{[param: string]: string | string[]},
    reportProgress?: boolean,
    responseType: 'blob', withCredentials?: boolean,
  }): Observable<HttpResponse<Blob>>;

  /**
   * Construct a PUT request which interprets the body as text and returns the full response.
   *
   * @return an `Observable` of the `HttpResponse` for the request, with a body type of `string`.
   */
  put(url: string, body: any|null, options: {
    headers?: HttpHeaders | {[header: string]: string | string[]},
    observe: 'response',
    params?: HttpParams|{[param: string]: string | string[]},
    reportProgress?: boolean,
    responseType: 'text', withCredentials?: boolean,
  }): Observable<HttpResponse<string>>;

  /**
   * Construct a PUT request which interprets the body as JSON and returns the full response.
   *
   * @return an `Observable` of the `HttpResponse` for the request, with a body type of `Object`.
   */
  put(url: string, body: any|null, options: {
    headers?: HttpHeaders | {[header: string]: string | string[]},
    observe: 'response',
    params?: HttpParams|{[param: string]: string | string[]},
    reportProgress?: boolean,
    responseType?: 'json',
    withCredentials?: boolean,
  }): Observable<HttpResponse<Object>>;

  /**
   * Construct a PUT request which interprets the body as JSON and returns the full response.
   *
   * @return an `Observable` of the `HttpResponse` for the request, with a body type of `T`.
   */
  put<T>(url: string, body: any|null, options: {
    headers?: HttpHeaders | {[header: string]: string | string[]},
    observe: 'response',
    params?: HttpParams|{[param: string]: string | string[]},
    reportProgress?: boolean,
    responseType?: 'json',
    withCredentials?: boolean,
  }): Observable<HttpResponse<T>>;

  /**
   * Construct a PUT request which interprets the body as JSON and returns it.
   *
   * @return an `Observable` of the body as an `Object`.
   */
  put(url: string, body: any|null, options?: {
    headers?: HttpHeaders | {[header: string]: string | string[]},
    observe?: 'body',
    params?: HttpParams|{[param: string]: string | string[]},
    reportProgress?: boolean,
    responseType?: 'json',
    withCredentials?: boolean,
  }): Observable<Object>;

  /**
   * Construct a PUT request which interprets the body as JSON and returns it.
   *
   * @return an `Observable` of the body as type `T`.
   */
  put<T>(url: string, body: any|null, options?: {
    headers?: HttpHeaders | {[header: string]: string | string[]},
    observe?: 'body',
    params?: HttpParams|{[param: string]: string | string[]},
    reportProgress?: boolean,
    responseType?: 'json',
    withCredentials?: boolean,
  }): Observable<T>;

  /**
   * Construct a PUT request in a manner where response type and requested `Observable` are not known
   * statically.
   *
   * @return an `Observable` of whatever was requested, typed to `any`.
   */
  put(url: string, body: any|null, options: {
    headers?: HttpHeaders,
    observe?: HttpObserve,
    params?: HttpParams,
    reportProgress?: boolean,
    responseType?: 'arraybuffer'|'blob'|'json'|'text',
    withCredentials?: boolean,
  }): Observable<any>;

  /**
   * Constructs an `Observable` which, when subscribed, will cause the configured
   * POST request to be executed on the server. See the individual overloads for
   * details of `post()`'s return type based on the provided options.
   */
  put(url: string, body: any|null, options: {
    headers?: HttpHeaders | {[header: string]: string | string[]},
    observe?: HttpObserve,
    params?: HttpParams|{[param: string]: string | string[]},
    reportProgress?: boolean,
    responseType?: 'arraybuffer'|'blob'|'json'|'text',
    withCredentials?: boolean,
  } = {}): Observable<any> {
    return this.request<any>('PUT', url, addBody(options, body));
  }
}<|MERGE_RESOLUTION|>--- conflicted
+++ resolved
@@ -7,16 +7,9 @@
  */
 
 import {Injectable} from '@angular/core';
-<<<<<<< HEAD
-import {Observable} from 'rxjs/Observable';
-import {of} from 'rxjs/observable/of';
-import {concatMap} from 'rxjs/operator/concatMap';
-import {filter} from 'rxjs/operator/filter';
-import {map} from 'rxjs/operator/map';
-=======
+
 import {Observable, of } from 'rxjs';
 import {concatMap, filter, map} from 'rxjs/operators';
->>>>>>> e6c731f7
 
 import {HttpHandler} from './backend';
 import {HttpHeaders} from './headers';
